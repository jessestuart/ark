--- conflicted
+++ resolved
@@ -505,12 +505,6 @@
 	// - All: all dry run stages will be processed
 	// +optional
 	DryRun []string `json:"dryRun,omitempty" protobuf:"bytes,1,rep,name=dryRun"`
-<<<<<<< HEAD
-
-	// If IncludeUninitialized is specified, the object may be
-	// returned without completing initialization.
-	IncludeUninitialized bool `json:"includeUninitialized,omitempty" protobuf:"varint,2,opt,name=includeUninitialized"`
-=======
 	// +k8s:deprecated=includeUninitialized,protobuf=2
 
 	// fieldManager is a name associated with the actor or entity
@@ -551,16 +545,12 @@
 	// types (JsonPatch, MergePatch, StrategicMergePatch).
 	// +optional
 	FieldManager string `json:"fieldManager,omitempty" protobuf:"bytes,3,name=fieldManager"`
->>>>>>> fac3cd4a
 }
 
 // +k8s:deepcopy-gen:interfaces=k8s.io/apimachinery/pkg/runtime.Object
 
 // UpdateOptions may be provided when updating an API object.
-<<<<<<< HEAD
-=======
 // All fields in UpdateOptions should also be present in PatchOptions.
->>>>>>> fac3cd4a
 type UpdateOptions struct {
 	TypeMeta `json:",inline"`
 
@@ -571,8 +561,6 @@
 	// - All: all dry run stages will be processed
 	// +optional
 	DryRun []string `json:"dryRun,omitempty" protobuf:"bytes,1,rep,name=dryRun"`
-<<<<<<< HEAD
-=======
 
 	// fieldManager is a name associated with the actor or entity
 	// that is making these changes. The value must be less than or
@@ -580,7 +568,6 @@
 	// as defined by https://golang.org/pkg/unicode/#IsPrint.
 	// +optional
 	FieldManager string `json:"fieldManager,omitempty" protobuf:"bytes,2,name=fieldManager"`
->>>>>>> fac3cd4a
 }
 
 // Preconditions must be fulfilled before an operation (update, delete, etc.) is carried out.
