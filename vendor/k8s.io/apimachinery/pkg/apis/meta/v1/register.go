/*
Copyright 2014 The Kubernetes Authors.

Licensed under the Apache License, Version 2.0 (the "License");
you may not use this file except in compliance with the License.
You may obtain a copy of the License at

    http://www.apache.org/licenses/LICENSE-2.0

Unless required by applicable law or agreed to in writing, software
distributed under the License is distributed on an "AS IS" BASIS,
WITHOUT WARRANTIES OR CONDITIONS OF ANY KIND, either express or implied.
See the License for the specific language governing permissions and
limitations under the License.
*/

package v1

import (
	"k8s.io/apimachinery/pkg/runtime"
	"k8s.io/apimachinery/pkg/runtime/schema"
	utilruntime "k8s.io/apimachinery/pkg/util/runtime"
)

// GroupName is the group name for this API.
const GroupName = "meta.k8s.io"

// SchemeGroupVersion is group version used to register these objects
var SchemeGroupVersion = schema.GroupVersion{Group: GroupName, Version: "v1"}

// Unversioned is group version for unversioned API objects
// TODO: this should be v1 probably
var Unversioned = schema.GroupVersion{Group: "", Version: "v1"}

// WatchEventKind is name reserved for serializing watch events.
const WatchEventKind = "WatchEvent"

// Kind takes an unqualified kind and returns a Group qualified GroupKind
func Kind(kind string) schema.GroupKind {
	return SchemeGroupVersion.WithKind(kind).GroupKind()
}

// AddToGroupVersion registers common meta types into schemas.
func AddToGroupVersion(scheme *runtime.Scheme, groupVersion schema.GroupVersion) {
	scheme.AddKnownTypeWithName(groupVersion.WithKind(WatchEventKind), &WatchEvent{})
	scheme.AddKnownTypeWithName(
		schema.GroupVersion{Group: groupVersion.Group, Version: runtime.APIVersionInternal}.WithKind(WatchEventKind),
		&InternalEvent{},
	)
	// Supports legacy code paths, most callers should use metav1.ParameterCodec for now
	scheme.AddKnownTypes(groupVersion,
		&ListOptions{},
		&ExportOptions{},
		&GetOptions{},
		&DeleteOptions{},
		&CreateOptions{},
		&UpdateOptions{},
<<<<<<< HEAD
=======
		&PatchOptions{},
>>>>>>> fac3cd4a
	)
	utilruntime.Must(scheme.AddConversionFuncs(
		Convert_v1_WatchEvent_To_watch_Event,
		Convert_v1_InternalEvent_To_v1_WatchEvent,
		Convert_watch_Event_To_v1_WatchEvent,
		Convert_v1_WatchEvent_To_v1_InternalEvent,
	))
	// Register Unversioned types under their own special group
	scheme.AddUnversionedTypes(Unversioned,
		&Status{},
		&APIVersions{},
		&APIGroupList{},
		&APIGroup{},
		&APIResourceList{},
	)

	// register manually. This usually goes through the SchemeBuilder, which we cannot use here.
	utilruntime.Must(AddConversionFuncs(scheme))
	utilruntime.Must(RegisterDefaults(scheme))
}

// scheme is the registry for the common types that adhere to the meta v1 API spec.
var scheme = runtime.NewScheme()

// ParameterCodec knows about query parameters used with the meta v1 API spec.
var ParameterCodec = runtime.NewParameterCodec(scheme)

func init() {
	scheme.AddUnversionedTypes(SchemeGroupVersion,
		&ListOptions{},
		&ExportOptions{},
		&GetOptions{},
		&DeleteOptions{},
		&CreateOptions{},
		&UpdateOptions{},
<<<<<<< HEAD
=======
		&PatchOptions{},
>>>>>>> fac3cd4a
	)

	// register manually. This usually goes through the SchemeBuilder, which we cannot use here.
	utilruntime.Must(RegisterDefaults(scheme))
}<|MERGE_RESOLUTION|>--- conflicted
+++ resolved
@@ -55,10 +55,7 @@
 		&DeleteOptions{},
 		&CreateOptions{},
 		&UpdateOptions{},
-<<<<<<< HEAD
-=======
 		&PatchOptions{},
->>>>>>> fac3cd4a
 	)
 	utilruntime.Must(scheme.AddConversionFuncs(
 		Convert_v1_WatchEvent_To_watch_Event,
@@ -94,10 +91,7 @@
 		&DeleteOptions{},
 		&CreateOptions{},
 		&UpdateOptions{},
-<<<<<<< HEAD
-=======
 		&PatchOptions{},
->>>>>>> fac3cd4a
 	)
 
 	// register manually. This usually goes through the SchemeBuilder, which we cannot use here.
