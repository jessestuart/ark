--- conflicted
+++ resolved
@@ -179,34 +179,6 @@
 	// This field is alpha-level and is only honored by servers that enable the CustomResourceWebhookConversion feature.
 	// +optional
 	Subresources *CustomResourceSubresources
-<<<<<<< HEAD
-	// Versions is the list of all supported versions for this resource.
-	// If Version field is provided, this field is optional.
-	// Validation: All versions must use the same validation schema for now. i.e., top
-	// level Validation field is applied to all of these versions.
-	// Order: The version name will be used to compute the order.
-	// If the version string is "kube-like", it will sort above non "kube-like" version strings, which are ordered
-	// lexicographically. "Kube-like" versions start with a "v", then are followed by a number (the major version),
-	// then optionally the string "alpha" or "beta" and another number (the minor version). These are sorted first
-	// by GA > beta > alpha (where GA is a version with no suffix such as beta or alpha), and then by comparing
-	// major version, then minor version. An example sorted list of versions:
-	// v10, v2, v1, v11beta2, v10beta3, v3beta1, v12alpha1, v11alpha2, foo1, foo10.
-	Versions []CustomResourceDefinitionVersion
-	// AdditionalPrinterColumns are additional columns shown e.g. in kubectl next to the name. Defaults to a created-at column.
-	AdditionalPrinterColumns []CustomResourceColumnDefinition
-}
-
-type CustomResourceDefinitionVersion struct {
-	// Name is the version name, e.g. “v1”, “v2beta1”, etc.
-	Name string
-	// Served is a flag enabling/disabling this version from being served via REST APIs
-	Served bool
-	// Storage flags the version as storage version. There must be exactly one flagged
-	// as storage version.
-	Storage bool
-}
-
-=======
 	// AdditionalPrinterColumns are additional columns shown e.g. in kubectl next to the name. Defaults to a created-at column.
 	// Top-level and per-version columns are mutually exclusive.
 	// Per-version columns must not all be set to identical values (top-level columns should be used instead)
@@ -218,7 +190,6 @@
 	AdditionalPrinterColumns []CustomResourceColumnDefinition
 }
 
->>>>>>> fac3cd4a
 // CustomResourceColumnDefinition specifies a column for server side printing.
 type CustomResourceColumnDefinition struct {
 	// name is a human readable name for the column.
