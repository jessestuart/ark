/*
Copyright 2017 The Kubernetes Authors.

Licensed under the Apache License, Version 2.0 (the "License");
you may not use this file except in compliance with the License.
You may obtain a copy of the License at

    http://www.apache.org/licenses/LICENSE-2.0

Unless required by applicable law or agreed to in writing, software
distributed under the License is distributed on an "AS IS" BASIS,
WITHOUT WARRANTIES OR CONDITIONS OF ANY KIND, either express or implied.
See the License for the specific language governing permissions and
limitations under the License.
*/

package apiextensions

import (
	"fmt"
	"time"

	metav1 "k8s.io/apimachinery/pkg/apis/meta/v1"
)

var swaggerMetadataDescriptions = metav1.ObjectMeta{}.SwaggerDoc()

// SetCRDCondition sets the status condition. It either overwrites the existing one or creates a new one.
func SetCRDCondition(crd *CustomResourceDefinition, newCondition CustomResourceDefinitionCondition) {
	existingCondition := FindCRDCondition(crd, newCondition.Type)
	if existingCondition == nil {
		newCondition.LastTransitionTime = metav1.NewTime(time.Now())
		crd.Status.Conditions = append(crd.Status.Conditions, newCondition)
		return
	}

	if existingCondition.Status != newCondition.Status {
		existingCondition.Status = newCondition.Status
		existingCondition.LastTransitionTime = newCondition.LastTransitionTime
	}

	existingCondition.Reason = newCondition.Reason
	existingCondition.Message = newCondition.Message
}

// RemoveCRDCondition removes the status condition.
func RemoveCRDCondition(crd *CustomResourceDefinition, conditionType CustomResourceDefinitionConditionType) {
	newConditions := []CustomResourceDefinitionCondition{}
	for _, condition := range crd.Status.Conditions {
		if condition.Type != conditionType {
			newConditions = append(newConditions, condition)
		}
	}
	crd.Status.Conditions = newConditions
}

// FindCRDCondition returns the condition you're looking for or nil.
func FindCRDCondition(crd *CustomResourceDefinition, conditionType CustomResourceDefinitionConditionType) *CustomResourceDefinitionCondition {
	for i := range crd.Status.Conditions {
		if crd.Status.Conditions[i].Type == conditionType {
			return &crd.Status.Conditions[i]
		}
	}

	return nil
}

// IsCRDConditionTrue indicates if the condition is present and strictly true.
func IsCRDConditionTrue(crd *CustomResourceDefinition, conditionType CustomResourceDefinitionConditionType) bool {
	return IsCRDConditionPresentAndEqual(crd, conditionType, ConditionTrue)
}

// IsCRDConditionFalse indicates if the condition is present and false.
func IsCRDConditionFalse(crd *CustomResourceDefinition, conditionType CustomResourceDefinitionConditionType) bool {
	return IsCRDConditionPresentAndEqual(crd, conditionType, ConditionFalse)
}

// IsCRDConditionPresentAndEqual indicates if the condition is present and equal to the given status.
func IsCRDConditionPresentAndEqual(crd *CustomResourceDefinition, conditionType CustomResourceDefinitionConditionType, status ConditionStatus) bool {
	for _, condition := range crd.Status.Conditions {
		if condition.Type == conditionType {
			return condition.Status == status
		}
	}
	return false
}

// IsCRDConditionEquivalent returns true if the lhs and rhs are equivalent except for times.
func IsCRDConditionEquivalent(lhs, rhs *CustomResourceDefinitionCondition) bool {
	if lhs == nil && rhs == nil {
		return true
	}
	if lhs == nil || rhs == nil {
		return false
	}

	return lhs.Message == rhs.Message && lhs.Reason == rhs.Reason && lhs.Status == rhs.Status && lhs.Type == rhs.Type
}

// CRDHasFinalizer returns true if the finalizer is in the list.
func CRDHasFinalizer(crd *CustomResourceDefinition, needle string) bool {
	for _, finalizer := range crd.Finalizers {
		if finalizer == needle {
			return true
		}
	}

	return false
}

// CRDRemoveFinalizer removes the finalizer if present.
func CRDRemoveFinalizer(crd *CustomResourceDefinition, needle string) {
	newFinalizers := []string{}
	for _, finalizer := range crd.Finalizers {
		if finalizer != needle {
			newFinalizers = append(newFinalizers, finalizer)
		}
	}
	crd.Finalizers = newFinalizers
}

<<<<<<< HEAD
// HasServedCRDVersion returns true if `version` is in the list of CRD's versions and the Served flag is set.
=======
// HasServedCRDVersion returns true if the given version is in the list of CRD's versions and the Served flag is set.
>>>>>>> fac3cd4a
func HasServedCRDVersion(crd *CustomResourceDefinition, version string) bool {
	for _, v := range crd.Spec.Versions {
		if v.Name == version {
			return v.Served
		}
	}
	return false
}

// GetCRDStorageVersion returns the storage version for given CRD.
func GetCRDStorageVersion(crd *CustomResourceDefinition) (string, error) {
	for _, v := range crd.Spec.Versions {
		if v.Storage {
			return v.Name, nil
		}
	}
	// This should not happened if crd is valid
	return "", fmt.Errorf("invalid CustomResourceDefinition, no storage version")
}

<<<<<<< HEAD
=======
// IsStoredVersion returns whether the given version is the storage version of the CRD.
>>>>>>> fac3cd4a
func IsStoredVersion(crd *CustomResourceDefinition, version string) bool {
	for _, v := range crd.Status.StoredVersions {
		if version == v {
			return true
		}
	}
	return false
<<<<<<< HEAD
=======
}

// GetSchemaForVersion returns the validation schema for the given version or nil.
func GetSchemaForVersion(crd *CustomResourceDefinition, version string) (*CustomResourceValidation, error) {
	if !HasPerVersionSchema(crd.Spec.Versions) {
		return crd.Spec.Validation, nil
	}
	if crd.Spec.Validation != nil {
		return nil, fmt.Errorf("malformed CustomResourceDefinition %s version %s: top-level and per-version schemas must be mutual exclusive", crd.Name, version)
	}
	for _, v := range crd.Spec.Versions {
		if version == v.Name {
			return v.Schema, nil
		}
	}
	return nil, fmt.Errorf("version %s not found in CustomResourceDefinition: %v", version, crd.Name)
}

// GetSubresourcesForVersion returns the subresources for given version or nil.
func GetSubresourcesForVersion(crd *CustomResourceDefinition, version string) (*CustomResourceSubresources, error) {
	if !HasPerVersionSubresources(crd.Spec.Versions) {
		return crd.Spec.Subresources, nil
	}
	if crd.Spec.Subresources != nil {
		return nil, fmt.Errorf("malformed CustomResourceDefinition %s version %s: top-level and per-version subresources must be mutual exclusive", crd.Name, version)
	}
	for _, v := range crd.Spec.Versions {
		if version == v.Name {
			return v.Subresources, nil
		}
	}
	return nil, fmt.Errorf("version %s not found in CustomResourceDefinition: %v", version, crd.Name)
}

// GetColumnsForVersion returns the columns for given version or nil.
// NOTE: the newly logically-defaulted columns is not pointing to the original CRD object.
// One cannot mutate the original CRD columns using the logically-defaulted columns. Please iterate through
// the original CRD object instead.
func GetColumnsForVersion(crd *CustomResourceDefinition, version string) ([]CustomResourceColumnDefinition, error) {
	if !HasPerVersionColumns(crd.Spec.Versions) {
		return serveDefaultColumnsIfEmpty(crd.Spec.AdditionalPrinterColumns), nil
	}
	if len(crd.Spec.AdditionalPrinterColumns) > 0 {
		return nil, fmt.Errorf("malformed CustomResourceDefinition %s version %s: top-level and per-version additionalPrinterColumns must be mutual exclusive", crd.Name, version)
	}
	for _, v := range crd.Spec.Versions {
		if version == v.Name {
			return serveDefaultColumnsIfEmpty(v.AdditionalPrinterColumns), nil
		}
	}
	return nil, fmt.Errorf("version %s not found in CustomResourceDefinition: %v", version, crd.Name)
}

// HasPerVersionSchema returns true if a CRD uses per-version schema.
func HasPerVersionSchema(versions []CustomResourceDefinitionVersion) bool {
	for _, v := range versions {
		if v.Schema != nil {
			return true
		}
	}
	return false
}

// HasPerVersionSubresources returns true if a CRD uses per-version subresources.
func HasPerVersionSubresources(versions []CustomResourceDefinitionVersion) bool {
	for _, v := range versions {
		if v.Subresources != nil {
			return true
		}
	}
	return false
}

// HasPerVersionColumns returns true if a CRD uses per-version columns.
func HasPerVersionColumns(versions []CustomResourceDefinitionVersion) bool {
	for _, v := range versions {
		if len(v.AdditionalPrinterColumns) > 0 {
			return true
		}
	}
	return false
}

// serveDefaultColumnsIfEmpty applies logically defaulting to columns, if the input columns is empty.
// NOTE: in this way, the newly logically-defaulted columns is not pointing to the original CRD object.
// One cannot mutate the original CRD columns using the logically-defaulted columns. Please iterate through
// the original CRD object instead.
func serveDefaultColumnsIfEmpty(columns []CustomResourceColumnDefinition) []CustomResourceColumnDefinition {
	if len(columns) > 0 {
		return columns
	}
	return []CustomResourceColumnDefinition{
		{Name: "Age", Type: "date", Description: swaggerMetadataDescriptions["creationTimestamp"], JSONPath: ".metadata.creationTimestamp"},
	}
}

// HasVersionServed returns true if given CRD has given version served.
func HasVersionServed(crd *CustomResourceDefinition, version string) bool {
	for _, v := range crd.Spec.Versions {
		if !v.Served || v.Name != version {
			continue
		}
		return true
	}
	return false
>>>>>>> fac3cd4a
}<|MERGE_RESOLUTION|>--- conflicted
+++ resolved
@@ -119,11 +119,7 @@
 	crd.Finalizers = newFinalizers
 }
 
-<<<<<<< HEAD
-// HasServedCRDVersion returns true if `version` is in the list of CRD's versions and the Served flag is set.
-=======
 // HasServedCRDVersion returns true if the given version is in the list of CRD's versions and the Served flag is set.
->>>>>>> fac3cd4a
 func HasServedCRDVersion(crd *CustomResourceDefinition, version string) bool {
 	for _, v := range crd.Spec.Versions {
 		if v.Name == version {
@@ -144,10 +140,7 @@
 	return "", fmt.Errorf("invalid CustomResourceDefinition, no storage version")
 }
 
-<<<<<<< HEAD
-=======
 // IsStoredVersion returns whether the given version is the storage version of the CRD.
->>>>>>> fac3cd4a
 func IsStoredVersion(crd *CustomResourceDefinition, version string) bool {
 	for _, v := range crd.Status.StoredVersions {
 		if version == v {
@@ -155,8 +148,6 @@
 		}
 	}
 	return false
-<<<<<<< HEAD
-=======
 }
 
 // GetSchemaForVersion returns the validation schema for the given version or nil.
@@ -262,5 +253,4 @@
 		return true
 	}
 	return false
->>>>>>> fac3cd4a
 }