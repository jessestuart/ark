/*
Copyright 2017 The Kubernetes Authors.

Licensed under the Apache License, Version 2.0 (the "License");
you may not use this file except in compliance with the License.
You may obtain a copy of the License at

    http://www.apache.org/licenses/LICENSE-2.0

Unless required by applicable law or agreed to in writing, software
distributed under the License is distributed on an "AS IS" BASIS,
WITHOUT WARRANTIES OR CONDITIONS OF ANY KIND, either express or implied.
See the License for the specific language governing permissions and
limitations under the License.
*/

package v1beta1

// JSONSchemaProps is a JSON-Schema following Specification Draft 4 (http://json-schema.org/).
type JSONSchemaProps struct {
	ID                   string                     `json:"id,omitempty" protobuf:"bytes,1,opt,name=id"`
	Schema               JSONSchemaURL              `json:"$schema,omitempty" protobuf:"bytes,2,opt,name=schema"`
	Ref                  *string                    `json:"$ref,omitempty" protobuf:"bytes,3,opt,name=ref"`
	Description          string                     `json:"description,omitempty" protobuf:"bytes,4,opt,name=description"`
	Type                 string                     `json:"type,omitempty" protobuf:"bytes,5,opt,name=type"`
	Format               string                     `json:"format,omitempty" protobuf:"bytes,6,opt,name=format"`
	Title                string                     `json:"title,omitempty" protobuf:"bytes,7,opt,name=title"`
	Default              *JSON                      `json:"default,omitempty" protobuf:"bytes,8,opt,name=default"`
	Maximum              *float64                   `json:"maximum,omitempty" protobuf:"bytes,9,opt,name=maximum"`
	ExclusiveMaximum     bool                       `json:"exclusiveMaximum,omitempty" protobuf:"bytes,10,opt,name=exclusiveMaximum"`
	Minimum              *float64                   `json:"minimum,omitempty" protobuf:"bytes,11,opt,name=minimum"`
	ExclusiveMinimum     bool                       `json:"exclusiveMinimum,omitempty" protobuf:"bytes,12,opt,name=exclusiveMinimum"`
	MaxLength            *int64                     `json:"maxLength,omitempty" protobuf:"bytes,13,opt,name=maxLength"`
	MinLength            *int64                     `json:"minLength,omitempty" protobuf:"bytes,14,opt,name=minLength"`
	Pattern              string                     `json:"pattern,omitempty" protobuf:"bytes,15,opt,name=pattern"`
	MaxItems             *int64                     `json:"maxItems,omitempty" protobuf:"bytes,16,opt,name=maxItems"`
	MinItems             *int64                     `json:"minItems,omitempty" protobuf:"bytes,17,opt,name=minItems"`
	UniqueItems          bool                       `json:"uniqueItems,omitempty" protobuf:"bytes,18,opt,name=uniqueItems"`
	MultipleOf           *float64                   `json:"multipleOf,omitempty" protobuf:"bytes,19,opt,name=multipleOf"`
	Enum                 []JSON                     `json:"enum,omitempty" protobuf:"bytes,20,rep,name=enum"`
	MaxProperties        *int64                     `json:"maxProperties,omitempty" protobuf:"bytes,21,opt,name=maxProperties"`
	MinProperties        *int64                     `json:"minProperties,omitempty" protobuf:"bytes,22,opt,name=minProperties"`
	Required             []string                   `json:"required,omitempty" protobuf:"bytes,23,rep,name=required"`
	Items                *JSONSchemaPropsOrArray    `json:"items,omitempty" protobuf:"bytes,24,opt,name=items"`
	AllOf                []JSONSchemaProps          `json:"allOf,omitempty" protobuf:"bytes,25,rep,name=allOf"`
	OneOf                []JSONSchemaProps          `json:"oneOf,omitempty" protobuf:"bytes,26,rep,name=oneOf"`
	AnyOf                []JSONSchemaProps          `json:"anyOf,omitempty" protobuf:"bytes,27,rep,name=anyOf"`
	Not                  *JSONSchemaProps           `json:"not,omitempty" protobuf:"bytes,28,opt,name=not"`
	Properties           map[string]JSONSchemaProps `json:"properties,omitempty" protobuf:"bytes,29,rep,name=properties"`
	AdditionalProperties *JSONSchemaPropsOrBool     `json:"additionalProperties,omitempty" protobuf:"bytes,30,opt,name=additionalProperties"`
	PatternProperties    map[string]JSONSchemaProps `json:"patternProperties,omitempty" protobuf:"bytes,31,rep,name=patternProperties"`
	Dependencies         JSONSchemaDependencies     `json:"dependencies,omitempty" protobuf:"bytes,32,opt,name=dependencies"`
	AdditionalItems      *JSONSchemaPropsOrBool     `json:"additionalItems,omitempty" protobuf:"bytes,33,opt,name=additionalItems"`
	Definitions          JSONSchemaDefinitions      `json:"definitions,omitempty" protobuf:"bytes,34,opt,name=definitions"`
	ExternalDocs         *ExternalDocumentation     `json:"externalDocs,omitempty" protobuf:"bytes,35,opt,name=externalDocs"`
	Example              *JSON                      `json:"example,omitempty" protobuf:"bytes,36,opt,name=example"`
	Nullable             bool                       `json:"nullable,omitempty" protobuf:"bytes,37,opt,name=nullable"`
}

// JSON represents any valid JSON value.
// These types are supported: bool, int64, float64, string, []interface{}, map[string]interface{} and nil.
type JSON struct {
	Raw []byte `protobuf:"bytes,1,opt,name=raw"`
}

// OpenAPISchemaType is used by the kube-openapi generator when constructing
// the OpenAPI spec of this type.
//
// See: https://github.com/kubernetes/kube-openapi/tree/master/pkg/generators
func (_ JSON) OpenAPISchemaType() []string {
	// TODO: return actual types when anyOf is supported
<<<<<<< HEAD
	return []string{}
=======
	return nil
>>>>>>> fac3cd4a
}

// OpenAPISchemaFormat is used by the kube-openapi generator when constructing
// the OpenAPI spec of this type.
func (_ JSON) OpenAPISchemaFormat() string { return "" }

// JSONSchemaURL represents a schema url.
type JSONSchemaURL string

// JSONSchemaPropsOrArray represents a value that can either be a JSONSchemaProps
// or an array of JSONSchemaProps. Mainly here for serialization purposes.
type JSONSchemaPropsOrArray struct {
	Schema      *JSONSchemaProps  `protobuf:"bytes,1,opt,name=schema"`
	JSONSchemas []JSONSchemaProps `protobuf:"bytes,2,rep,name=jSONSchemas"`
}

// OpenAPISchemaType is used by the kube-openapi generator when constructing
// the OpenAPI spec of this type.
//
// See: https://github.com/kubernetes/kube-openapi/tree/master/pkg/generators
func (_ JSONSchemaPropsOrArray) OpenAPISchemaType() []string {
	// TODO: return actual types when anyOf is supported
<<<<<<< HEAD
	return []string{}
=======
	return nil
>>>>>>> fac3cd4a
}

// OpenAPISchemaFormat is used by the kube-openapi generator when constructing
// the OpenAPI spec of this type.
func (_ JSONSchemaPropsOrArray) OpenAPISchemaFormat() string { return "" }

// JSONSchemaPropsOrBool represents JSONSchemaProps or a boolean value.
// Defaults to true for the boolean property.
type JSONSchemaPropsOrBool struct {
	Allows bool             `protobuf:"varint,1,opt,name=allows"`
	Schema *JSONSchemaProps `protobuf:"bytes,2,opt,name=schema"`
}

// OpenAPISchemaType is used by the kube-openapi generator when constructing
// the OpenAPI spec of this type.
//
// See: https://github.com/kubernetes/kube-openapi/tree/master/pkg/generators
func (_ JSONSchemaPropsOrBool) OpenAPISchemaType() []string {
	// TODO: return actual types when anyOf is supported
<<<<<<< HEAD
	return []string{}
=======
	return nil
>>>>>>> fac3cd4a
}

// OpenAPISchemaFormat is used by the kube-openapi generator when constructing
// the OpenAPI spec of this type.
func (_ JSONSchemaPropsOrBool) OpenAPISchemaFormat() string { return "" }

// JSONSchemaDependencies represent a dependencies property.
type JSONSchemaDependencies map[string]JSONSchemaPropsOrStringArray

// JSONSchemaPropsOrStringArray represents a JSONSchemaProps or a string array.
type JSONSchemaPropsOrStringArray struct {
	Schema   *JSONSchemaProps `protobuf:"bytes,1,opt,name=schema"`
	Property []string         `protobuf:"bytes,2,rep,name=property"`
}

// OpenAPISchemaType is used by the kube-openapi generator when constructing
// the OpenAPI spec of this type.
//
// See: https://github.com/kubernetes/kube-openapi/tree/master/pkg/generators
func (_ JSONSchemaPropsOrStringArray) OpenAPISchemaType() []string {
	// TODO: return actual types when anyOf is supported
<<<<<<< HEAD
	return []string{}
=======
	return nil
>>>>>>> fac3cd4a
}

// OpenAPISchemaFormat is used by the kube-openapi generator when constructing
// the OpenAPI spec of this type.
func (_ JSONSchemaPropsOrStringArray) OpenAPISchemaFormat() string { return "" }

// JSONSchemaDefinitions contains the models explicitly defined in this spec.
type JSONSchemaDefinitions map[string]JSONSchemaProps

// ExternalDocumentation allows referencing an external resource for extended documentation.
type ExternalDocumentation struct {
	Description string `json:"description,omitempty" protobuf:"bytes,1,opt,name=description"`
	URL         string `json:"url,omitempty" protobuf:"bytes,2,opt,name=url"`
}<|MERGE_RESOLUTION|>--- conflicted
+++ resolved
@@ -69,11 +69,7 @@
 // See: https://github.com/kubernetes/kube-openapi/tree/master/pkg/generators
 func (_ JSON) OpenAPISchemaType() []string {
 	// TODO: return actual types when anyOf is supported
-<<<<<<< HEAD
-	return []string{}
-=======
 	return nil
->>>>>>> fac3cd4a
 }
 
 // OpenAPISchemaFormat is used by the kube-openapi generator when constructing
@@ -96,11 +92,7 @@
 // See: https://github.com/kubernetes/kube-openapi/tree/master/pkg/generators
 func (_ JSONSchemaPropsOrArray) OpenAPISchemaType() []string {
 	// TODO: return actual types when anyOf is supported
-<<<<<<< HEAD
-	return []string{}
-=======
 	return nil
->>>>>>> fac3cd4a
 }
 
 // OpenAPISchemaFormat is used by the kube-openapi generator when constructing
@@ -120,11 +112,7 @@
 // See: https://github.com/kubernetes/kube-openapi/tree/master/pkg/generators
 func (_ JSONSchemaPropsOrBool) OpenAPISchemaType() []string {
 	// TODO: return actual types when anyOf is supported
-<<<<<<< HEAD
-	return []string{}
-=======
 	return nil
->>>>>>> fac3cd4a
 }
 
 // OpenAPISchemaFormat is used by the kube-openapi generator when constructing
@@ -146,11 +134,7 @@
 // See: https://github.com/kubernetes/kube-openapi/tree/master/pkg/generators
 func (_ JSONSchemaPropsOrStringArray) OpenAPISchemaType() []string {
 	// TODO: return actual types when anyOf is supported
-<<<<<<< HEAD
-	return []string{}
-=======
 	return nil
->>>>>>> fac3cd4a
 }
 
 // OpenAPISchemaFormat is used by the kube-openapi generator when constructing
