--- conflicted
+++ resolved
@@ -19,11 +19,8 @@
 import (
 	"strings"
 
-	metav1 "k8s.io/apimachinery/pkg/apis/meta/v1"
 	"k8s.io/apimachinery/pkg/runtime"
 )
-
-var swaggerMetadataDescriptions = metav1.ObjectMeta{}.SwaggerDoc()
 
 func addDefaultingFuncs(scheme *runtime.Scheme) error {
 	scheme.AddTypeDefaultingFunc(&CustomResourceDefinition{}, func(obj interface{}) { SetDefaults_CustomResourceDefinition(obj.(*CustomResourceDefinition)) })
@@ -66,13 +63,6 @@
 	if len(obj.Version) == 0 && len(obj.Versions) != 0 {
 		obj.Version = obj.Versions[0].Name
 	}
-<<<<<<< HEAD
-	if len(obj.AdditionalPrinterColumns) == 0 {
-		obj.AdditionalPrinterColumns = []CustomResourceColumnDefinition{
-			{Name: "Age", Type: "date", Description: swaggerMetadataDescriptions["creationTimestamp"], JSONPath: ".metadata.creationTimestamp"},
-		}
-	}
-=======
 	if obj.Conversion == nil {
 		obj.Conversion = &CustomResourceConversion{
 			Strategy: NoneConverter,
@@ -91,5 +81,4 @@
 		}
 	}
 	return false
->>>>>>> fac3cd4a
 }