/*
Copyright 2014 The Kubernetes Authors.

Licensed under the Apache License, Version 2.0 (the "License");
you may not use this file except in compliance with the License.
You may obtain a copy of the License at

    http://www.apache.org/licenses/LICENSE-2.0

Unless required by applicable law or agreed to in writing, software
distributed under the License is distributed on an "AS IS" BASIS,
WITHOUT WARRANTIES OR CONDITIONS OF ANY KIND, either express or implied.
See the License for the specific language governing permissions and
limitations under the License.
*/

package rest

import (
	"bytes"
	"context"
	"encoding/hex"
	"fmt"
	"io"
	"io/ioutil"
	"mime"
	"net/http"
	"net/url"
	"path"
	"reflect"
	"strconv"
	"strings"
	"time"

	"golang.org/x/net/http2"
	"k8s.io/apimachinery/pkg/api/errors"
	metav1 "k8s.io/apimachinery/pkg/apis/meta/v1"
	"k8s.io/apimachinery/pkg/runtime"
	"k8s.io/apimachinery/pkg/runtime/schema"
	"k8s.io/apimachinery/pkg/runtime/serializer/streaming"
	"k8s.io/apimachinery/pkg/util/net"
	"k8s.io/apimachinery/pkg/watch"
	restclientwatch "k8s.io/client-go/rest/watch"
	"k8s.io/client-go/tools/metrics"
	"k8s.io/client-go/util/flowcontrol"
	"k8s.io/klog"
)

var (
	// longThrottleLatency defines threshold for logging requests. All requests being
	// throttle for more than longThrottleLatency will be logged.
	longThrottleLatency = 50 * time.Millisecond
)

// HTTPClient is an interface for testing a request object.
type HTTPClient interface {
	Do(req *http.Request) (*http.Response, error)
}

// ResponseWrapper is an interface for getting a response.
// The response may be either accessed as a raw data (the whole output is put into memory) or as a stream.
type ResponseWrapper interface {
	DoRaw() ([]byte, error)
	Stream() (io.ReadCloser, error)
}

// RequestConstructionError is returned when there's an error assembling a request.
type RequestConstructionError struct {
	Err error
}

// Error returns a textual description of 'r'.
func (r *RequestConstructionError) Error() string {
	return fmt.Sprintf("request construction error: '%v'", r.Err)
}

// Request allows for building up a request to a server in a chained fashion.
// Any errors are stored until the end of your call, so you only have to
// check once.
type Request struct {
	// required
	client HTTPClient
	verb   string

	baseURL     *url.URL
	content     ContentConfig
	serializers Serializers

	// generic components accessible via method setters
	pathPrefix string
	subpath    string
	params     url.Values
	headers    http.Header

	// structural elements of the request that are part of the Kubernetes API conventions
	namespace    string
	namespaceSet bool
	resource     string
	resourceName string
	subresource  string
	timeout      time.Duration

	// output
	err  error
	body io.Reader

	// This is only used for per-request timeouts, deadlines, and cancellations.
	ctx context.Context

	backoffMgr BackoffManager
	throttle   flowcontrol.RateLimiter
}

// NewRequest creates a new request helper object for accessing runtime.Objects on a server.
func NewRequest(client HTTPClient, verb string, baseURL *url.URL, versionedAPIPath string, content ContentConfig, serializers Serializers, backoff BackoffManager, throttle flowcontrol.RateLimiter, timeout time.Duration) *Request {
	if backoff == nil {
		klog.V(2).Infof("Not implementing request backoff strategy.")
		backoff = &NoBackoff{}
	}

	pathPrefix := "/"
	if baseURL != nil {
		pathPrefix = path.Join(pathPrefix, baseURL.Path)
	}
	r := &Request{
		client:      client,
		verb:        verb,
		baseURL:     baseURL,
		pathPrefix:  path.Join(pathPrefix, versionedAPIPath),
		content:     content,
		serializers: serializers,
		backoffMgr:  backoff,
		throttle:    throttle,
		timeout:     timeout,
	}
	switch {
	case len(content.AcceptContentTypes) > 0:
		r.SetHeader("Accept", content.AcceptContentTypes)
	case len(content.ContentType) > 0:
		r.SetHeader("Accept", content.ContentType+", */*")
	}
	return r
}

// Prefix adds segments to the relative beginning to the request path. These
// items will be placed before the optional Namespace, Resource, or Name sections.
// Setting AbsPath will clear any previously set Prefix segments
func (r *Request) Prefix(segments ...string) *Request {
	if r.err != nil {
		return r
	}
	r.pathPrefix = path.Join(r.pathPrefix, path.Join(segments...))
	return r
}

// Suffix appends segments to the end of the path. These items will be placed after the prefix and optional
// Namespace, Resource, or Name sections.
func (r *Request) Suffix(segments ...string) *Request {
	if r.err != nil {
		return r
	}
	r.subpath = path.Join(r.subpath, path.Join(segments...))
	return r
}

// Resource sets the resource to access (<resource>/[ns/<namespace>/]<name>)
func (r *Request) Resource(resource string) *Request {
	if r.err != nil {
		return r
	}
	if len(r.resource) != 0 {
		r.err = fmt.Errorf("resource already set to %q, cannot change to %q", r.resource, resource)
		return r
	}
	if msgs := IsValidPathSegmentName(resource); len(msgs) != 0 {
		r.err = fmt.Errorf("invalid resource %q: %v", resource, msgs)
		return r
	}
	r.resource = resource
	return r
}

// BackOff sets the request's backoff manager to the one specified,
// or defaults to the stub implementation if nil is provided
func (r *Request) BackOff(manager BackoffManager) *Request {
	if manager == nil {
		r.backoffMgr = &NoBackoff{}
		return r
	}

	r.backoffMgr = manager
	return r
}

// Throttle receives a rate-limiter and sets or replaces an existing request limiter
func (r *Request) Throttle(limiter flowcontrol.RateLimiter) *Request {
	r.throttle = limiter
	return r
}

// SubResource sets a sub-resource path which can be multiple segments after the resource
// name but before the suffix.
func (r *Request) SubResource(subresources ...string) *Request {
	if r.err != nil {
		return r
	}
	subresource := path.Join(subresources...)
	if len(r.subresource) != 0 {
		r.err = fmt.Errorf("subresource already set to %q, cannot change to %q", r.resource, subresource)
		return r
	}
	for _, s := range subresources {
		if msgs := IsValidPathSegmentName(s); len(msgs) != 0 {
			r.err = fmt.Errorf("invalid subresource %q: %v", s, msgs)
			return r
		}
	}
	r.subresource = subresource
	return r
}

// Name sets the name of a resource to access (<resource>/[ns/<namespace>/]<name>)
func (r *Request) Name(resourceName string) *Request {
	if r.err != nil {
		return r
	}
	if len(resourceName) == 0 {
		r.err = fmt.Errorf("resource name may not be empty")
		return r
	}
	if len(r.resourceName) != 0 {
		r.err = fmt.Errorf("resource name already set to %q, cannot change to %q", r.resourceName, resourceName)
		return r
	}
	if msgs := IsValidPathSegmentName(resourceName); len(msgs) != 0 {
		r.err = fmt.Errorf("invalid resource name %q: %v", resourceName, msgs)
		return r
	}
	r.resourceName = resourceName
	return r
}

// Namespace applies the namespace scope to a request (<resource>/[ns/<namespace>/]<name>)
func (r *Request) Namespace(namespace string) *Request {
	if r.err != nil {
		return r
	}
	if r.namespaceSet {
		r.err = fmt.Errorf("namespace already set to %q, cannot change to %q", r.namespace, namespace)
		return r
	}
	if msgs := IsValidPathSegmentName(namespace); len(msgs) != 0 {
		r.err = fmt.Errorf("invalid namespace %q: %v", namespace, msgs)
		return r
	}
	r.namespaceSet = true
	r.namespace = namespace
	return r
}

// NamespaceIfScoped is a convenience function to set a namespace if scoped is true
func (r *Request) NamespaceIfScoped(namespace string, scoped bool) *Request {
	if scoped {
		return r.Namespace(namespace)
	}
	return r
}

// AbsPath overwrites an existing path with the segments provided. Trailing slashes are preserved
// when a single segment is passed.
func (r *Request) AbsPath(segments ...string) *Request {
	if r.err != nil {
		return r
	}
	r.pathPrefix = path.Join(r.baseURL.Path, path.Join(segments...))
	if len(segments) == 1 && (len(r.baseURL.Path) > 1 || len(segments[0]) > 1) && strings.HasSuffix(segments[0], "/") {
		// preserve any trailing slashes for legacy behavior
		r.pathPrefix += "/"
	}
	return r
}

// RequestURI overwrites existing path and parameters with the value of the provided server relative
// URI.
func (r *Request) RequestURI(uri string) *Request {
	if r.err != nil {
		return r
	}
	locator, err := url.Parse(uri)
	if err != nil {
		r.err = err
		return r
	}
	r.pathPrefix = locator.Path
	if len(locator.Query()) > 0 {
		if r.params == nil {
			r.params = make(url.Values)
		}
		for k, v := range locator.Query() {
			r.params[k] = v
		}
	}
	return r
}

// Param creates a query parameter with the given string value.
func (r *Request) Param(paramName, s string) *Request {
	if r.err != nil {
		return r
	}
	return r.setParam(paramName, s)
}

// VersionedParams will take the provided object, serialize it to a map[string][]string using the
// implicit RESTClient API version and the default parameter codec, and then add those as parameters
// to the request. Use this to provide versioned query parameters from client libraries.
// VersionedParams will not write query parameters that have omitempty set and are empty. If a
// parameter has already been set it is appended to (Params and VersionedParams are additive).
func (r *Request) VersionedParams(obj runtime.Object, codec runtime.ParameterCodec) *Request {
	return r.SpecificallyVersionedParams(obj, codec, *r.content.GroupVersion)
}

func (r *Request) SpecificallyVersionedParams(obj runtime.Object, codec runtime.ParameterCodec, version schema.GroupVersion) *Request {
	if r.err != nil {
		return r
	}
	params, err := codec.EncodeParameters(obj, version)
	if err != nil {
		r.err = err
		return r
	}
	for k, v := range params {
		if r.params == nil {
			r.params = make(url.Values)
		}
		r.params[k] = append(r.params[k], v...)
	}
	return r
}

func (r *Request) setParam(paramName, value string) *Request {
	if r.params == nil {
		r.params = make(url.Values)
	}
	r.params[paramName] = append(r.params[paramName], value)
	return r
}

func (r *Request) SetHeader(key string, values ...string) *Request {
	if r.headers == nil {
		r.headers = http.Header{}
	}
	r.headers.Del(key)
	for _, value := range values {
		r.headers.Add(key, value)
	}
	return r
}

// Timeout makes the request use the given duration as an overall timeout for the
// request. Additionally, if set passes the value as "timeout" parameter in URL.
func (r *Request) Timeout(d time.Duration) *Request {
	if r.err != nil {
		return r
	}
	r.timeout = d
	return r
}

// Body makes the request use obj as the body. Optional.
// If obj is a string, try to read a file of that name.
// If obj is a []byte, send it directly.
// If obj is an io.Reader, use it directly.
// If obj is a runtime.Object, marshal it correctly, and set Content-Type header.
// If obj is a runtime.Object and nil, do nothing.
// Otherwise, set an error.
func (r *Request) Body(obj interface{}) *Request {
	if r.err != nil {
		return r
	}
	switch t := obj.(type) {
	case string:
		data, err := ioutil.ReadFile(t)
		if err != nil {
			r.err = err
			return r
		}
		glogBody("Request Body", data)
		r.body = bytes.NewReader(data)
	case []byte:
		glogBody("Request Body", t)
		r.body = bytes.NewReader(t)
	case io.Reader:
		r.body = t
	case runtime.Object:
		// callers may pass typed interface pointers, therefore we must check nil with reflection
		if reflect.ValueOf(t).IsNil() {
			return r
		}
		data, err := runtime.Encode(r.serializers.Encoder, t)
		if err != nil {
			r.err = err
			return r
		}
		glogBody("Request Body", data)
		r.body = bytes.NewReader(data)
		r.SetHeader("Content-Type", r.content.ContentType)
	default:
		r.err = fmt.Errorf("unknown type used for body: %+v", obj)
	}
	return r
}

// Context adds a context to the request. Contexts are only used for
// timeouts, deadlines, and cancellations.
func (r *Request) Context(ctx context.Context) *Request {
	r.ctx = ctx
	return r
}

// URL returns the current working URL.
func (r *Request) URL() *url.URL {
	p := r.pathPrefix
	if r.namespaceSet && len(r.namespace) > 0 {
		p = path.Join(p, "namespaces", r.namespace)
	}
	if len(r.resource) != 0 {
		p = path.Join(p, strings.ToLower(r.resource))
	}
	// Join trims trailing slashes, so preserve r.pathPrefix's trailing slash for backwards compatibility if nothing was changed
	if len(r.resourceName) != 0 || len(r.subpath) != 0 || len(r.subresource) != 0 {
		p = path.Join(p, r.resourceName, r.subresource, r.subpath)
	}

	finalURL := &url.URL{}
	if r.baseURL != nil {
		*finalURL = *r.baseURL
	}
	finalURL.Path = p

	query := url.Values{}
	for key, values := range r.params {
		for _, value := range values {
			query.Add(key, value)
		}
	}

	// timeout is handled specially here.
	if r.timeout != 0 {
		query.Set("timeout", r.timeout.String())
	}
	finalURL.RawQuery = query.Encode()
	return finalURL
}

// finalURLTemplate is similar to URL(), but will make all specific parameter values equal
// - instead of name or namespace, "{name}" and "{namespace}" will be used, and all query
// parameters will be reset. This creates a copy of the url so as not to change the
// underlying object.
func (r Request) finalURLTemplate() url.URL {
	newParams := url.Values{}
	v := []string{"{value}"}
	for k := range r.params {
		newParams[k] = v
	}
	r.params = newParams
	url := r.URL()
	segments := strings.Split(r.URL().Path, "/")
	groupIndex := 0
	index := 0
	if r.URL() != nil && r.baseURL != nil && strings.Contains(r.URL().Path, r.baseURL.Path) {
		groupIndex += len(strings.Split(r.baseURL.Path, "/"))
	}
	if groupIndex >= len(segments) {
		return *url
	}

	const CoreGroupPrefix = "api"
	const NamedGroupPrefix = "apis"
	isCoreGroup := segments[groupIndex] == CoreGroupPrefix
	isNamedGroup := segments[groupIndex] == NamedGroupPrefix
	if isCoreGroup {
		// checking the case of core group with /api/v1/... format
		index = groupIndex + 2
	} else if isNamedGroup {
		// checking the case of named group with /apis/apps/v1/... format
		index = groupIndex + 3
	} else {
		// this should not happen that the only two possibilities are /api... and /apis..., just want to put an
		// outlet here in case more API groups are added in future if ever possible:
		// https://kubernetes.io/docs/concepts/overview/kubernetes-api/#api-groups
		// if a wrong API groups name is encountered, return the {prefix} for url.Path
		url.Path = "/{prefix}"
		url.RawQuery = ""
		return *url
	}
	//switch segLength := len(segments) - index; segLength {
	switch {
	// case len(segments) - index == 1:
	// resource (with no name) do nothing
	case len(segments)-index == 2:
		// /$RESOURCE/$NAME: replace $NAME with {name}
		segments[index+1] = "{name}"
	case len(segments)-index == 3:
		if segments[index+2] == "finalize" || segments[index+2] == "status" {
			// /$RESOURCE/$NAME/$SUBRESOURCE: replace $NAME with {name}
			segments[index+1] = "{name}"
		} else {
			// /namespace/$NAMESPACE/$RESOURCE: replace $NAMESPACE with {namespace}
			segments[index+1] = "{namespace}"
		}
	case len(segments)-index >= 4:
		segments[index+1] = "{namespace}"
		// /namespace/$NAMESPACE/$RESOURCE/$NAME: replace $NAMESPACE with {namespace},  $NAME with {name}
		if segments[index+3] != "finalize" && segments[index+3] != "status" {
			// /$RESOURCE/$NAME/$SUBRESOURCE: replace $NAME with {name}
			segments[index+3] = "{name}"
		}
	}
	url.Path = path.Join(segments...)
	return *url
}

func (r *Request) tryThrottle() {
	now := time.Now()
	if r.throttle != nil {
		r.throttle.Accept()
	}
	if latency := time.Since(now); latency > longThrottleLatency {
		klog.V(4).Infof("Throttling request took %v, request: %s:%s", latency, r.verb, r.URL().String())
	}
}

// Watch attempts to begin watching the requested location.
// Returns a watch.Interface, or an error.
func (r *Request) Watch() (watch.Interface, error) {
	return r.WatchWithSpecificDecoders(
		func(body io.ReadCloser) streaming.Decoder {
			framer := r.serializers.Framer.NewFrameReader(body)
			return streaming.NewDecoder(framer, r.serializers.StreamingSerializer)
		},
		r.serializers.Decoder,
	)
}

// WatchWithSpecificDecoders attempts to begin watching the requested location with a *different* decoder.
// Turns out that you want one "standard" decoder for the watch event and one "personal" decoder for the content
// Returns a watch.Interface, or an error.
func (r *Request) WatchWithSpecificDecoders(wrapperDecoderFn func(io.ReadCloser) streaming.Decoder, embeddedDecoder runtime.Decoder) (watch.Interface, error) {
	// We specifically don't want to rate limit watches, so we
	// don't use r.throttle here.
	if r.err != nil {
		return nil, r.err
	}
	if r.serializers.Framer == nil {
		return nil, fmt.Errorf("watching resources is not possible with this client (content-type: %s)", r.content.ContentType)
	}

	url := r.URL().String()
	req, err := http.NewRequest(r.verb, url, r.body)
	if err != nil {
		return nil, err
	}
	if r.ctx != nil {
		req = req.WithContext(r.ctx)
	}
	req.Header = r.headers
	client := r.client
	if client == nil {
		client = http.DefaultClient
	}
	r.backoffMgr.Sleep(r.backoffMgr.CalculateBackoff(r.URL()))
	resp, err := client.Do(req)
	updateURLMetrics(r, resp, err)
	if r.baseURL != nil {
		if err != nil {
			r.backoffMgr.UpdateBackoff(r.baseURL, err, 0)
		} else {
			r.backoffMgr.UpdateBackoff(r.baseURL, err, resp.StatusCode)
		}
	}
	if err != nil {
		// The watch stream mechanism handles many common partial data errors, so closed
		// connections can be retried in many cases.
		if net.IsProbableEOF(err) {
			return watch.NewEmptyWatch(), nil
		}
		return nil, err
	}
	if resp.StatusCode != http.StatusOK {
		defer resp.Body.Close()
		if result := r.transformResponse(resp, req); result.err != nil {
			return nil, result.err
		}
		return nil, fmt.Errorf("for request '%+v', got status: %v", url, resp.StatusCode)
	}
	wrapperDecoder := wrapperDecoderFn(resp.Body)
	return watch.NewStreamWatcher(restclientwatch.NewDecoder(wrapperDecoder, embeddedDecoder)), nil
}

// updateURLMetrics is a convenience function for pushing metrics.
// It also handles corner cases for incomplete/invalid request data.
func updateURLMetrics(req *Request, resp *http.Response, err error) {
	url := "none"
	if req.baseURL != nil {
		url = req.baseURL.Host
	}

	// Errors can be arbitrary strings. Unbound label cardinality is not suitable for a metric
	// system so we just report them as `<error>`.
	if err != nil {
		metrics.RequestResult.Increment("<error>", req.verb, url)
	} else {
		//Metrics for failure codes
		metrics.RequestResult.Increment(strconv.Itoa(resp.StatusCode), req.verb, url)
	}
}

// Stream formats and executes the request, and offers streaming of the response.
// Returns io.ReadCloser which could be used for streaming of the response, or an error
// Any non-2xx http status code causes an error.  If we get a non-2xx code, we try to convert the body into an APIStatus object.
// If we can, we return that as an error.  Otherwise, we create an error that lists the http status and the content of the response.
func (r *Request) Stream() (io.ReadCloser, error) {
	if r.err != nil {
		return nil, r.err
	}

	r.tryThrottle()

	url := r.URL().String()
	req, err := http.NewRequest(r.verb, url, nil)
	if err != nil {
		return nil, err
	}
	if r.ctx != nil {
		req = req.WithContext(r.ctx)
	}
	req.Header = r.headers
	client := r.client
	if client == nil {
		client = http.DefaultClient
	}
	r.backoffMgr.Sleep(r.backoffMgr.CalculateBackoff(r.URL()))
	resp, err := client.Do(req)
	updateURLMetrics(r, resp, err)
	if r.baseURL != nil {
		if err != nil {
			r.backoffMgr.UpdateBackoff(r.URL(), err, 0)
		} else {
			r.backoffMgr.UpdateBackoff(r.URL(), err, resp.StatusCode)
		}
	}
	if err != nil {
		return nil, err
	}

	switch {
	case (resp.StatusCode >= 200) && (resp.StatusCode < 300):
		return resp.Body, nil

	default:
		// ensure we close the body before returning the error
		defer resp.Body.Close()

		result := r.transformResponse(resp, req)
		err := result.Error()
		if err == nil {
			err = fmt.Errorf("%d while accessing %v: %s", result.statusCode, url, string(result.body))
		}
		return nil, err
	}
}

// request connects to the server and invokes the provided function when a server response is
// received. It handles retry behavior and up front validation of requests. It will invoke
// fn at most once. It will return an error if a problem occurred prior to connecting to the
// server - the provided function is responsible for handling server errors.
func (r *Request) request(fn func(*http.Request, *http.Response)) error {
	//Metrics for total request latency
	start := time.Now()
	defer func() {
		metrics.RequestLatency.Observe(r.verb, r.finalURLTemplate(), time.Since(start))
	}()

	if r.err != nil {
		klog.V(4).Infof("Error in request: %v", r.err)
		return r.err
	}

	// TODO: added to catch programmer errors (invoking operations with an object with an empty namespace)
	if (r.verb == "GET" || r.verb == "PUT" || r.verb == "DELETE") && r.namespaceSet && len(r.resourceName) > 0 && len(r.namespace) == 0 {
		return fmt.Errorf("an empty namespace may not be set when a resource name is provided")
	}
	if (r.verb == "POST") && r.namespaceSet && len(r.namespace) == 0 {
		return fmt.Errorf("an empty namespace may not be set during creation")
	}

	client := r.client
	if client == nil {
		client = http.DefaultClient
	}

	// Right now we make about ten retry attempts if we get a Retry-After response.
	maxRetries := 10
	retries := 0
	for {
		url := r.URL().String()
		req, err := http.NewRequest(r.verb, url, r.body)
		if err != nil {
			return err
		}
		if r.timeout > 0 {
			if r.ctx == nil {
				r.ctx = context.Background()
			}
			var cancelFn context.CancelFunc
			r.ctx, cancelFn = context.WithTimeout(r.ctx, r.timeout)
			defer cancelFn()
		}
		if r.ctx != nil {
			req = req.WithContext(r.ctx)
		}
		req.Header = r.headers

		r.backoffMgr.Sleep(r.backoffMgr.CalculateBackoff(r.URL()))
		if retries > 0 {
			// We are retrying the request that we already send to apiserver
			// at least once before.
			// This request should also be throttled with the client-internal throttler.
			r.tryThrottle()
		}
		resp, err := client.Do(req)
		updateURLMetrics(r, resp, err)
		if err != nil {
			r.backoffMgr.UpdateBackoff(r.URL(), err, 0)
		} else {
			r.backoffMgr.UpdateBackoff(r.URL(), err, resp.StatusCode)
		}
		if err != nil {
			// "Connection reset by peer" is usually a transient error.
			// Thus in case of "GET" operations, we simply retry it.
			// We are not automatically retrying "write" operations, as
			// they are not idempotent.
			if !net.IsConnectionReset(err) || r.verb != "GET" {
				return err
			}
			// For the purpose of retry, we set the artificial "retry-after" response.
			// TODO: Should we clean the original response if it exists?
			resp = &http.Response{
				StatusCode: http.StatusInternalServerError,
				Header:     http.Header{"Retry-After": []string{"1"}},
				Body:       ioutil.NopCloser(bytes.NewReader([]byte{})),
			}
		}

		done := func() bool {
			// Ensure the response body is fully read and closed
			// before we reconnect, so that we reuse the same TCP
			// connection.
			defer func() {
				const maxBodySlurpSize = 2 << 10
				if resp.ContentLength <= maxBodySlurpSize {
					io.Copy(ioutil.Discard, &io.LimitedReader{R: resp.Body, N: maxBodySlurpSize})
				}
				resp.Body.Close()
			}()

			retries++
			if seconds, wait := checkWait(resp); wait && retries < maxRetries {
				if seeker, ok := r.body.(io.Seeker); ok && r.body != nil {
					_, err := seeker.Seek(0, 0)
					if err != nil {
						klog.V(4).Infof("Could not retry request, can't Seek() back to beginning of body for %T", r.body)
						fn(req, resp)
						return true
					}
				}

<<<<<<< HEAD
				glog.V(4).Infof("Got a Retry-After %ds response for attempt %d to %v", seconds, retries, url)
=======
				klog.V(4).Infof("Got a Retry-After %ds response for attempt %d to %v", seconds, retries, url)
>>>>>>> fac3cd4a
				r.backoffMgr.Sleep(time.Duration(seconds) * time.Second)
				return false
			}
			fn(req, resp)
			return true
		}()
		if done {
			return nil
		}
	}
}

// Do formats and executes the request. Returns a Result object for easy response
// processing.
//
// Error type:
//  * If the request can't be constructed, or an error happened earlier while building its
//    arguments: *RequestConstructionError
//  * If the server responds with a status: *errors.StatusError or *errors.UnexpectedObjectError
//  * http.Client.Do errors are returned directly.
func (r *Request) Do() Result {
	r.tryThrottle()

	var result Result
	err := r.request(func(req *http.Request, resp *http.Response) {
		result = r.transformResponse(resp, req)
	})
	if err != nil {
		return Result{err: err}
	}
	return result
}

// DoRaw executes the request but does not process the response body.
func (r *Request) DoRaw() ([]byte, error) {
	r.tryThrottle()

	var result Result
	err := r.request(func(req *http.Request, resp *http.Response) {
		result.body, result.err = ioutil.ReadAll(resp.Body)
		glogBody("Response Body", result.body)
		if resp.StatusCode < http.StatusOK || resp.StatusCode > http.StatusPartialContent {
			result.err = r.transformUnstructuredResponseError(resp, req, result.body)
		}
	})
	if err != nil {
		return nil, err
	}
	return result.body, result.err
}

// transformResponse converts an API response into a structured API object
func (r *Request) transformResponse(resp *http.Response, req *http.Request) Result {
	var body []byte
	if resp.Body != nil {
		data, err := ioutil.ReadAll(resp.Body)
		switch err.(type) {
		case nil:
			body = data
		case http2.StreamError:
			// This is trying to catch the scenario that the server may close the connection when sending the
			// response body. This can be caused by server timeout due to a slow network connection.
			// TODO: Add test for this. Steps may be:
			// 1. client-go (or kubectl) sends a GET request.
			// 2. Apiserver sends back the headers and then part of the body
			// 3. Apiserver closes connection.
			// 4. client-go should catch this and return an error.
			klog.V(2).Infof("Stream error %#v when reading response body, may be caused by closed connection.", err)
			streamErr := fmt.Errorf("Stream error %#v when reading response body, may be caused by closed connection. Please retry.", err)
			return Result{
				err: streamErr,
			}
		default:
			klog.Errorf("Unexpected error when reading response body: %#v", err)
			unexpectedErr := fmt.Errorf("Unexpected error %#v when reading response body. Please retry.", err)
			return Result{
				err: unexpectedErr,
			}
		}
	}

	glogBody("Response Body", body)

	// verify the content type is accurate
	contentType := resp.Header.Get("Content-Type")
	decoder := r.serializers.Decoder
	if len(contentType) > 0 && (decoder == nil || (len(r.content.ContentType) > 0 && contentType != r.content.ContentType)) {
		mediaType, params, err := mime.ParseMediaType(contentType)
		if err != nil {
			return Result{err: errors.NewInternalError(err)}
		}
		decoder, err = r.serializers.RenegotiatedDecoder(mediaType, params)
		if err != nil {
			// if we fail to negotiate a decoder, treat this as an unstructured error
			switch {
			case resp.StatusCode == http.StatusSwitchingProtocols:
				// no-op, we've been upgraded
			case resp.StatusCode < http.StatusOK || resp.StatusCode > http.StatusPartialContent:
				return Result{err: r.transformUnstructuredResponseError(resp, req, body)}
			}
			return Result{
				body:        body,
				contentType: contentType,
				statusCode:  resp.StatusCode,
			}
		}
	}

	switch {
	case resp.StatusCode == http.StatusSwitchingProtocols:
		// no-op, we've been upgraded
	case resp.StatusCode < http.StatusOK || resp.StatusCode > http.StatusPartialContent:
		// calculate an unstructured error from the response which the Result object may use if the caller
		// did not return a structured error.
		retryAfter, _ := retryAfterSeconds(resp)
		err := r.newUnstructuredResponseError(body, isTextResponse(resp), resp.StatusCode, req.Method, retryAfter)
		return Result{
			body:        body,
			contentType: contentType,
			statusCode:  resp.StatusCode,
			decoder:     decoder,
			err:         err,
		}
	}

	return Result{
		body:        body,
		contentType: contentType,
		statusCode:  resp.StatusCode,
		decoder:     decoder,
	}
}

// truncateBody decides if the body should be truncated, based on the glog Verbosity.
func truncateBody(body string) string {
	max := 0
	switch {
	case bool(klog.V(10)):
		return body
	case bool(klog.V(9)):
		max = 10240
	case bool(klog.V(8)):
		max = 1024
	}

	if len(body) <= max {
		return body
	}

	return body[:max] + fmt.Sprintf(" [truncated %d chars]", len(body)-max)
}

// glogBody logs a body output that could be either JSON or protobuf. It explicitly guards against
// allocating a new string for the body output unless necessary. Uses a simple heuristic to determine
// whether the body is printable.
func glogBody(prefix string, body []byte) {
	if klog.V(8) {
		if bytes.IndexFunc(body, func(r rune) bool {
			return r < 0x0a
		}) != -1 {
			klog.Infof("%s:\n%s", prefix, truncateBody(hex.Dump(body)))
		} else {
			klog.Infof("%s: %s", prefix, truncateBody(string(body)))
		}
	}
}

// maxUnstructuredResponseTextBytes is an upper bound on how much output to include in the unstructured error.
const maxUnstructuredResponseTextBytes = 2048

// transformUnstructuredResponseError handles an error from the server that is not in a structured form.
// It is expected to transform any response that is not recognizable as a clear server sent error from the
// K8S API using the information provided with the request. In practice, HTTP proxies and client libraries
// introduce a level of uncertainty to the responses returned by servers that in common use result in
// unexpected responses. The rough structure is:
//
// 1. Assume the server sends you something sane - JSON + well defined error objects + proper codes
//    - this is the happy path
//    - when you get this output, trust what the server sends
// 2. Guard against empty fields / bodies in received JSON and attempt to cull sufficient info from them to
//    generate a reasonable facsimile of the original failure.
//    - Be sure to use a distinct error type or flag that allows a client to distinguish between this and error 1 above
// 3. Handle true disconnect failures / completely malformed data by moving up to a more generic client error
// 4. Distinguish between various connection failures like SSL certificates, timeouts, proxy errors, unexpected
//    initial contact, the presence of mismatched body contents from posted content types
//    - Give these a separate distinct error type and capture as much as possible of the original message
//
// TODO: introduce transformation of generic http.Client.Do() errors that separates 4.
func (r *Request) transformUnstructuredResponseError(resp *http.Response, req *http.Request, body []byte) error {
	if body == nil && resp.Body != nil {
		if data, err := ioutil.ReadAll(&io.LimitedReader{R: resp.Body, N: maxUnstructuredResponseTextBytes}); err == nil {
			body = data
		}
	}
	retryAfter, _ := retryAfterSeconds(resp)
	return r.newUnstructuredResponseError(body, isTextResponse(resp), resp.StatusCode, req.Method, retryAfter)
}

// newUnstructuredResponseError instantiates the appropriate generic error for the provided input. It also logs the body.
func (r *Request) newUnstructuredResponseError(body []byte, isTextResponse bool, statusCode int, method string, retryAfter int) error {
	// cap the amount of output we create
	if len(body) > maxUnstructuredResponseTextBytes {
		body = body[:maxUnstructuredResponseTextBytes]
	}

	message := "unknown"
	if isTextResponse {
		message = strings.TrimSpace(string(body))
	}
	var groupResource schema.GroupResource
	if len(r.resource) > 0 {
		groupResource.Group = r.content.GroupVersion.Group
		groupResource.Resource = r.resource
	}
	return errors.NewGenericServerResponse(
		statusCode,
		method,
		groupResource,
		r.resourceName,
		message,
		retryAfter,
		true,
	)
}

// isTextResponse returns true if the response appears to be a textual media type.
func isTextResponse(resp *http.Response) bool {
	contentType := resp.Header.Get("Content-Type")
	if len(contentType) == 0 {
		return true
	}
	media, _, err := mime.ParseMediaType(contentType)
	if err != nil {
		return false
	}
	return strings.HasPrefix(media, "text/")
}

// checkWait returns true along with a number of seconds if the server instructed us to wait
// before retrying.
func checkWait(resp *http.Response) (int, bool) {
	switch r := resp.StatusCode; {
	// any 500 error code and 429 can trigger a wait
	case r == http.StatusTooManyRequests, r >= 500:
	default:
		return 0, false
	}
	i, ok := retryAfterSeconds(resp)
	return i, ok
}

// retryAfterSeconds returns the value of the Retry-After header and true, or 0 and false if
// the header was missing or not a valid number.
func retryAfterSeconds(resp *http.Response) (int, bool) {
	if h := resp.Header.Get("Retry-After"); len(h) > 0 {
		if i, err := strconv.Atoi(h); err == nil {
			return i, true
		}
	}
	return 0, false
}

// Result contains the result of calling Request.Do().
type Result struct {
	body        []byte
	contentType string
	err         error
	statusCode  int

	decoder runtime.Decoder
}

// Raw returns the raw result.
func (r Result) Raw() ([]byte, error) {
	return r.body, r.err
}

// Get returns the result as an object, which means it passes through the decoder.
// If the returned object is of type Status and has .Status != StatusSuccess, the
// additional information in Status will be used to enrich the error.
func (r Result) Get() (runtime.Object, error) {
	if r.err != nil {
		// Check whether the result has a Status object in the body and prefer that.
		return nil, r.Error()
	}
	if r.decoder == nil {
		return nil, fmt.Errorf("serializer for %s doesn't exist", r.contentType)
	}

	// decode, but if the result is Status return that as an error instead.
	out, _, err := r.decoder.Decode(r.body, nil, nil)
	if err != nil {
		return nil, err
	}
	switch t := out.(type) {
	case *metav1.Status:
		// any status besides StatusSuccess is considered an error.
		if t.Status != metav1.StatusSuccess {
			return nil, errors.FromObject(t)
		}
	}
	return out, nil
}

// StatusCode returns the HTTP status code of the request. (Only valid if no
// error was returned.)
func (r Result) StatusCode(statusCode *int) Result {
	*statusCode = r.statusCode
	return r
}

// Into stores the result into obj, if possible. If obj is nil it is ignored.
// If the returned object is of type Status and has .Status != StatusSuccess, the
// additional information in Status will be used to enrich the error.
func (r Result) Into(obj runtime.Object) error {
	if r.err != nil {
		// Check whether the result has a Status object in the body and prefer that.
		return r.Error()
	}
	if r.decoder == nil {
		return fmt.Errorf("serializer for %s doesn't exist", r.contentType)
	}
	if len(r.body) == 0 {
		return fmt.Errorf("0-length response with status code: %d and content type: %s",
			r.statusCode, r.contentType)
	}

	out, _, err := r.decoder.Decode(r.body, nil, obj)
	if err != nil || out == obj {
		return err
	}
	// if a different object is returned, see if it is Status and avoid double decoding
	// the object.
	switch t := out.(type) {
	case *metav1.Status:
		// any status besides StatusSuccess is considered an error.
		if t.Status != metav1.StatusSuccess {
			return errors.FromObject(t)
		}
	}
	return nil
}

// WasCreated updates the provided bool pointer to whether the server returned
// 201 created or a different response.
func (r Result) WasCreated(wasCreated *bool) Result {
	*wasCreated = r.statusCode == http.StatusCreated
	return r
}

// Error returns the error executing the request, nil if no error occurred.
// If the returned object is of type Status and has Status != StatusSuccess, the
// additional information in Status will be used to enrich the error.
// See the Request.Do() comment for what errors you might get.
func (r Result) Error() error {
	// if we have received an unexpected server error, and we have a body and decoder, we can try to extract
	// a Status object.
	if r.err == nil || !errors.IsUnexpectedServerError(r.err) || len(r.body) == 0 || r.decoder == nil {
		return r.err
	}

	// attempt to convert the body into a Status object
	// to be backwards compatible with old servers that do not return a version, default to "v1"
	out, _, err := r.decoder.Decode(r.body, &schema.GroupVersionKind{Version: "v1"}, nil)
	if err != nil {
		klog.V(5).Infof("body was not decodable (unable to check for Status): %v", err)
		return r.err
	}
	switch t := out.(type) {
	case *metav1.Status:
		// because we default the kind, we *must* check for StatusFailure
		if t.Status == metav1.StatusFailure {
			return errors.FromObject(t)
		}
	}
	return r.err
}

// NameMayNotBe specifies strings that cannot be used as names specified as path segments (like the REST API or etcd store)
var NameMayNotBe = []string{".", ".."}

// NameMayNotContain specifies substrings that cannot be used in names specified as path segments (like the REST API or etcd store)
var NameMayNotContain = []string{"/", "%"}

// IsValidPathSegmentName validates the name can be safely encoded as a path segment
func IsValidPathSegmentName(name string) []string {
	for _, illegalName := range NameMayNotBe {
		if name == illegalName {
			return []string{fmt.Sprintf(`may not be '%s'`, illegalName)}
		}
	}

	var errors []string
	for _, illegalContent := range NameMayNotContain {
		if strings.Contains(name, illegalContent) {
			errors = append(errors, fmt.Sprintf(`may not contain '%s'`, illegalContent))
		}
	}

	return errors
}

// IsValidPathSegmentPrefix validates the name can be used as a prefix for a name which will be encoded as a path segment
// It does not check for exact matches with disallowed names, since an arbitrary suffix might make the name valid
func IsValidPathSegmentPrefix(name string) []string {
	var errors []string
	for _, illegalContent := range NameMayNotContain {
		if strings.Contains(name, illegalContent) {
			errors = append(errors, fmt.Sprintf(`may not contain '%s'`, illegalContent))
		}
	}

	return errors
}

// ValidatePathSegmentName validates the name can be safely encoded as a path segment
func ValidatePathSegmentName(name string, prefix bool) []string {
	if prefix {
		return IsValidPathSegmentPrefix(name)
	}
	return IsValidPathSegmentName(name)
}<|MERGE_RESOLUTION|>--- conflicted
+++ resolved
@@ -776,11 +776,7 @@
 					}
 				}
 
-<<<<<<< HEAD
-				glog.V(4).Infof("Got a Retry-After %ds response for attempt %d to %v", seconds, retries, url)
-=======
 				klog.V(4).Infof("Got a Retry-After %ds response for attempt %d to %v", seconds, retries, url)
->>>>>>> fac3cd4a
 				r.backoffMgr.Sleep(time.Duration(seconds) * time.Second)
 				return false
 			}
