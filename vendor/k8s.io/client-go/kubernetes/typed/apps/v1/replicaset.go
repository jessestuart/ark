/*
Copyright The Kubernetes Authors.

Licensed under the Apache License, Version 2.0 (the "License");
you may not use this file except in compliance with the License.
You may obtain a copy of the License at

    http://www.apache.org/licenses/LICENSE-2.0

Unless required by applicable law or agreed to in writing, software
distributed under the License is distributed on an "AS IS" BASIS,
WITHOUT WARRANTIES OR CONDITIONS OF ANY KIND, either express or implied.
See the License for the specific language governing permissions and
limitations under the License.
*/

// Code generated by client-gen. DO NOT EDIT.

package v1

import (
	"time"

	v1 "k8s.io/api/apps/v1"
<<<<<<< HEAD
=======
	autoscalingv1 "k8s.io/api/autoscaling/v1"
>>>>>>> fac3cd4a
	metav1 "k8s.io/apimachinery/pkg/apis/meta/v1"
	types "k8s.io/apimachinery/pkg/types"
	watch "k8s.io/apimachinery/pkg/watch"
	scheme "k8s.io/client-go/kubernetes/scheme"
	rest "k8s.io/client-go/rest"
)

// ReplicaSetsGetter has a method to return a ReplicaSetInterface.
// A group's client should implement this interface.
type ReplicaSetsGetter interface {
	ReplicaSets(namespace string) ReplicaSetInterface
}

// ReplicaSetInterface has methods to work with ReplicaSet resources.
type ReplicaSetInterface interface {
	Create(*v1.ReplicaSet) (*v1.ReplicaSet, error)
	Update(*v1.ReplicaSet) (*v1.ReplicaSet, error)
	UpdateStatus(*v1.ReplicaSet) (*v1.ReplicaSet, error)
	Delete(name string, options *metav1.DeleteOptions) error
	DeleteCollection(options *metav1.DeleteOptions, listOptions metav1.ListOptions) error
	Get(name string, options metav1.GetOptions) (*v1.ReplicaSet, error)
	List(opts metav1.ListOptions) (*v1.ReplicaSetList, error)
	Watch(opts metav1.ListOptions) (watch.Interface, error)
	Patch(name string, pt types.PatchType, data []byte, subresources ...string) (result *v1.ReplicaSet, err error)
	GetScale(replicaSetName string, options metav1.GetOptions) (*autoscalingv1.Scale, error)
	UpdateScale(replicaSetName string, scale *autoscalingv1.Scale) (*autoscalingv1.Scale, error)

	ReplicaSetExpansion
}

// replicaSets implements ReplicaSetInterface
type replicaSets struct {
	client rest.Interface
	ns     string
}

// newReplicaSets returns a ReplicaSets
func newReplicaSets(c *AppsV1Client, namespace string) *replicaSets {
	return &replicaSets{
		client: c.RESTClient(),
		ns:     namespace,
	}
}

// Get takes name of the replicaSet, and returns the corresponding replicaSet object, and an error if there is any.
func (c *replicaSets) Get(name string, options metav1.GetOptions) (result *v1.ReplicaSet, err error) {
	result = &v1.ReplicaSet{}
	err = c.client.Get().
		Namespace(c.ns).
		Resource("replicasets").
		Name(name).
		VersionedParams(&options, scheme.ParameterCodec).
		Do().
		Into(result)
	return
}

// List takes label and field selectors, and returns the list of ReplicaSets that match those selectors.
func (c *replicaSets) List(opts metav1.ListOptions) (result *v1.ReplicaSetList, err error) {
<<<<<<< HEAD
=======
	var timeout time.Duration
	if opts.TimeoutSeconds != nil {
		timeout = time.Duration(*opts.TimeoutSeconds) * time.Second
	}
>>>>>>> fac3cd4a
	result = &v1.ReplicaSetList{}
	err = c.client.Get().
		Namespace(c.ns).
		Resource("replicasets").
		VersionedParams(&opts, scheme.ParameterCodec).
		Timeout(timeout).
		Do().
		Into(result)
	return
}

// Watch returns a watch.Interface that watches the requested replicaSets.
func (c *replicaSets) Watch(opts metav1.ListOptions) (watch.Interface, error) {
<<<<<<< HEAD
=======
	var timeout time.Duration
	if opts.TimeoutSeconds != nil {
		timeout = time.Duration(*opts.TimeoutSeconds) * time.Second
	}
>>>>>>> fac3cd4a
	opts.Watch = true
	return c.client.Get().
		Namespace(c.ns).
		Resource("replicasets").
		VersionedParams(&opts, scheme.ParameterCodec).
		Timeout(timeout).
		Watch()
}

// Create takes the representation of a replicaSet and creates it.  Returns the server's representation of the replicaSet, and an error, if there is any.
func (c *replicaSets) Create(replicaSet *v1.ReplicaSet) (result *v1.ReplicaSet, err error) {
	result = &v1.ReplicaSet{}
	err = c.client.Post().
		Namespace(c.ns).
		Resource("replicasets").
		Body(replicaSet).
		Do().
		Into(result)
	return
}

// Update takes the representation of a replicaSet and updates it. Returns the server's representation of the replicaSet, and an error, if there is any.
func (c *replicaSets) Update(replicaSet *v1.ReplicaSet) (result *v1.ReplicaSet, err error) {
	result = &v1.ReplicaSet{}
	err = c.client.Put().
		Namespace(c.ns).
		Resource("replicasets").
		Name(replicaSet.Name).
		Body(replicaSet).
		Do().
		Into(result)
	return
}

// UpdateStatus was generated because the type contains a Status member.
// Add a +genclient:noStatus comment above the type to avoid generating UpdateStatus().

func (c *replicaSets) UpdateStatus(replicaSet *v1.ReplicaSet) (result *v1.ReplicaSet, err error) {
	result = &v1.ReplicaSet{}
	err = c.client.Put().
		Namespace(c.ns).
		Resource("replicasets").
		Name(replicaSet.Name).
		SubResource("status").
		Body(replicaSet).
		Do().
		Into(result)
	return
}

// Delete takes name of the replicaSet and deletes it. Returns an error if one occurs.
func (c *replicaSets) Delete(name string, options *metav1.DeleteOptions) error {
	return c.client.Delete().
		Namespace(c.ns).
		Resource("replicasets").
		Name(name).
		Body(options).
		Do().
		Error()
}

// DeleteCollection deletes a collection of objects.
func (c *replicaSets) DeleteCollection(options *metav1.DeleteOptions, listOptions metav1.ListOptions) error {
<<<<<<< HEAD
=======
	var timeout time.Duration
	if listOptions.TimeoutSeconds != nil {
		timeout = time.Duration(*listOptions.TimeoutSeconds) * time.Second
	}
>>>>>>> fac3cd4a
	return c.client.Delete().
		Namespace(c.ns).
		Resource("replicasets").
		VersionedParams(&listOptions, scheme.ParameterCodec).
		Timeout(timeout).
		Body(options).
		Do().
		Error()
}

// Patch applies the patch and returns the patched replicaSet.
func (c *replicaSets) Patch(name string, pt types.PatchType, data []byte, subresources ...string) (result *v1.ReplicaSet, err error) {
	result = &v1.ReplicaSet{}
	err = c.client.Patch(pt).
		Namespace(c.ns).
		Resource("replicasets").
		SubResource(subresources...).
		Name(name).
		Body(data).
		Do().
		Into(result)
	return
}

// GetScale takes name of the replicaSet, and returns the corresponding autoscalingv1.Scale object, and an error if there is any.
func (c *replicaSets) GetScale(replicaSetName string, options metav1.GetOptions) (result *autoscalingv1.Scale, err error) {
	result = &autoscalingv1.Scale{}
	err = c.client.Get().
		Namespace(c.ns).
		Resource("replicasets").
		Name(replicaSetName).
		SubResource("scale").
		VersionedParams(&options, scheme.ParameterCodec).
		Do().
		Into(result)
	return
}

// UpdateScale takes the top resource name and the representation of a scale and updates it. Returns the server's representation of the scale, and an error, if there is any.
func (c *replicaSets) UpdateScale(replicaSetName string, scale *autoscalingv1.Scale) (result *autoscalingv1.Scale, err error) {
	result = &autoscalingv1.Scale{}
	err = c.client.Put().
		Namespace(c.ns).
		Resource("replicasets").
		Name(replicaSetName).
		SubResource("scale").
		Body(scale).
		Do().
		Into(result)
	return
}<|MERGE_RESOLUTION|>--- conflicted
+++ resolved
@@ -22,10 +22,7 @@
 	"time"
 
 	v1 "k8s.io/api/apps/v1"
-<<<<<<< HEAD
-=======
 	autoscalingv1 "k8s.io/api/autoscaling/v1"
->>>>>>> fac3cd4a
 	metav1 "k8s.io/apimachinery/pkg/apis/meta/v1"
 	types "k8s.io/apimachinery/pkg/types"
 	watch "k8s.io/apimachinery/pkg/watch"
@@ -85,13 +82,10 @@
 
 // List takes label and field selectors, and returns the list of ReplicaSets that match those selectors.
 func (c *replicaSets) List(opts metav1.ListOptions) (result *v1.ReplicaSetList, err error) {
-<<<<<<< HEAD
-=======
 	var timeout time.Duration
 	if opts.TimeoutSeconds != nil {
 		timeout = time.Duration(*opts.TimeoutSeconds) * time.Second
 	}
->>>>>>> fac3cd4a
 	result = &v1.ReplicaSetList{}
 	err = c.client.Get().
 		Namespace(c.ns).
@@ -105,13 +99,10 @@
 
 // Watch returns a watch.Interface that watches the requested replicaSets.
 func (c *replicaSets) Watch(opts metav1.ListOptions) (watch.Interface, error) {
-<<<<<<< HEAD
-=======
 	var timeout time.Duration
 	if opts.TimeoutSeconds != nil {
 		timeout = time.Duration(*opts.TimeoutSeconds) * time.Second
 	}
->>>>>>> fac3cd4a
 	opts.Watch = true
 	return c.client.Get().
 		Namespace(c.ns).
@@ -175,13 +166,10 @@
 
 // DeleteCollection deletes a collection of objects.
 func (c *replicaSets) DeleteCollection(options *metav1.DeleteOptions, listOptions metav1.ListOptions) error {
-<<<<<<< HEAD
-=======
 	var timeout time.Duration
 	if listOptions.TimeoutSeconds != nil {
 		timeout = time.Duration(*listOptions.TimeoutSeconds) * time.Second
 	}
->>>>>>> fac3cd4a
 	return c.client.Delete().
 		Namespace(c.ns).
 		Resource("replicasets").
