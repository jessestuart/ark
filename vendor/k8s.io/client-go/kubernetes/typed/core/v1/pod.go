--- conflicted
+++ resolved
@@ -78,13 +78,10 @@
 
 // List takes label and field selectors, and returns the list of Pods that match those selectors.
 func (c *pods) List(opts metav1.ListOptions) (result *v1.PodList, err error) {
-<<<<<<< HEAD
-=======
 	var timeout time.Duration
 	if opts.TimeoutSeconds != nil {
 		timeout = time.Duration(*opts.TimeoutSeconds) * time.Second
 	}
->>>>>>> fac3cd4a
 	result = &v1.PodList{}
 	err = c.client.Get().
 		Namespace(c.ns).
@@ -98,13 +95,10 @@
 
 // Watch returns a watch.Interface that watches the requested pods.
 func (c *pods) Watch(opts metav1.ListOptions) (watch.Interface, error) {
-<<<<<<< HEAD
-=======
 	var timeout time.Duration
 	if opts.TimeoutSeconds != nil {
 		timeout = time.Duration(*opts.TimeoutSeconds) * time.Second
 	}
->>>>>>> fac3cd4a
 	opts.Watch = true
 	return c.client.Get().
 		Namespace(c.ns).
@@ -168,13 +162,10 @@
 
 // DeleteCollection deletes a collection of objects.
 func (c *pods) DeleteCollection(options *metav1.DeleteOptions, listOptions metav1.ListOptions) error {
-<<<<<<< HEAD
-=======
 	var timeout time.Duration
 	if listOptions.TimeoutSeconds != nil {
 		timeout = time.Duration(*listOptions.TimeoutSeconds) * time.Second
 	}
->>>>>>> fac3cd4a
 	return c.client.Delete().
 		Namespace(c.ns).
 		Resource("pods").
