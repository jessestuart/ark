/*
Copyright 2014 The Kubernetes Authors.

Licensed under the Apache License, Version 2.0 (the "License");
you may not use this file except in compliance with the License.
You may obtain a copy of the License at

    http://www.apache.org/licenses/LICENSE-2.0

Unless required by applicable law or agreed to in writing, software
distributed under the License is distributed on an "AS IS" BASIS,
WITHOUT WARRANTIES OR CONDITIONS OF ANY KIND, either express or implied.
See the License for the specific language governing permissions and
limitations under the License.
*/

package cache

import (
	"errors"
	"fmt"
	"io"
	"math/rand"
	"net"
	"net/url"
	"reflect"
<<<<<<< HEAD
	"strconv"
=======
>>>>>>> fac3cd4a
	"strings"
	"sync"
	"syscall"
	"time"

	apierrs "k8s.io/apimachinery/pkg/api/errors"
	"k8s.io/apimachinery/pkg/api/meta"
	metav1 "k8s.io/apimachinery/pkg/apis/meta/v1"
	"k8s.io/apimachinery/pkg/runtime"
	"k8s.io/apimachinery/pkg/util/clock"
	"k8s.io/apimachinery/pkg/util/naming"
	utilruntime "k8s.io/apimachinery/pkg/util/runtime"
	"k8s.io/apimachinery/pkg/util/wait"
	"k8s.io/apimachinery/pkg/watch"
	"k8s.io/klog"
	"k8s.io/utils/trace"
)

// Reflector watches a specified resource and causes all changes to be reflected in the given store.
type Reflector struct {
	// name identifies this reflector. By default it will be a file:line if possible.
	name string
	// metrics tracks basic metric information about the reflector
	metrics *reflectorMetrics

	// The type of object we expect to place in the store.
	expectedType reflect.Type
	// The destination to sync up with the watch source
	store Store
	// listerWatcher is used to perform lists and watches.
	listerWatcher ListerWatcher
	// period controls timing between one watch ending and
	// the beginning of the next one.
	period       time.Duration
	resyncPeriod time.Duration
	ShouldResync func() bool
	// clock allows tests to manipulate time
	clock clock.Clock
	// lastSyncResourceVersion is the resource version token last
	// observed when doing a sync with the underlying store
	// it is thread safe, but not synchronized with the underlying store
	lastSyncResourceVersion string
	// lastSyncResourceVersionMutex guards read/write access to lastSyncResourceVersion
	lastSyncResourceVersionMutex sync.RWMutex
}

var (
	// We try to spread the load on apiserver by setting timeouts for
	// watch requests - it is random in [minWatchTimeout, 2*minWatchTimeout].
	minWatchTimeout = 5 * time.Minute
)

// NewNamespaceKeyedIndexerAndReflector creates an Indexer and a Reflector
// The indexer is configured to key on namespace
func NewNamespaceKeyedIndexerAndReflector(lw ListerWatcher, expectedType interface{}, resyncPeriod time.Duration) (indexer Indexer, reflector *Reflector) {
	indexer = NewIndexer(MetaNamespaceKeyFunc, Indexers{"namespace": MetaNamespaceIndexFunc})
	reflector = NewReflector(lw, expectedType, indexer, resyncPeriod)
	return indexer, reflector
}

// NewReflector creates a new Reflector object which will keep the given store up to
// date with the server's contents for the given resource. Reflector promises to
// only put things in the store that have the type of expectedType, unless expectedType
// is nil. If resyncPeriod is non-zero, then lists will be executed after every
// resyncPeriod, so that you can use reflectors to periodically process everything as
// well as incrementally processing the things that change.
func NewReflector(lw ListerWatcher, expectedType interface{}, store Store, resyncPeriod time.Duration) *Reflector {
	return NewNamedReflector(naming.GetNameFromCallsite(internalPackages...), lw, expectedType, store, resyncPeriod)
}

// NewNamedReflector same as NewReflector, but with a specified name for logging
func NewNamedReflector(name string, lw ListerWatcher, expectedType interface{}, store Store, resyncPeriod time.Duration) *Reflector {
	r := &Reflector{
		name:          name,
		listerWatcher: lw,
		store:         store,
		expectedType:  reflect.TypeOf(expectedType),
		period:        time.Second,
		resyncPeriod:  resyncPeriod,
		clock:         &clock.RealClock{},
	}
	return r
}

func makeValidPrometheusMetricLabel(in string) string {
	// this isn't perfect, but it removes our common characters
	return strings.NewReplacer("/", "_", ".", "_", "-", "_", ":", "_").Replace(in)
}

// internalPackages are packages that ignored when creating a default reflector name. These packages are in the common
// call chains to NewReflector, so they'd be low entropy names for reflectors
var internalPackages = []string{"client-go/tools/cache/"}

// Run starts a watch and handles watch events. Will restart the watch if it is closed.
// Run will exit when stopCh is closed.
func (r *Reflector) Run(stopCh <-chan struct{}) {
	klog.V(3).Infof("Starting reflector %v (%s) from %s", r.expectedType, r.resyncPeriod, r.name)
	wait.Until(func() {
		if err := r.ListAndWatch(stopCh); err != nil {
			utilruntime.HandleError(err)
		}
	}, r.period, stopCh)
}

var (
	// nothing will ever be sent down this channel
	neverExitWatch <-chan time.Time = make(chan time.Time)

	// Used to indicate that watching stopped so that a resync could happen.
	errorResyncRequested = errors.New("resync channel fired")

	// Used to indicate that watching stopped because of a signal from the stop
	// channel passed in from a client of the reflector.
	errorStopRequested = errors.New("Stop requested")
)

// resyncChan returns a channel which will receive something when a resync is
// required, and a cleanup function.
func (r *Reflector) resyncChan() (<-chan time.Time, func() bool) {
	if r.resyncPeriod == 0 {
		return neverExitWatch, func() bool { return false }
	}
	// The cleanup function is required: imagine the scenario where watches
	// always fail so we end up listing frequently. Then, if we don't
	// manually stop the timer, we could end up with many timers active
	// concurrently.
	t := r.clock.NewTimer(r.resyncPeriod)
	return t.C(), t.Stop
}

// ListAndWatch first lists all items and get the resource version at the moment of call,
// and then use the resource version to watch.
// It returns error if ListAndWatch didn't even try to initialize watch.
func (r *Reflector) ListAndWatch(stopCh <-chan struct{}) error {
	klog.V(3).Infof("Listing and watching %v from %s", r.expectedType, r.name)
	var resourceVersion string

	// Explicitly set "0" as resource version - it's fine for the List()
	// to be served from cache and potentially be delayed relative to
	// etcd contents. Reflector framework will catch up via Watch() eventually.
	options := metav1.ListOptions{ResourceVersion: "0"}

	if err := func() error {
		initTrace := trace.New("Reflector " + r.name + " ListAndWatch")
		defer initTrace.LogIfLong(10 * time.Second)
		var list runtime.Object
		var err error
		listCh := make(chan struct{}, 1)
		panicCh := make(chan interface{}, 1)
		go func() {
			defer func() {
				if r := recover(); r != nil {
					panicCh <- r
				}
			}()
			list, err = r.listerWatcher.List(options)
			close(listCh)
		}()
		select {
		case <-stopCh:
			return nil
		case r := <-panicCh:
			panic(r)
		case <-listCh:
		}
		if err != nil {
			return fmt.Errorf("%s: Failed to list %v: %v", r.name, r.expectedType, err)
		}
		initTrace.Step("Objects listed")
		listMetaInterface, err := meta.ListAccessor(list)
		if err != nil {
			return fmt.Errorf("%s: Unable to understand list result %#v: %v", r.name, list, err)
		}
		resourceVersion = listMetaInterface.GetResourceVersion()
		initTrace.Step("Resource version extracted")
		items, err := meta.ExtractList(list)
		if err != nil {
			return fmt.Errorf("%s: Unable to understand list result %#v (%v)", r.name, list, err)
		}
		initTrace.Step("Objects extracted")
		if err := r.syncWith(items, resourceVersion); err != nil {
			return fmt.Errorf("%s: Unable to sync list result: %v", r.name, err)
		}
		initTrace.Step("SyncWith done")
		r.setLastSyncResourceVersion(resourceVersion)
		initTrace.Step("Resource version updated")
		return nil
	}(); err != nil {
		return err
	}

	resyncerrc := make(chan error, 1)
	cancelCh := make(chan struct{})
	defer close(cancelCh)
	go func() {
		resyncCh, cleanup := r.resyncChan()
		defer func() {
			cleanup() // Call the last one written into cleanup
		}()
		for {
			select {
			case <-resyncCh:
			case <-stopCh:
				return
			case <-cancelCh:
				return
			}
			if r.ShouldResync == nil || r.ShouldResync() {
				klog.V(4).Infof("%s: forcing resync", r.name)
				if err := r.store.Resync(); err != nil {
					resyncerrc <- err
					return
				}
			}
			cleanup()
			resyncCh, cleanup = r.resyncChan()
		}
	}()

	for {
		// give the stopCh a chance to stop the loop, even in case of continue statements further down on errors
		select {
		case <-stopCh:
			return nil
		default:
		}

		timeoutSeconds := int64(minWatchTimeout.Seconds() * (rand.Float64() + 1.0))
		options = metav1.ListOptions{
			ResourceVersion: resourceVersion,
			// We want to avoid situations of hanging watchers. Stop any wachers that do not
			// receive any events within the timeout window.
			TimeoutSeconds: &timeoutSeconds,
		}

		w, err := r.listerWatcher.Watch(options)
		if err != nil {
			switch err {
			case io.EOF:
				// watch closed normally
			case io.ErrUnexpectedEOF:
				klog.V(1).Infof("%s: Watch for %v closed with unexpected EOF: %v", r.name, r.expectedType, err)
			default:
				utilruntime.HandleError(fmt.Errorf("%s: Failed to watch %v: %v", r.name, r.expectedType, err))
			}
			// If this is "connection refused" error, it means that most likely apiserver is not responsive.
			// It doesn't make sense to re-list all objects because most likely we will be able to restart
			// watch where we ended.
			// If that's the case wait and resend watch request.
			if urlError, ok := err.(*url.Error); ok {
				if opError, ok := urlError.Err.(*net.OpError); ok {
					if errno, ok := opError.Err.(syscall.Errno); ok && errno == syscall.ECONNREFUSED {
						time.Sleep(time.Second)
						continue
					}
				}
			}
			return nil
		}

		if err := r.watchHandler(w, &resourceVersion, resyncerrc, stopCh); err != nil {
			if err != errorStopRequested {
				klog.Warningf("%s: watch of %v ended with: %v", r.name, r.expectedType, err)
			}
			return nil
		}
	}
}

// syncWith replaces the store's items with the given list.
func (r *Reflector) syncWith(items []runtime.Object, resourceVersion string) error {
	found := make([]interface{}, 0, len(items))
	for _, item := range items {
		found = append(found, item)
	}
	return r.store.Replace(found, resourceVersion)
}

// watchHandler watches w and keeps *resourceVersion up to date.
func (r *Reflector) watchHandler(w watch.Interface, resourceVersion *string, errc chan error, stopCh <-chan struct{}) error {
	start := r.clock.Now()
	eventCount := 0

	// Stopping the watcher should be idempotent and if we return from this function there's no way
	// we're coming back in with the same watch interface.
	defer w.Stop()

loop:
	for {
		select {
		case <-stopCh:
			return errorStopRequested
		case err := <-errc:
			return err
		case event, ok := <-w.ResultChan():
			if !ok {
				break loop
			}
			if event.Type == watch.Error {
				return apierrs.FromObject(event.Object)
			}
			if e, a := r.expectedType, reflect.TypeOf(event.Object); e != nil && e != a {
				utilruntime.HandleError(fmt.Errorf("%s: expected type %v, but watch event object had type %v", r.name, e, a))
				continue
			}
			meta, err := meta.Accessor(event.Object)
			if err != nil {
				utilruntime.HandleError(fmt.Errorf("%s: unable to understand watch event %#v", r.name, event))
				continue
			}
			newResourceVersion := meta.GetResourceVersion()
			switch event.Type {
			case watch.Added:
				err := r.store.Add(event.Object)
				if err != nil {
					utilruntime.HandleError(fmt.Errorf("%s: unable to add watch event object (%#v) to store: %v", r.name, event.Object, err))
				}
			case watch.Modified:
				err := r.store.Update(event.Object)
				if err != nil {
					utilruntime.HandleError(fmt.Errorf("%s: unable to update watch event object (%#v) to store: %v", r.name, event.Object, err))
				}
			case watch.Deleted:
				// TODO: Will any consumers need access to the "last known
				// state", which is passed in event.Object? If so, may need
				// to change this.
				err := r.store.Delete(event.Object)
				if err != nil {
					utilruntime.HandleError(fmt.Errorf("%s: unable to delete watch event object (%#v) from store: %v", r.name, event.Object, err))
				}
			default:
				utilruntime.HandleError(fmt.Errorf("%s: unable to understand watch event %#v", r.name, event))
			}
			*resourceVersion = newResourceVersion
			r.setLastSyncResourceVersion(newResourceVersion)
			eventCount++
		}
	}

	watchDuration := r.clock.Now().Sub(start)
	if watchDuration < 1*time.Second && eventCount == 0 {
		return fmt.Errorf("very short watch: %s: Unexpected watch close - watch lasted less than a second and no items received", r.name)
	}
	klog.V(4).Infof("%s: Watch close - %v total %v items received", r.name, r.expectedType, eventCount)
	return nil
}

// LastSyncResourceVersion is the resource version observed when last sync with the underlying store
// The value returned is not synchronized with access to the underlying store and is not thread-safe
func (r *Reflector) LastSyncResourceVersion() string {
	r.lastSyncResourceVersionMutex.RLock()
	defer r.lastSyncResourceVersionMutex.RUnlock()
	return r.lastSyncResourceVersion
}

func (r *Reflector) setLastSyncResourceVersion(v string) {
	r.lastSyncResourceVersionMutex.Lock()
	defer r.lastSyncResourceVersionMutex.Unlock()
	r.lastSyncResourceVersion = v
}<|MERGE_RESOLUTION|>--- conflicted
+++ resolved
@@ -24,10 +24,6 @@
 	"net"
 	"net/url"
 	"reflect"
-<<<<<<< HEAD
-	"strconv"
-=======
->>>>>>> fac3cd4a
 	"strings"
 	"sync"
 	"syscall"
