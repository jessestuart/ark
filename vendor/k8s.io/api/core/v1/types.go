/*
Copyright 2015 The Kubernetes Authors.

Licensed under the Apache License, Version 2.0 (the "License");
you may not use this file except in compliance with the License.
You may obtain a copy of the License at

    http://www.apache.org/licenses/LICENSE-2.0

Unless required by applicable law or agreed to in writing, software
distributed under the License is distributed on an "AS IS" BASIS,
WITHOUT WARRANTIES OR CONDITIONS OF ANY KIND, either express or implied.
See the License for the specific language governing permissions and
limitations under the License.
*/

package v1

import (
	"k8s.io/apimachinery/pkg/api/resource"
	metav1 "k8s.io/apimachinery/pkg/apis/meta/v1"
	"k8s.io/apimachinery/pkg/types"
	"k8s.io/apimachinery/pkg/util/intstr"
)

const (
	// NamespaceDefault means the object is in the default namespace which is applied when not specified by clients
	NamespaceDefault string = "default"
	// NamespaceAll is the default argument to specify on a context when you want to list or filter resources across all namespaces
	NamespaceAll string = ""
	// NamespaceNodeLease is the namespace where we place node lease objects (used for node heartbeats)
	NamespaceNodeLease string = "kube-node-lease"
)

// Volume represents a named volume in a pod that may be accessed by any container in the pod.
type Volume struct {
	// Volume's name.
	// Must be a DNS_LABEL and unique within the pod.
	// More info: https://kubernetes.io/docs/concepts/overview/working-with-objects/names/#names
	Name string `json:"name" protobuf:"bytes,1,opt,name=name"`
	// VolumeSource represents the location and type of the mounted volume.
	// If not specified, the Volume is implied to be an EmptyDir.
	// This implied behavior is deprecated and will be removed in a future version.
	VolumeSource `json:",inline" protobuf:"bytes,2,opt,name=volumeSource"`
}

// Represents the source of a volume to mount.
// Only one of its members may be specified.
type VolumeSource struct {
	// HostPath represents a pre-existing file or directory on the host
	// machine that is directly exposed to the container. This is generally
	// used for system agents or other privileged things that are allowed
	// to see the host machine. Most containers will NOT need this.
	// More info: https://kubernetes.io/docs/concepts/storage/volumes#hostpath
	// ---
	// TODO(jonesdl) We need to restrict who can use host directory mounts and who can/can not
	// mount host directories as read/write.
	// +optional
	HostPath *HostPathVolumeSource `json:"hostPath,omitempty" protobuf:"bytes,1,opt,name=hostPath"`
	// EmptyDir represents a temporary directory that shares a pod's lifetime.
	// More info: https://kubernetes.io/docs/concepts/storage/volumes#emptydir
	// +optional
	EmptyDir *EmptyDirVolumeSource `json:"emptyDir,omitempty" protobuf:"bytes,2,opt,name=emptyDir"`
	// GCEPersistentDisk represents a GCE Disk resource that is attached to a
	// kubelet's host machine and then exposed to the pod.
	// More info: https://kubernetes.io/docs/concepts/storage/volumes#gcepersistentdisk
	// +optional
	GCEPersistentDisk *GCEPersistentDiskVolumeSource `json:"gcePersistentDisk,omitempty" protobuf:"bytes,3,opt,name=gcePersistentDisk"`
	// AWSElasticBlockStore represents an AWS Disk resource that is attached to a
	// kubelet's host machine and then exposed to the pod.
	// More info: https://kubernetes.io/docs/concepts/storage/volumes#awselasticblockstore
	// +optional
	AWSElasticBlockStore *AWSElasticBlockStoreVolumeSource `json:"awsElasticBlockStore,omitempty" protobuf:"bytes,4,opt,name=awsElasticBlockStore"`
	// GitRepo represents a git repository at a particular revision.
	// DEPRECATED: GitRepo is deprecated. To provision a container with a git repo, mount an
	// EmptyDir into an InitContainer that clones the repo using git, then mount the EmptyDir
	// into the Pod's container.
	// +optional
	GitRepo *GitRepoVolumeSource `json:"gitRepo,omitempty" protobuf:"bytes,5,opt,name=gitRepo"`
	// Secret represents a secret that should populate this volume.
	// More info: https://kubernetes.io/docs/concepts/storage/volumes#secret
	// +optional
	Secret *SecretVolumeSource `json:"secret,omitempty" protobuf:"bytes,6,opt,name=secret"`
	// NFS represents an NFS mount on the host that shares a pod's lifetime
	// More info: https://kubernetes.io/docs/concepts/storage/volumes#nfs
	// +optional
	NFS *NFSVolumeSource `json:"nfs,omitempty" protobuf:"bytes,7,opt,name=nfs"`
	// ISCSI represents an ISCSI Disk resource that is attached to a
	// kubelet's host machine and then exposed to the pod.
	// More info: https://releases.k8s.io/HEAD/examples/volumes/iscsi/README.md
	// +optional
	ISCSI *ISCSIVolumeSource `json:"iscsi,omitempty" protobuf:"bytes,8,opt,name=iscsi"`
	// Glusterfs represents a Glusterfs mount on the host that shares a pod's lifetime.
	// More info: https://releases.k8s.io/HEAD/examples/volumes/glusterfs/README.md
	// +optional
	Glusterfs *GlusterfsVolumeSource `json:"glusterfs,omitempty" protobuf:"bytes,9,opt,name=glusterfs"`
	// PersistentVolumeClaimVolumeSource represents a reference to a
	// PersistentVolumeClaim in the same namespace.
	// More info: https://kubernetes.io/docs/concepts/storage/persistent-volumes#persistentvolumeclaims
	// +optional
	PersistentVolumeClaim *PersistentVolumeClaimVolumeSource `json:"persistentVolumeClaim,omitempty" protobuf:"bytes,10,opt,name=persistentVolumeClaim"`
	// RBD represents a Rados Block Device mount on the host that shares a pod's lifetime.
	// More info: https://releases.k8s.io/HEAD/examples/volumes/rbd/README.md
	// +optional
	RBD *RBDVolumeSource `json:"rbd,omitempty" protobuf:"bytes,11,opt,name=rbd"`
	// FlexVolume represents a generic volume resource that is
	// provisioned/attached using an exec based plugin.
	// +optional
	FlexVolume *FlexVolumeSource `json:"flexVolume,omitempty" protobuf:"bytes,12,opt,name=flexVolume"`
	// Cinder represents a cinder volume attached and mounted on kubelets host machine
	// More info: https://releases.k8s.io/HEAD/examples/mysql-cinder-pd/README.md
	// +optional
	Cinder *CinderVolumeSource `json:"cinder,omitempty" protobuf:"bytes,13,opt,name=cinder"`
	// CephFS represents a Ceph FS mount on the host that shares a pod's lifetime
	// +optional
	CephFS *CephFSVolumeSource `json:"cephfs,omitempty" protobuf:"bytes,14,opt,name=cephfs"`
	// Flocker represents a Flocker volume attached to a kubelet's host machine. This depends on the Flocker control service being running
	// +optional
	Flocker *FlockerVolumeSource `json:"flocker,omitempty" protobuf:"bytes,15,opt,name=flocker"`
	// DownwardAPI represents downward API about the pod that should populate this volume
	// +optional
	DownwardAPI *DownwardAPIVolumeSource `json:"downwardAPI,omitempty" protobuf:"bytes,16,opt,name=downwardAPI"`
	// FC represents a Fibre Channel resource that is attached to a kubelet's host machine and then exposed to the pod.
	// +optional
	FC *FCVolumeSource `json:"fc,omitempty" protobuf:"bytes,17,opt,name=fc"`
	// AzureFile represents an Azure File Service mount on the host and bind mount to the pod.
	// +optional
	AzureFile *AzureFileVolumeSource `json:"azureFile,omitempty" protobuf:"bytes,18,opt,name=azureFile"`
	// ConfigMap represents a configMap that should populate this volume
	// +optional
	ConfigMap *ConfigMapVolumeSource `json:"configMap,omitempty" protobuf:"bytes,19,opt,name=configMap"`
	// VsphereVolume represents a vSphere volume attached and mounted on kubelets host machine
	// +optional
	VsphereVolume *VsphereVirtualDiskVolumeSource `json:"vsphereVolume,omitempty" protobuf:"bytes,20,opt,name=vsphereVolume"`
	// Quobyte represents a Quobyte mount on the host that shares a pod's lifetime
	// +optional
	Quobyte *QuobyteVolumeSource `json:"quobyte,omitempty" protobuf:"bytes,21,opt,name=quobyte"`
	// AzureDisk represents an Azure Data Disk mount on the host and bind mount to the pod.
	// +optional
	AzureDisk *AzureDiskVolumeSource `json:"azureDisk,omitempty" protobuf:"bytes,22,opt,name=azureDisk"`
	// PhotonPersistentDisk represents a PhotonController persistent disk attached and mounted on kubelets host machine
	PhotonPersistentDisk *PhotonPersistentDiskVolumeSource `json:"photonPersistentDisk,omitempty" protobuf:"bytes,23,opt,name=photonPersistentDisk"`
	// Items for all in one resources secrets, configmaps, and downward API
	Projected *ProjectedVolumeSource `json:"projected,omitempty" protobuf:"bytes,26,opt,name=projected"`
	// PortworxVolume represents a portworx volume attached and mounted on kubelets host machine
	// +optional
	PortworxVolume *PortworxVolumeSource `json:"portworxVolume,omitempty" protobuf:"bytes,24,opt,name=portworxVolume"`
	// ScaleIO represents a ScaleIO persistent volume attached and mounted on Kubernetes nodes.
	// +optional
	ScaleIO *ScaleIOVolumeSource `json:"scaleIO,omitempty" protobuf:"bytes,25,opt,name=scaleIO"`
	// StorageOS represents a StorageOS volume attached and mounted on Kubernetes nodes.
	// +optional
	StorageOS *StorageOSVolumeSource `json:"storageos,omitempty" protobuf:"bytes,27,opt,name=storageos"`
	// CSI (Container Storage Interface) represents storage that is handled by an external CSI driver (Alpha feature).
	// +optional
	CSI *CSIVolumeSource `json:"csi,omitempty" protobuf:"bytes,28,opt,name=csi"`
}

// PersistentVolumeClaimVolumeSource references the user's PVC in the same namespace.
// This volume finds the bound PV and mounts that volume for the pod. A
// PersistentVolumeClaimVolumeSource is, essentially, a wrapper around another
// type of volume that is owned by someone else (the system).
type PersistentVolumeClaimVolumeSource struct {
	// ClaimName is the name of a PersistentVolumeClaim in the same namespace as the pod using this volume.
	// More info: https://kubernetes.io/docs/concepts/storage/persistent-volumes#persistentvolumeclaims
	ClaimName string `json:"claimName" protobuf:"bytes,1,opt,name=claimName"`
	// Will force the ReadOnly setting in VolumeMounts.
	// Default false.
	// +optional
	ReadOnly bool `json:"readOnly,omitempty" protobuf:"varint,2,opt,name=readOnly"`
}

// PersistentVolumeSource is similar to VolumeSource but meant for the
// administrator who creates PVs. Exactly one of its members must be set.
type PersistentVolumeSource struct {
	// GCEPersistentDisk represents a GCE Disk resource that is attached to a
	// kubelet's host machine and then exposed to the pod. Provisioned by an admin.
	// More info: https://kubernetes.io/docs/concepts/storage/volumes#gcepersistentdisk
	// +optional
	GCEPersistentDisk *GCEPersistentDiskVolumeSource `json:"gcePersistentDisk,omitempty" protobuf:"bytes,1,opt,name=gcePersistentDisk"`
	// AWSElasticBlockStore represents an AWS Disk resource that is attached to a
	// kubelet's host machine and then exposed to the pod.
	// More info: https://kubernetes.io/docs/concepts/storage/volumes#awselasticblockstore
	// +optional
	AWSElasticBlockStore *AWSElasticBlockStoreVolumeSource `json:"awsElasticBlockStore,omitempty" protobuf:"bytes,2,opt,name=awsElasticBlockStore"`
	// HostPath represents a directory on the host.
	// Provisioned by a developer or tester.
	// This is useful for single-node development and testing only!
	// On-host storage is not supported in any way and WILL NOT WORK in a multi-node cluster.
	// More info: https://kubernetes.io/docs/concepts/storage/volumes#hostpath
	// +optional
	HostPath *HostPathVolumeSource `json:"hostPath,omitempty" protobuf:"bytes,3,opt,name=hostPath"`
	// Glusterfs represents a Glusterfs volume that is attached to a host and
	// exposed to the pod. Provisioned by an admin.
	// More info: https://releases.k8s.io/HEAD/examples/volumes/glusterfs/README.md
	// +optional
	Glusterfs *GlusterfsPersistentVolumeSource `json:"glusterfs,omitempty" protobuf:"bytes,4,opt,name=glusterfs"`
	// NFS represents an NFS mount on the host. Provisioned by an admin.
	// More info: https://kubernetes.io/docs/concepts/storage/volumes#nfs
	// +optional
	NFS *NFSVolumeSource `json:"nfs,omitempty" protobuf:"bytes,5,opt,name=nfs"`
	// RBD represents a Rados Block Device mount on the host that shares a pod's lifetime.
	// More info: https://releases.k8s.io/HEAD/examples/volumes/rbd/README.md
	// +optional
	RBD *RBDPersistentVolumeSource `json:"rbd,omitempty" protobuf:"bytes,6,opt,name=rbd"`
	// ISCSI represents an ISCSI Disk resource that is attached to a
	// kubelet's host machine and then exposed to the pod. Provisioned by an admin.
	// +optional
	ISCSI *ISCSIPersistentVolumeSource `json:"iscsi,omitempty" protobuf:"bytes,7,opt,name=iscsi"`
	// Cinder represents a cinder volume attached and mounted on kubelets host machine
	// More info: https://releases.k8s.io/HEAD/examples/mysql-cinder-pd/README.md
	// +optional
	Cinder *CinderPersistentVolumeSource `json:"cinder,omitempty" protobuf:"bytes,8,opt,name=cinder"`
	// CephFS represents a Ceph FS mount on the host that shares a pod's lifetime
	// +optional
	CephFS *CephFSPersistentVolumeSource `json:"cephfs,omitempty" protobuf:"bytes,9,opt,name=cephfs"`
	// FC represents a Fibre Channel resource that is attached to a kubelet's host machine and then exposed to the pod.
	// +optional
	FC *FCVolumeSource `json:"fc,omitempty" protobuf:"bytes,10,opt,name=fc"`
	// Flocker represents a Flocker volume attached to a kubelet's host machine and exposed to the pod for its usage. This depends on the Flocker control service being running
	// +optional
	Flocker *FlockerVolumeSource `json:"flocker,omitempty" protobuf:"bytes,11,opt,name=flocker"`
	// FlexVolume represents a generic volume resource that is
	// provisioned/attached using an exec based plugin.
	// +optional
	FlexVolume *FlexPersistentVolumeSource `json:"flexVolume,omitempty" protobuf:"bytes,12,opt,name=flexVolume"`
	// AzureFile represents an Azure File Service mount on the host and bind mount to the pod.
	// +optional
	AzureFile *AzureFilePersistentVolumeSource `json:"azureFile,omitempty" protobuf:"bytes,13,opt,name=azureFile"`
	// VsphereVolume represents a vSphere volume attached and mounted on kubelets host machine
	// +optional
	VsphereVolume *VsphereVirtualDiskVolumeSource `json:"vsphereVolume,omitempty" protobuf:"bytes,14,opt,name=vsphereVolume"`
	// Quobyte represents a Quobyte mount on the host that shares a pod's lifetime
	// +optional
	Quobyte *QuobyteVolumeSource `json:"quobyte,omitempty" protobuf:"bytes,15,opt,name=quobyte"`
	// AzureDisk represents an Azure Data Disk mount on the host and bind mount to the pod.
	// +optional
	AzureDisk *AzureDiskVolumeSource `json:"azureDisk,omitempty" protobuf:"bytes,16,opt,name=azureDisk"`
	// PhotonPersistentDisk represents a PhotonController persistent disk attached and mounted on kubelets host machine
	PhotonPersistentDisk *PhotonPersistentDiskVolumeSource `json:"photonPersistentDisk,omitempty" protobuf:"bytes,17,opt,name=photonPersistentDisk"`
	// PortworxVolume represents a portworx volume attached and mounted on kubelets host machine
	// +optional
	PortworxVolume *PortworxVolumeSource `json:"portworxVolume,omitempty" protobuf:"bytes,18,opt,name=portworxVolume"`
	// ScaleIO represents a ScaleIO persistent volume attached and mounted on Kubernetes nodes.
	// +optional
	ScaleIO *ScaleIOPersistentVolumeSource `json:"scaleIO,omitempty" protobuf:"bytes,19,opt,name=scaleIO"`
	// Local represents directly-attached storage with node affinity
	// +optional
	Local *LocalVolumeSource `json:"local,omitempty" protobuf:"bytes,20,opt,name=local"`
	// StorageOS represents a StorageOS volume that is attached to the kubelet's host machine and mounted into the pod
	// More info: https://releases.k8s.io/HEAD/examples/volumes/storageos/README.md
	// +optional
	StorageOS *StorageOSPersistentVolumeSource `json:"storageos,omitempty" protobuf:"bytes,21,opt,name=storageos"`
	// CSI represents storage that is handled by an external CSI driver (Beta feature).
	// +optional
	CSI *CSIPersistentVolumeSource `json:"csi,omitempty" protobuf:"bytes,22,opt,name=csi"`
}

const (
	// BetaStorageClassAnnotation represents the beta/previous StorageClass annotation.
	// It's currently still used and will be held for backwards compatibility
	BetaStorageClassAnnotation = "volume.beta.kubernetes.io/storage-class"

	// MountOptionAnnotation defines mount option annotation used in PVs
	MountOptionAnnotation = "volume.beta.kubernetes.io/mount-options"
)

// +genclient
// +genclient:nonNamespaced
// +k8s:deepcopy-gen:interfaces=k8s.io/apimachinery/pkg/runtime.Object

// PersistentVolume (PV) is a storage resource provisioned by an administrator.
// It is analogous to a node.
// More info: https://kubernetes.io/docs/concepts/storage/persistent-volumes
type PersistentVolume struct {
	metav1.TypeMeta `json:",inline"`
	// Standard object's metadata.
	// More info: https://git.k8s.io/community/contributors/devel/api-conventions.md#metadata
	// +optional
	metav1.ObjectMeta `json:"metadata,omitempty" protobuf:"bytes,1,opt,name=metadata"`

	// Spec defines a specification of a persistent volume owned by the cluster.
	// Provisioned by an administrator.
	// More info: https://kubernetes.io/docs/concepts/storage/persistent-volumes#persistent-volumes
	// +optional
	Spec PersistentVolumeSpec `json:"spec,omitempty" protobuf:"bytes,2,opt,name=spec"`

	// Status represents the current information/status for the persistent volume.
	// Populated by the system.
	// Read-only.
	// More info: https://kubernetes.io/docs/concepts/storage/persistent-volumes#persistent-volumes
	// +optional
	Status PersistentVolumeStatus `json:"status,omitempty" protobuf:"bytes,3,opt,name=status"`
}

// PersistentVolumeSpec is the specification of a persistent volume.
type PersistentVolumeSpec struct {
	// A description of the persistent volume's resources and capacity.
	// More info: https://kubernetes.io/docs/concepts/storage/persistent-volumes#capacity
	// +optional
	Capacity ResourceList `json:"capacity,omitempty" protobuf:"bytes,1,rep,name=capacity,casttype=ResourceList,castkey=ResourceName"`
	// The actual volume backing the persistent volume.
	PersistentVolumeSource `json:",inline" protobuf:"bytes,2,opt,name=persistentVolumeSource"`
	// AccessModes contains all ways the volume can be mounted.
	// More info: https://kubernetes.io/docs/concepts/storage/persistent-volumes#access-modes
	// +optional
	AccessModes []PersistentVolumeAccessMode `json:"accessModes,omitempty" protobuf:"bytes,3,rep,name=accessModes,casttype=PersistentVolumeAccessMode"`
	// ClaimRef is part of a bi-directional binding between PersistentVolume and PersistentVolumeClaim.
	// Expected to be non-nil when bound.
	// claim.VolumeName is the authoritative bind between PV and PVC.
	// More info: https://kubernetes.io/docs/concepts/storage/persistent-volumes#binding
	// +optional
	ClaimRef *ObjectReference `json:"claimRef,omitempty" protobuf:"bytes,4,opt,name=claimRef"`
	// What happens to a persistent volume when released from its claim.
	// Valid options are Retain (default for manually created PersistentVolumes), Delete (default
	// for dynamically provisioned PersistentVolumes), and Recycle (deprecated).
	// Recycle must be supported by the volume plugin underlying this PersistentVolume.
	// More info: https://kubernetes.io/docs/concepts/storage/persistent-volumes#reclaiming
	// +optional
	PersistentVolumeReclaimPolicy PersistentVolumeReclaimPolicy `json:"persistentVolumeReclaimPolicy,omitempty" protobuf:"bytes,5,opt,name=persistentVolumeReclaimPolicy,casttype=PersistentVolumeReclaimPolicy"`
	// Name of StorageClass to which this persistent volume belongs. Empty value
	// means that this volume does not belong to any StorageClass.
	// +optional
	StorageClassName string `json:"storageClassName,omitempty" protobuf:"bytes,6,opt,name=storageClassName"`
	// A list of mount options, e.g. ["ro", "soft"]. Not validated - mount will
	// simply fail if one is invalid.
	// More info: https://kubernetes.io/docs/concepts/storage/persistent-volumes/#mount-options
	// +optional
	MountOptions []string `json:"mountOptions,omitempty" protobuf:"bytes,7,opt,name=mountOptions"`
	// volumeMode defines if a volume is intended to be used with a formatted filesystem
	// or to remain in raw block state. Value of Filesystem is implied when not included in spec.
	// This is a beta feature.
	// +optional
	VolumeMode *PersistentVolumeMode `json:"volumeMode,omitempty" protobuf:"bytes,8,opt,name=volumeMode,casttype=PersistentVolumeMode"`
	// NodeAffinity defines constraints that limit what nodes this volume can be accessed from.
	// This field influences the scheduling of pods that use this volume.
	// +optional
	NodeAffinity *VolumeNodeAffinity `json:"nodeAffinity,omitempty" protobuf:"bytes,9,opt,name=nodeAffinity"`
}

// VolumeNodeAffinity defines constraints that limit what nodes this volume can be accessed from.
type VolumeNodeAffinity struct {
	// Required specifies hard node constraints that must be met.
	Required *NodeSelector `json:"required,omitempty" protobuf:"bytes,1,opt,name=required"`
}

// PersistentVolumeReclaimPolicy describes a policy for end-of-life maintenance of persistent volumes.
type PersistentVolumeReclaimPolicy string

const (
	// PersistentVolumeReclaimRecycle means the volume will be recycled back into the pool of unbound persistent volumes on release from its claim.
	// The volume plugin must support Recycling.
	PersistentVolumeReclaimRecycle PersistentVolumeReclaimPolicy = "Recycle"
	// PersistentVolumeReclaimDelete means the volume will be deleted from Kubernetes on release from its claim.
	// The volume plugin must support Deletion.
	PersistentVolumeReclaimDelete PersistentVolumeReclaimPolicy = "Delete"
	// PersistentVolumeReclaimRetain means the volume will be left in its current phase (Released) for manual reclamation by the administrator.
	// The default policy is Retain.
	PersistentVolumeReclaimRetain PersistentVolumeReclaimPolicy = "Retain"
)

// PersistentVolumeMode describes how a volume is intended to be consumed, either Block or Filesystem.
type PersistentVolumeMode string

const (
	// PersistentVolumeBlock means the volume will not be formatted with a filesystem and will remain a raw block device.
	PersistentVolumeBlock PersistentVolumeMode = "Block"
	// PersistentVolumeFilesystem means the volume will be or is formatted with a filesystem.
	PersistentVolumeFilesystem PersistentVolumeMode = "Filesystem"
)

// PersistentVolumeStatus is the current status of a persistent volume.
type PersistentVolumeStatus struct {
	// Phase indicates if a volume is available, bound to a claim, or released by a claim.
	// More info: https://kubernetes.io/docs/concepts/storage/persistent-volumes#phase
	// +optional
	Phase PersistentVolumePhase `json:"phase,omitempty" protobuf:"bytes,1,opt,name=phase,casttype=PersistentVolumePhase"`
	// A human-readable message indicating details about why the volume is in this state.
	// +optional
	Message string `json:"message,omitempty" protobuf:"bytes,2,opt,name=message"`
	// Reason is a brief CamelCase string that describes any failure and is meant
	// for machine parsing and tidy display in the CLI.
	// +optional
	Reason string `json:"reason,omitempty" protobuf:"bytes,3,opt,name=reason"`
}

// +k8s:deepcopy-gen:interfaces=k8s.io/apimachinery/pkg/runtime.Object

// PersistentVolumeList is a list of PersistentVolume items.
type PersistentVolumeList struct {
	metav1.TypeMeta `json:",inline"`
	// Standard list metadata.
	// More info: https://git.k8s.io/community/contributors/devel/api-conventions.md#types-kinds
	// +optional
	metav1.ListMeta `json:"metadata,omitempty" protobuf:"bytes,1,opt,name=metadata"`
	// List of persistent volumes.
	// More info: https://kubernetes.io/docs/concepts/storage/persistent-volumes
	Items []PersistentVolume `json:"items" protobuf:"bytes,2,rep,name=items"`
}

// +genclient
// +k8s:deepcopy-gen:interfaces=k8s.io/apimachinery/pkg/runtime.Object

// PersistentVolumeClaim is a user's request for and claim to a persistent volume
type PersistentVolumeClaim struct {
	metav1.TypeMeta `json:",inline"`
	// Standard object's metadata.
	// More info: https://git.k8s.io/community/contributors/devel/api-conventions.md#metadata
	// +optional
	metav1.ObjectMeta `json:"metadata,omitempty" protobuf:"bytes,1,opt,name=metadata"`

	// Spec defines the desired characteristics of a volume requested by a pod author.
	// More info: https://kubernetes.io/docs/concepts/storage/persistent-volumes#persistentvolumeclaims
	// +optional
	Spec PersistentVolumeClaimSpec `json:"spec,omitempty" protobuf:"bytes,2,opt,name=spec"`

	// Status represents the current information/status of a persistent volume claim.
	// Read-only.
	// More info: https://kubernetes.io/docs/concepts/storage/persistent-volumes#persistentvolumeclaims
	// +optional
	Status PersistentVolumeClaimStatus `json:"status,omitempty" protobuf:"bytes,3,opt,name=status"`
}

// +k8s:deepcopy-gen:interfaces=k8s.io/apimachinery/pkg/runtime.Object

// PersistentVolumeClaimList is a list of PersistentVolumeClaim items.
type PersistentVolumeClaimList struct {
	metav1.TypeMeta `json:",inline"`
	// Standard list metadata.
	// More info: https://git.k8s.io/community/contributors/devel/api-conventions.md#types-kinds
	// +optional
	metav1.ListMeta `json:"metadata,omitempty" protobuf:"bytes,1,opt,name=metadata"`
	// A list of persistent volume claims.
	// More info: https://kubernetes.io/docs/concepts/storage/persistent-volumes#persistentvolumeclaims
	Items []PersistentVolumeClaim `json:"items" protobuf:"bytes,2,rep,name=items"`
}

// PersistentVolumeClaimSpec describes the common attributes of storage devices
// and allows a Source for provider-specific attributes
type PersistentVolumeClaimSpec struct {
	// AccessModes contains the desired access modes the volume should have.
	// More info: https://kubernetes.io/docs/concepts/storage/persistent-volumes#access-modes-1
	// +optional
	AccessModes []PersistentVolumeAccessMode `json:"accessModes,omitempty" protobuf:"bytes,1,rep,name=accessModes,casttype=PersistentVolumeAccessMode"`
	// A label query over volumes to consider for binding.
	// +optional
	Selector *metav1.LabelSelector `json:"selector,omitempty" protobuf:"bytes,4,opt,name=selector"`
	// Resources represents the minimum resources the volume should have.
	// More info: https://kubernetes.io/docs/concepts/storage/persistent-volumes#resources
	// +optional
	Resources ResourceRequirements `json:"resources,omitempty" protobuf:"bytes,2,opt,name=resources"`
	// VolumeName is the binding reference to the PersistentVolume backing this claim.
	// +optional
	VolumeName string `json:"volumeName,omitempty" protobuf:"bytes,3,opt,name=volumeName"`
	// Name of the StorageClass required by the claim.
	// More info: https://kubernetes.io/docs/concepts/storage/persistent-volumes#class-1
	// +optional
	StorageClassName *string `json:"storageClassName,omitempty" protobuf:"bytes,5,opt,name=storageClassName"`
	// volumeMode defines what type of volume is required by the claim.
	// Value of Filesystem is implied when not included in claim spec.
	// This is a beta feature.
	// +optional
	VolumeMode *PersistentVolumeMode `json:"volumeMode,omitempty" protobuf:"bytes,6,opt,name=volumeMode,casttype=PersistentVolumeMode"`
	// This field requires the VolumeSnapshotDataSource alpha feature gate to be
	// enabled and currently VolumeSnapshot is the only supported data source.
	// If the provisioner can support VolumeSnapshot data source, it will create
	// a new volume and data will be restored to the volume at the same time.
	// If the provisioner does not support VolumeSnapshot data source, volume will
	// not be created and the failure will be reported as an event.
	// In the future, we plan to support more data source types and the behavior
	// of the provisioner may change.
	// +optional
<<<<<<< HEAD
	DataSource *TypedLocalObjectReference `json:"dataSource" protobuf:"bytes,7,opt,name=dataSource"`
=======
	DataSource *TypedLocalObjectReference `json:"dataSource,omitempty" protobuf:"bytes,7,opt,name=dataSource"`
>>>>>>> fac3cd4a
}

// PersistentVolumeClaimConditionType is a valid value of PersistentVolumeClaimCondition.Type
type PersistentVolumeClaimConditionType string

const (
	// PersistentVolumeClaimResizing - a user trigger resize of pvc has been started
	PersistentVolumeClaimResizing PersistentVolumeClaimConditionType = "Resizing"
	// PersistentVolumeClaimFileSystemResizePending - controller resize is finished and a file system resize is pending on node
	PersistentVolumeClaimFileSystemResizePending PersistentVolumeClaimConditionType = "FileSystemResizePending"
)

// PersistentVolumeClaimCondition contails details about state of pvc
type PersistentVolumeClaimCondition struct {
	Type   PersistentVolumeClaimConditionType `json:"type" protobuf:"bytes,1,opt,name=type,casttype=PersistentVolumeClaimConditionType"`
	Status ConditionStatus                    `json:"status" protobuf:"bytes,2,opt,name=status,casttype=ConditionStatus"`
	// Last time we probed the condition.
	// +optional
	LastProbeTime metav1.Time `json:"lastProbeTime,omitempty" protobuf:"bytes,3,opt,name=lastProbeTime"`
	// Last time the condition transitioned from one status to another.
	// +optional
	LastTransitionTime metav1.Time `json:"lastTransitionTime,omitempty" protobuf:"bytes,4,opt,name=lastTransitionTime"`
	// Unique, this should be a short, machine understandable string that gives the reason
	// for condition's last transition. If it reports "ResizeStarted" that means the underlying
	// persistent volume is being resized.
	// +optional
	Reason string `json:"reason,omitempty" protobuf:"bytes,5,opt,name=reason"`
	// Human-readable message indicating details about last transition.
	// +optional
	Message string `json:"message,omitempty" protobuf:"bytes,6,opt,name=message"`
}

// PersistentVolumeClaimStatus is the current status of a persistent volume claim.
type PersistentVolumeClaimStatus struct {
	// Phase represents the current phase of PersistentVolumeClaim.
	// +optional
	Phase PersistentVolumeClaimPhase `json:"phase,omitempty" protobuf:"bytes,1,opt,name=phase,casttype=PersistentVolumeClaimPhase"`
	// AccessModes contains the actual access modes the volume backing the PVC has.
	// More info: https://kubernetes.io/docs/concepts/storage/persistent-volumes#access-modes-1
	// +optional
	AccessModes []PersistentVolumeAccessMode `json:"accessModes,omitempty" protobuf:"bytes,2,rep,name=accessModes,casttype=PersistentVolumeAccessMode"`
	// Represents the actual resources of the underlying volume.
	// +optional
	Capacity ResourceList `json:"capacity,omitempty" protobuf:"bytes,3,rep,name=capacity,casttype=ResourceList,castkey=ResourceName"`
	// Current Condition of persistent volume claim. If underlying persistent volume is being
	// resized then the Condition will be set to 'ResizeStarted'.
	// +optional
	// +patchMergeKey=type
	// +patchStrategy=merge
	Conditions []PersistentVolumeClaimCondition `json:"conditions,omitempty" patchStrategy:"merge" patchMergeKey:"type" protobuf:"bytes,4,rep,name=conditions"`
}

type PersistentVolumeAccessMode string

const (
	// can be mounted in read/write mode to exactly 1 host
	ReadWriteOnce PersistentVolumeAccessMode = "ReadWriteOnce"
	// can be mounted in read-only mode to many hosts
	ReadOnlyMany PersistentVolumeAccessMode = "ReadOnlyMany"
	// can be mounted in read/write mode to many hosts
	ReadWriteMany PersistentVolumeAccessMode = "ReadWriteMany"
)

type PersistentVolumePhase string

const (
	// used for PersistentVolumes that are not available
	VolumePending PersistentVolumePhase = "Pending"
	// used for PersistentVolumes that are not yet bound
	// Available volumes are held by the binder and matched to PersistentVolumeClaims
	VolumeAvailable PersistentVolumePhase = "Available"
	// used for PersistentVolumes that are bound
	VolumeBound PersistentVolumePhase = "Bound"
	// used for PersistentVolumes where the bound PersistentVolumeClaim was deleted
	// released volumes must be recycled before becoming available again
	// this phase is used by the persistent volume claim binder to signal to another process to reclaim the resource
	VolumeReleased PersistentVolumePhase = "Released"
	// used for PersistentVolumes that failed to be correctly recycled or deleted after being released from a claim
	VolumeFailed PersistentVolumePhase = "Failed"
)

type PersistentVolumeClaimPhase string

const (
	// used for PersistentVolumeClaims that are not yet bound
	ClaimPending PersistentVolumeClaimPhase = "Pending"
	// used for PersistentVolumeClaims that are bound
	ClaimBound PersistentVolumeClaimPhase = "Bound"
	// used for PersistentVolumeClaims that lost their underlying
	// PersistentVolume. The claim was bound to a PersistentVolume and this
	// volume does not exist any longer and all data on it was lost.
	ClaimLost PersistentVolumeClaimPhase = "Lost"
)

type HostPathType string

const (
	// For backwards compatible, leave it empty if unset
	HostPathUnset HostPathType = ""
	// If nothing exists at the given path, an empty directory will be created there
	// as needed with file mode 0755, having the same group and ownership with Kubelet.
	HostPathDirectoryOrCreate HostPathType = "DirectoryOrCreate"
	// A directory must exist at the given path
	HostPathDirectory HostPathType = "Directory"
	// If nothing exists at the given path, an empty file will be created there
	// as needed with file mode 0644, having the same group and ownership with Kubelet.
	HostPathFileOrCreate HostPathType = "FileOrCreate"
	// A file must exist at the given path
	HostPathFile HostPathType = "File"
	// A UNIX socket must exist at the given path
	HostPathSocket HostPathType = "Socket"
	// A character device must exist at the given path
	HostPathCharDev HostPathType = "CharDevice"
	// A block device must exist at the given path
	HostPathBlockDev HostPathType = "BlockDevice"
)

// Represents a host path mapped into a pod.
// Host path volumes do not support ownership management or SELinux relabeling.
type HostPathVolumeSource struct {
	// Path of the directory on the host.
	// If the path is a symlink, it will follow the link to the real path.
	// More info: https://kubernetes.io/docs/concepts/storage/volumes#hostpath
	Path string `json:"path" protobuf:"bytes,1,opt,name=path"`
	// Type for HostPath Volume
	// Defaults to ""
	// More info: https://kubernetes.io/docs/concepts/storage/volumes#hostpath
	// +optional
	Type *HostPathType `json:"type,omitempty" protobuf:"bytes,2,opt,name=type"`
}

// Represents an empty directory for a pod.
// Empty directory volumes support ownership management and SELinux relabeling.
type EmptyDirVolumeSource struct {
	// What type of storage medium should back this directory.
	// The default is "" which means to use the node's default medium.
	// Must be an empty string (default) or Memory.
	// More info: https://kubernetes.io/docs/concepts/storage/volumes#emptydir
	// +optional
	Medium StorageMedium `json:"medium,omitempty" protobuf:"bytes,1,opt,name=medium,casttype=StorageMedium"`
	// Total amount of local storage required for this EmptyDir volume.
	// The size limit is also applicable for memory medium.
	// The maximum usage on memory medium EmptyDir would be the minimum value between
	// the SizeLimit specified here and the sum of memory limits of all containers in a pod.
	// The default is nil which means that the limit is undefined.
	// More info: http://kubernetes.io/docs/user-guide/volumes#emptydir
	// +optional
	SizeLimit *resource.Quantity `json:"sizeLimit,omitempty" protobuf:"bytes,2,opt,name=sizeLimit"`
}

// Represents a Glusterfs mount that lasts the lifetime of a pod.
// Glusterfs volumes do not support ownership management or SELinux relabeling.
type GlusterfsVolumeSource struct {
	// EndpointsName is the endpoint name that details Glusterfs topology.
	// More info: https://releases.k8s.io/HEAD/examples/volumes/glusterfs/README.md#create-a-pod
	EndpointsName string `json:"endpoints" protobuf:"bytes,1,opt,name=endpoints"`

	// Path is the Glusterfs volume path.
	// More info: https://releases.k8s.io/HEAD/examples/volumes/glusterfs/README.md#create-a-pod
	Path string `json:"path" protobuf:"bytes,2,opt,name=path"`

	// ReadOnly here will force the Glusterfs volume to be mounted with read-only permissions.
	// Defaults to false.
	// More info: https://releases.k8s.io/HEAD/examples/volumes/glusterfs/README.md#create-a-pod
	// +optional
	ReadOnly bool `json:"readOnly,omitempty" protobuf:"varint,3,opt,name=readOnly"`
}

// Represents a Glusterfs mount that lasts the lifetime of a pod.
// Glusterfs volumes do not support ownership management or SELinux relabeling.
type GlusterfsPersistentVolumeSource struct {
	// EndpointsName is the endpoint name that details Glusterfs topology.
	// More info: https://releases.k8s.io/HEAD/examples/volumes/glusterfs/README.md#create-a-pod
	EndpointsName string `json:"endpoints" protobuf:"bytes,1,opt,name=endpoints"`

	// Path is the Glusterfs volume path.
	// More info: https://releases.k8s.io/HEAD/examples/volumes/glusterfs/README.md#create-a-pod
	Path string `json:"path" protobuf:"bytes,2,opt,name=path"`

	// ReadOnly here will force the Glusterfs volume to be mounted with read-only permissions.
	// Defaults to false.
	// More info: https://releases.k8s.io/HEAD/examples/volumes/glusterfs/README.md#create-a-pod
	// +optional
	ReadOnly bool `json:"readOnly,omitempty" protobuf:"varint,3,opt,name=readOnly"`

	// EndpointsNamespace is the namespace that contains Glusterfs endpoint.
	// If this field is empty, the EndpointNamespace defaults to the same namespace as the bound PVC.
	// More info: https://releases.k8s.io/HEAD/examples/volumes/glusterfs/README.md#create-a-pod
	// +optional
	EndpointsNamespace *string `json:"endpointsNamespace,omitempty" protobuf:"bytes,4,opt,name=endpointsNamespace"`
}

// Represents a Rados Block Device mount that lasts the lifetime of a pod.
// RBD volumes support ownership management and SELinux relabeling.
type RBDVolumeSource struct {
	// A collection of Ceph monitors.
	// More info: https://releases.k8s.io/HEAD/examples/volumes/rbd/README.md#how-to-use-it
	CephMonitors []string `json:"monitors" protobuf:"bytes,1,rep,name=monitors"`
	// The rados image name.
	// More info: https://releases.k8s.io/HEAD/examples/volumes/rbd/README.md#how-to-use-it
	RBDImage string `json:"image" protobuf:"bytes,2,opt,name=image"`
	// Filesystem type of the volume that you want to mount.
	// Tip: Ensure that the filesystem type is supported by the host operating system.
	// Examples: "ext4", "xfs", "ntfs". Implicitly inferred to be "ext4" if unspecified.
	// More info: https://kubernetes.io/docs/concepts/storage/volumes#rbd
	// TODO: how do we prevent errors in the filesystem from compromising the machine
	// +optional
	FSType string `json:"fsType,omitempty" protobuf:"bytes,3,opt,name=fsType"`
	// The rados pool name.
	// Default is rbd.
	// More info: https://releases.k8s.io/HEAD/examples/volumes/rbd/README.md#how-to-use-it
	// +optional
	RBDPool string `json:"pool,omitempty" protobuf:"bytes,4,opt,name=pool"`
	// The rados user name.
	// Default is admin.
	// More info: https://releases.k8s.io/HEAD/examples/volumes/rbd/README.md#how-to-use-it
	// +optional
	RadosUser string `json:"user,omitempty" protobuf:"bytes,5,opt,name=user"`
	// Keyring is the path to key ring for RBDUser.
	// Default is /etc/ceph/keyring.
	// More info: https://releases.k8s.io/HEAD/examples/volumes/rbd/README.md#how-to-use-it
	// +optional
	Keyring string `json:"keyring,omitempty" protobuf:"bytes,6,opt,name=keyring"`
	// SecretRef is name of the authentication secret for RBDUser. If provided
	// overrides keyring.
	// Default is nil.
	// More info: https://releases.k8s.io/HEAD/examples/volumes/rbd/README.md#how-to-use-it
	// +optional
	SecretRef *LocalObjectReference `json:"secretRef,omitempty" protobuf:"bytes,7,opt,name=secretRef"`
	// ReadOnly here will force the ReadOnly setting in VolumeMounts.
	// Defaults to false.
	// More info: https://releases.k8s.io/HEAD/examples/volumes/rbd/README.md#how-to-use-it
	// +optional
	ReadOnly bool `json:"readOnly,omitempty" protobuf:"varint,8,opt,name=readOnly"`
}

// Represents a Rados Block Device mount that lasts the lifetime of a pod.
// RBD volumes support ownership management and SELinux relabeling.
type RBDPersistentVolumeSource struct {
	// A collection of Ceph monitors.
	// More info: https://releases.k8s.io/HEAD/examples/volumes/rbd/README.md#how-to-use-it
	CephMonitors []string `json:"monitors" protobuf:"bytes,1,rep,name=monitors"`
	// The rados image name.
	// More info: https://releases.k8s.io/HEAD/examples/volumes/rbd/README.md#how-to-use-it
	RBDImage string `json:"image" protobuf:"bytes,2,opt,name=image"`
	// Filesystem type of the volume that you want to mount.
	// Tip: Ensure that the filesystem type is supported by the host operating system.
	// Examples: "ext4", "xfs", "ntfs". Implicitly inferred to be "ext4" if unspecified.
	// More info: https://kubernetes.io/docs/concepts/storage/volumes#rbd
	// TODO: how do we prevent errors in the filesystem from compromising the machine
	// +optional
	FSType string `json:"fsType,omitempty" protobuf:"bytes,3,opt,name=fsType"`
	// The rados pool name.
	// Default is rbd.
	// More info: https://releases.k8s.io/HEAD/examples/volumes/rbd/README.md#how-to-use-it
	// +optional
	RBDPool string `json:"pool,omitempty" protobuf:"bytes,4,opt,name=pool"`
	// The rados user name.
	// Default is admin.
	// More info: https://releases.k8s.io/HEAD/examples/volumes/rbd/README.md#how-to-use-it
	// +optional
	RadosUser string `json:"user,omitempty" protobuf:"bytes,5,opt,name=user"`
	// Keyring is the path to key ring for RBDUser.
	// Default is /etc/ceph/keyring.
	// More info: https://releases.k8s.io/HEAD/examples/volumes/rbd/README.md#how-to-use-it
	// +optional
	Keyring string `json:"keyring,omitempty" protobuf:"bytes,6,opt,name=keyring"`
	// SecretRef is name of the authentication secret for RBDUser. If provided
	// overrides keyring.
	// Default is nil.
	// More info: https://releases.k8s.io/HEAD/examples/volumes/rbd/README.md#how-to-use-it
	// +optional
	SecretRef *SecretReference `json:"secretRef,omitempty" protobuf:"bytes,7,opt,name=secretRef"`
	// ReadOnly here will force the ReadOnly setting in VolumeMounts.
	// Defaults to false.
	// More info: https://releases.k8s.io/HEAD/examples/volumes/rbd/README.md#how-to-use-it
	// +optional
	ReadOnly bool `json:"readOnly,omitempty" protobuf:"varint,8,opt,name=readOnly"`
}

// Represents a cinder volume resource in Openstack.
// A Cinder volume must exist before mounting to a container.
// The volume must also be in the same region as the kubelet.
// Cinder volumes support ownership management and SELinux relabeling.
type CinderVolumeSource struct {
	// volume id used to identify the volume in cinder
	// More info: https://releases.k8s.io/HEAD/examples/mysql-cinder-pd/README.md
	VolumeID string `json:"volumeID" protobuf:"bytes,1,opt,name=volumeID"`
	// Filesystem type to mount.
	// Must be a filesystem type supported by the host operating system.
	// Examples: "ext4", "xfs", "ntfs". Implicitly inferred to be "ext4" if unspecified.
	// More info: https://releases.k8s.io/HEAD/examples/mysql-cinder-pd/README.md
	// +optional
	FSType string `json:"fsType,omitempty" protobuf:"bytes,2,opt,name=fsType"`
	// Optional: Defaults to false (read/write). ReadOnly here will force
	// the ReadOnly setting in VolumeMounts.
	// More info: https://releases.k8s.io/HEAD/examples/mysql-cinder-pd/README.md
	// +optional
	ReadOnly bool `json:"readOnly,omitempty" protobuf:"varint,3,opt,name=readOnly"`
	// Optional: points to a secret object containing parameters used to connect
	// to OpenStack.
	// +optional
	SecretRef *LocalObjectReference `json:"secretRef,omitempty" protobuf:"bytes,4,opt,name=secretRef"`
}

// Represents a cinder volume resource in Openstack.
// A Cinder volume must exist before mounting to a container.
// The volume must also be in the same region as the kubelet.
// Cinder volumes support ownership management and SELinux relabeling.
type CinderPersistentVolumeSource struct {
	// volume id used to identify the volume in cinder
	// More info: https://releases.k8s.io/HEAD/examples/mysql-cinder-pd/README.md
	VolumeID string `json:"volumeID" protobuf:"bytes,1,opt,name=volumeID"`
	// Filesystem type to mount.
	// Must be a filesystem type supported by the host operating system.
	// Examples: "ext4", "xfs", "ntfs". Implicitly inferred to be "ext4" if unspecified.
	// More info: https://releases.k8s.io/HEAD/examples/mysql-cinder-pd/README.md
	// +optional
	FSType string `json:"fsType,omitempty" protobuf:"bytes,2,opt,name=fsType"`
	// Optional: Defaults to false (read/write). ReadOnly here will force
	// the ReadOnly setting in VolumeMounts.
	// More info: https://releases.k8s.io/HEAD/examples/mysql-cinder-pd/README.md
	// +optional
	ReadOnly bool `json:"readOnly,omitempty" protobuf:"varint,3,opt,name=readOnly"`
	// Optional: points to a secret object containing parameters used to connect
	// to OpenStack.
	// +optional
	SecretRef *SecretReference `json:"secretRef,omitempty" protobuf:"bytes,4,opt,name=secretRef"`
}

// Represents a Ceph Filesystem mount that lasts the lifetime of a pod
// Cephfs volumes do not support ownership management or SELinux relabeling.
type CephFSVolumeSource struct {
	// Required: Monitors is a collection of Ceph monitors
	// More info: https://releases.k8s.io/HEAD/examples/volumes/cephfs/README.md#how-to-use-it
	Monitors []string `json:"monitors" protobuf:"bytes,1,rep,name=monitors"`
	// Optional: Used as the mounted root, rather than the full Ceph tree, default is /
	// +optional
	Path string `json:"path,omitempty" protobuf:"bytes,2,opt,name=path"`
	// Optional: User is the rados user name, default is admin
	// More info: https://releases.k8s.io/HEAD/examples/volumes/cephfs/README.md#how-to-use-it
	// +optional
	User string `json:"user,omitempty" protobuf:"bytes,3,opt,name=user"`
	// Optional: SecretFile is the path to key ring for User, default is /etc/ceph/user.secret
	// More info: https://releases.k8s.io/HEAD/examples/volumes/cephfs/README.md#how-to-use-it
	// +optional
	SecretFile string `json:"secretFile,omitempty" protobuf:"bytes,4,opt,name=secretFile"`
	// Optional: SecretRef is reference to the authentication secret for User, default is empty.
	// More info: https://releases.k8s.io/HEAD/examples/volumes/cephfs/README.md#how-to-use-it
	// +optional
	SecretRef *LocalObjectReference `json:"secretRef,omitempty" protobuf:"bytes,5,opt,name=secretRef"`
	// Optional: Defaults to false (read/write). ReadOnly here will force
	// the ReadOnly setting in VolumeMounts.
	// More info: https://releases.k8s.io/HEAD/examples/volumes/cephfs/README.md#how-to-use-it
	// +optional
	ReadOnly bool `json:"readOnly,omitempty" protobuf:"varint,6,opt,name=readOnly"`
}

// SecretReference represents a Secret Reference. It has enough information to retrieve secret
// in any namespace
type SecretReference struct {
	// Name is unique within a namespace to reference a secret resource.
	// +optional
	Name string `json:"name,omitempty" protobuf:"bytes,1,opt,name=name"`
	// Namespace defines the space within which the secret name must be unique.
	// +optional
	Namespace string `json:"namespace,omitempty" protobuf:"bytes,2,opt,name=namespace"`
}

// Represents a Ceph Filesystem mount that lasts the lifetime of a pod
// Cephfs volumes do not support ownership management or SELinux relabeling.
type CephFSPersistentVolumeSource struct {
	// Required: Monitors is a collection of Ceph monitors
	// More info: https://releases.k8s.io/HEAD/examples/volumes/cephfs/README.md#how-to-use-it
	Monitors []string `json:"monitors" protobuf:"bytes,1,rep,name=monitors"`
	// Optional: Used as the mounted root, rather than the full Ceph tree, default is /
	// +optional
	Path string `json:"path,omitempty" protobuf:"bytes,2,opt,name=path"`
	// Optional: User is the rados user name, default is admin
	// More info: https://releases.k8s.io/HEAD/examples/volumes/cephfs/README.md#how-to-use-it
	// +optional
	User string `json:"user,omitempty" protobuf:"bytes,3,opt,name=user"`
	// Optional: SecretFile is the path to key ring for User, default is /etc/ceph/user.secret
	// More info: https://releases.k8s.io/HEAD/examples/volumes/cephfs/README.md#how-to-use-it
	// +optional
	SecretFile string `json:"secretFile,omitempty" protobuf:"bytes,4,opt,name=secretFile"`
	// Optional: SecretRef is reference to the authentication secret for User, default is empty.
	// More info: https://releases.k8s.io/HEAD/examples/volumes/cephfs/README.md#how-to-use-it
	// +optional
	SecretRef *SecretReference `json:"secretRef,omitempty" protobuf:"bytes,5,opt,name=secretRef"`
	// Optional: Defaults to false (read/write). ReadOnly here will force
	// the ReadOnly setting in VolumeMounts.
	// More info: https://releases.k8s.io/HEAD/examples/volumes/cephfs/README.md#how-to-use-it
	// +optional
	ReadOnly bool `json:"readOnly,omitempty" protobuf:"varint,6,opt,name=readOnly"`
}

// Represents a Flocker volume mounted by the Flocker agent.
// One and only one of datasetName and datasetUUID should be set.
// Flocker volumes do not support ownership management or SELinux relabeling.
type FlockerVolumeSource struct {
	// Name of the dataset stored as metadata -> name on the dataset for Flocker
	// should be considered as deprecated
	// +optional
	DatasetName string `json:"datasetName,omitempty" protobuf:"bytes,1,opt,name=datasetName"`
	// UUID of the dataset. This is unique identifier of a Flocker dataset
	// +optional
	DatasetUUID string `json:"datasetUUID,omitempty" protobuf:"bytes,2,opt,name=datasetUUID"`
}

// StorageMedium defines ways that storage can be allocated to a volume.
type StorageMedium string

const (
	StorageMediumDefault   StorageMedium = ""          // use whatever the default is for the node, assume anything we don't explicitly handle is this
	StorageMediumMemory    StorageMedium = "Memory"    // use memory (e.g. tmpfs on linux)
	StorageMediumHugePages StorageMedium = "HugePages" // use hugepages
)

// Protocol defines network protocols supported for things like container ports.
type Protocol string

const (
	// ProtocolTCP is the TCP protocol.
	ProtocolTCP Protocol = "TCP"
	// ProtocolUDP is the UDP protocol.
	ProtocolUDP Protocol = "UDP"
	// ProtocolSCTP is the SCTP protocol.
	ProtocolSCTP Protocol = "SCTP"
)

// Represents a Persistent Disk resource in Google Compute Engine.
//
// A GCE PD must exist before mounting to a container. The disk must
// also be in the same GCE project and zone as the kubelet. A GCE PD
// can only be mounted as read/write once or read-only many times. GCE
// PDs support ownership management and SELinux relabeling.
type GCEPersistentDiskVolumeSource struct {
	// Unique name of the PD resource in GCE. Used to identify the disk in GCE.
	// More info: https://kubernetes.io/docs/concepts/storage/volumes#gcepersistentdisk
	PDName string `json:"pdName" protobuf:"bytes,1,opt,name=pdName"`
	// Filesystem type of the volume that you want to mount.
	// Tip: Ensure that the filesystem type is supported by the host operating system.
	// Examples: "ext4", "xfs", "ntfs". Implicitly inferred to be "ext4" if unspecified.
	// More info: https://kubernetes.io/docs/concepts/storage/volumes#gcepersistentdisk
	// TODO: how do we prevent errors in the filesystem from compromising the machine
	// +optional
	FSType string `json:"fsType,omitempty" protobuf:"bytes,2,opt,name=fsType"`
	// The partition in the volume that you want to mount.
	// If omitted, the default is to mount by volume name.
	// Examples: For volume /dev/sda1, you specify the partition as "1".
	// Similarly, the volume partition for /dev/sda is "0" (or you can leave the property empty).
	// More info: https://kubernetes.io/docs/concepts/storage/volumes#gcepersistentdisk
	// +optional
	Partition int32 `json:"partition,omitempty" protobuf:"varint,3,opt,name=partition"`
	// ReadOnly here will force the ReadOnly setting in VolumeMounts.
	// Defaults to false.
	// More info: https://kubernetes.io/docs/concepts/storage/volumes#gcepersistentdisk
	// +optional
	ReadOnly bool `json:"readOnly,omitempty" protobuf:"varint,4,opt,name=readOnly"`
}

// Represents a Quobyte mount that lasts the lifetime of a pod.
// Quobyte volumes do not support ownership management or SELinux relabeling.
type QuobyteVolumeSource struct {
	// Registry represents a single or multiple Quobyte Registry services
	// specified as a string as host:port pair (multiple entries are separated with commas)
	// which acts as the central registry for volumes
	Registry string `json:"registry" protobuf:"bytes,1,opt,name=registry"`

	// Volume is a string that references an already created Quobyte volume by name.
	Volume string `json:"volume" protobuf:"bytes,2,opt,name=volume"`

	// ReadOnly here will force the Quobyte volume to be mounted with read-only permissions.
	// Defaults to false.
	// +optional
	ReadOnly bool `json:"readOnly,omitempty" protobuf:"varint,3,opt,name=readOnly"`

	// User to map volume access to
	// Defaults to serivceaccount user
	// +optional
	User string `json:"user,omitempty" protobuf:"bytes,4,opt,name=user"`

	// Group to map volume access to
	// Default is no group
	// +optional
	Group string `json:"group,omitempty" protobuf:"bytes,5,opt,name=group"`

	// Tenant owning the given Quobyte volume in the Backend
	// Used with dynamically provisioned Quobyte volumes, value is set by the plugin
	// +optional
	Tenant string `json:"tenant,omitempty" protobuf:"bytes,6,opt,name=tenant"`
}

// FlexPersistentVolumeSource represents a generic persistent volume resource that is
// provisioned/attached using an exec based plugin.
type FlexPersistentVolumeSource struct {
	// Driver is the name of the driver to use for this volume.
	Driver string `json:"driver" protobuf:"bytes,1,opt,name=driver"`
	// Filesystem type to mount.
	// Must be a filesystem type supported by the host operating system.
	// Ex. "ext4", "xfs", "ntfs". The default filesystem depends on FlexVolume script.
	// +optional
	FSType string `json:"fsType,omitempty" protobuf:"bytes,2,opt,name=fsType"`
	// Optional: SecretRef is reference to the secret object containing
	// sensitive information to pass to the plugin scripts. This may be
	// empty if no secret object is specified. If the secret object
	// contains more than one secret, all secrets are passed to the plugin
	// scripts.
	// +optional
	SecretRef *SecretReference `json:"secretRef,omitempty" protobuf:"bytes,3,opt,name=secretRef"`
	// Optional: Defaults to false (read/write). ReadOnly here will force
	// the ReadOnly setting in VolumeMounts.
	// +optional
	ReadOnly bool `json:"readOnly,omitempty" protobuf:"varint,4,opt,name=readOnly"`
	// Optional: Extra command options if any.
	// +optional
	Options map[string]string `json:"options,omitempty" protobuf:"bytes,5,rep,name=options"`
}

// FlexVolume represents a generic volume resource that is
// provisioned/attached using an exec based plugin.
type FlexVolumeSource struct {
	// Driver is the name of the driver to use for this volume.
	Driver string `json:"driver" protobuf:"bytes,1,opt,name=driver"`
	// Filesystem type to mount.
	// Must be a filesystem type supported by the host operating system.
	// Ex. "ext4", "xfs", "ntfs". The default filesystem depends on FlexVolume script.
	// +optional
	FSType string `json:"fsType,omitempty" protobuf:"bytes,2,opt,name=fsType"`
	// Optional: SecretRef is reference to the secret object containing
	// sensitive information to pass to the plugin scripts. This may be
	// empty if no secret object is specified. If the secret object
	// contains more than one secret, all secrets are passed to the plugin
	// scripts.
	// +optional
	SecretRef *LocalObjectReference `json:"secretRef,omitempty" protobuf:"bytes,3,opt,name=secretRef"`
	// Optional: Defaults to false (read/write). ReadOnly here will force
	// the ReadOnly setting in VolumeMounts.
	// +optional
	ReadOnly bool `json:"readOnly,omitempty" protobuf:"varint,4,opt,name=readOnly"`
	// Optional: Extra command options if any.
	// +optional
	Options map[string]string `json:"options,omitempty" protobuf:"bytes,5,rep,name=options"`
}

// Represents a Persistent Disk resource in AWS.
//
// An AWS EBS disk must exist before mounting to a container. The disk
// must also be in the same AWS zone as the kubelet. An AWS EBS disk
// can only be mounted as read/write once. AWS EBS volumes support
// ownership management and SELinux relabeling.
type AWSElasticBlockStoreVolumeSource struct {
	// Unique ID of the persistent disk resource in AWS (Amazon EBS volume).
	// More info: https://kubernetes.io/docs/concepts/storage/volumes#awselasticblockstore
	VolumeID string `json:"volumeID" protobuf:"bytes,1,opt,name=volumeID"`
	// Filesystem type of the volume that you want to mount.
	// Tip: Ensure that the filesystem type is supported by the host operating system.
	// Examples: "ext4", "xfs", "ntfs". Implicitly inferred to be "ext4" if unspecified.
	// More info: https://kubernetes.io/docs/concepts/storage/volumes#awselasticblockstore
	// TODO: how do we prevent errors in the filesystem from compromising the machine
	// +optional
	FSType string `json:"fsType,omitempty" protobuf:"bytes,2,opt,name=fsType"`
	// The partition in the volume that you want to mount.
	// If omitted, the default is to mount by volume name.
	// Examples: For volume /dev/sda1, you specify the partition as "1".
	// Similarly, the volume partition for /dev/sda is "0" (or you can leave the property empty).
	// +optional
	Partition int32 `json:"partition,omitempty" protobuf:"varint,3,opt,name=partition"`
	// Specify "true" to force and set the ReadOnly property in VolumeMounts to "true".
	// If omitted, the default is "false".
	// More info: https://kubernetes.io/docs/concepts/storage/volumes#awselasticblockstore
	// +optional
	ReadOnly bool `json:"readOnly,omitempty" protobuf:"varint,4,opt,name=readOnly"`
}

// Represents a volume that is populated with the contents of a git repository.
// Git repo volumes do not support ownership management.
// Git repo volumes support SELinux relabeling.
//
// DEPRECATED: GitRepo is deprecated. To provision a container with a git repo, mount an
// EmptyDir into an InitContainer that clones the repo using git, then mount the EmptyDir
// into the Pod's container.
type GitRepoVolumeSource struct {
	// Repository URL
	Repository string `json:"repository" protobuf:"bytes,1,opt,name=repository"`
	// Commit hash for the specified revision.
	// +optional
	Revision string `json:"revision,omitempty" protobuf:"bytes,2,opt,name=revision"`
	// Target directory name.
	// Must not contain or start with '..'.  If '.' is supplied, the volume directory will be the
	// git repository.  Otherwise, if specified, the volume will contain the git repository in
	// the subdirectory with the given name.
	// +optional
	Directory string `json:"directory,omitempty" protobuf:"bytes,3,opt,name=directory"`
}

// Adapts a Secret into a volume.
//
// The contents of the target Secret's Data field will be presented in a volume
// as files using the keys in the Data field as the file names.
// Secret volumes support ownership management and SELinux relabeling.
type SecretVolumeSource struct {
	// Name of the secret in the pod's namespace to use.
	// More info: https://kubernetes.io/docs/concepts/storage/volumes#secret
	// +optional
	SecretName string `json:"secretName,omitempty" protobuf:"bytes,1,opt,name=secretName"`
	// If unspecified, each key-value pair in the Data field of the referenced
	// Secret will be projected into the volume as a file whose name is the
	// key and content is the value. If specified, the listed keys will be
	// projected into the specified paths, and unlisted keys will not be
	// present. If a key is specified which is not present in the Secret,
	// the volume setup will error unless it is marked optional. Paths must be
	// relative and may not contain the '..' path or start with '..'.
	// +optional
	Items []KeyToPath `json:"items,omitempty" protobuf:"bytes,2,rep,name=items"`
	// Optional: mode bits to use on created files by default. Must be a
	// value between 0 and 0777. Defaults to 0644.
	// Directories within the path are not affected by this setting.
	// This might be in conflict with other options that affect the file
	// mode, like fsGroup, and the result can be other mode bits set.
	// +optional
	DefaultMode *int32 `json:"defaultMode,omitempty" protobuf:"bytes,3,opt,name=defaultMode"`
	// Specify whether the Secret or it's keys must be defined
	// +optional
	Optional *bool `json:"optional,omitempty" protobuf:"varint,4,opt,name=optional"`
}

const (
	SecretVolumeSourceDefaultMode int32 = 0644
)

// Adapts a secret into a projected volume.
//
// The contents of the target Secret's Data field will be presented in a
// projected volume as files using the keys in the Data field as the file names.
// Note that this is identical to a secret volume source without the default
// mode.
type SecretProjection struct {
	LocalObjectReference `json:",inline" protobuf:"bytes,1,opt,name=localObjectReference"`
	// If unspecified, each key-value pair in the Data field of the referenced
	// Secret will be projected into the volume as a file whose name is the
	// key and content is the value. If specified, the listed keys will be
	// projected into the specified paths, and unlisted keys will not be
	// present. If a key is specified which is not present in the Secret,
	// the volume setup will error unless it is marked optional. Paths must be
	// relative and may not contain the '..' path or start with '..'.
	// +optional
	Items []KeyToPath `json:"items,omitempty" protobuf:"bytes,2,rep,name=items"`
	// Specify whether the Secret or its key must be defined
	// +optional
	Optional *bool `json:"optional,omitempty" protobuf:"varint,4,opt,name=optional"`
}

// Represents an NFS mount that lasts the lifetime of a pod.
// NFS volumes do not support ownership management or SELinux relabeling.
type NFSVolumeSource struct {
	// Server is the hostname or IP address of the NFS server.
	// More info: https://kubernetes.io/docs/concepts/storage/volumes#nfs
	Server string `json:"server" protobuf:"bytes,1,opt,name=server"`

	// Path that is exported by the NFS server.
	// More info: https://kubernetes.io/docs/concepts/storage/volumes#nfs
	Path string `json:"path" protobuf:"bytes,2,opt,name=path"`

	// ReadOnly here will force
	// the NFS export to be mounted with read-only permissions.
	// Defaults to false.
	// More info: https://kubernetes.io/docs/concepts/storage/volumes#nfs
	// +optional
	ReadOnly bool `json:"readOnly,omitempty" protobuf:"varint,3,opt,name=readOnly"`
}

// Represents an ISCSI disk.
// ISCSI volumes can only be mounted as read/write once.
// ISCSI volumes support ownership management and SELinux relabeling.
type ISCSIVolumeSource struct {
	// iSCSI Target Portal. The Portal is either an IP or ip_addr:port if the port
	// is other than default (typically TCP ports 860 and 3260).
	TargetPortal string `json:"targetPortal" protobuf:"bytes,1,opt,name=targetPortal"`
	// Target iSCSI Qualified Name.
	IQN string `json:"iqn" protobuf:"bytes,2,opt,name=iqn"`
	// iSCSI Target Lun number.
	Lun int32 `json:"lun" protobuf:"varint,3,opt,name=lun"`
	// iSCSI Interface Name that uses an iSCSI transport.
	// Defaults to 'default' (tcp).
	// +optional
	ISCSIInterface string `json:"iscsiInterface,omitempty" protobuf:"bytes,4,opt,name=iscsiInterface"`
	// Filesystem type of the volume that you want to mount.
	// Tip: Ensure that the filesystem type is supported by the host operating system.
	// Examples: "ext4", "xfs", "ntfs". Implicitly inferred to be "ext4" if unspecified.
	// More info: https://kubernetes.io/docs/concepts/storage/volumes#iscsi
	// TODO: how do we prevent errors in the filesystem from compromising the machine
	// +optional
	FSType string `json:"fsType,omitempty" protobuf:"bytes,5,opt,name=fsType"`
	// ReadOnly here will force the ReadOnly setting in VolumeMounts.
	// Defaults to false.
	// +optional
	ReadOnly bool `json:"readOnly,omitempty" protobuf:"varint,6,opt,name=readOnly"`
	// iSCSI Target Portal List. The portal is either an IP or ip_addr:port if the port
	// is other than default (typically TCP ports 860 and 3260).
	// +optional
	Portals []string `json:"portals,omitempty" protobuf:"bytes,7,opt,name=portals"`
	// whether support iSCSI Discovery CHAP authentication
	// +optional
	DiscoveryCHAPAuth bool `json:"chapAuthDiscovery,omitempty" protobuf:"varint,8,opt,name=chapAuthDiscovery"`
	// whether support iSCSI Session CHAP authentication
	// +optional
	SessionCHAPAuth bool `json:"chapAuthSession,omitempty" protobuf:"varint,11,opt,name=chapAuthSession"`
	// CHAP Secret for iSCSI target and initiator authentication
	// +optional
	SecretRef *LocalObjectReference `json:"secretRef,omitempty" protobuf:"bytes,10,opt,name=secretRef"`
	// Custom iSCSI Initiator Name.
	// If initiatorName is specified with iscsiInterface simultaneously, new iSCSI interface
	// <target portal>:<volume name> will be created for the connection.
	// +optional
	InitiatorName *string `json:"initiatorName,omitempty" protobuf:"bytes,12,opt,name=initiatorName"`
}

// ISCSIPersistentVolumeSource represents an ISCSI disk.
// ISCSI volumes can only be mounted as read/write once.
// ISCSI volumes support ownership management and SELinux relabeling.
type ISCSIPersistentVolumeSource struct {
	// iSCSI Target Portal. The Portal is either an IP or ip_addr:port if the port
	// is other than default (typically TCP ports 860 and 3260).
	TargetPortal string `json:"targetPortal" protobuf:"bytes,1,opt,name=targetPortal"`
	// Target iSCSI Qualified Name.
	IQN string `json:"iqn" protobuf:"bytes,2,opt,name=iqn"`
	// iSCSI Target Lun number.
	Lun int32 `json:"lun" protobuf:"varint,3,opt,name=lun"`
	// iSCSI Interface Name that uses an iSCSI transport.
	// Defaults to 'default' (tcp).
	// +optional
	ISCSIInterface string `json:"iscsiInterface,omitempty" protobuf:"bytes,4,opt,name=iscsiInterface"`
	// Filesystem type of the volume that you want to mount.
	// Tip: Ensure that the filesystem type is supported by the host operating system.
	// Examples: "ext4", "xfs", "ntfs". Implicitly inferred to be "ext4" if unspecified.
	// More info: https://kubernetes.io/docs/concepts/storage/volumes#iscsi
	// TODO: how do we prevent errors in the filesystem from compromising the machine
	// +optional
	FSType string `json:"fsType,omitempty" protobuf:"bytes,5,opt,name=fsType"`
	// ReadOnly here will force the ReadOnly setting in VolumeMounts.
	// Defaults to false.
	// +optional
	ReadOnly bool `json:"readOnly,omitempty" protobuf:"varint,6,opt,name=readOnly"`
	// iSCSI Target Portal List. The Portal is either an IP or ip_addr:port if the port
	// is other than default (typically TCP ports 860 and 3260).
	// +optional
	Portals []string `json:"portals,omitempty" protobuf:"bytes,7,opt,name=portals"`
	// whether support iSCSI Discovery CHAP authentication
	// +optional
	DiscoveryCHAPAuth bool `json:"chapAuthDiscovery,omitempty" protobuf:"varint,8,opt,name=chapAuthDiscovery"`
	// whether support iSCSI Session CHAP authentication
	// +optional
	SessionCHAPAuth bool `json:"chapAuthSession,omitempty" protobuf:"varint,11,opt,name=chapAuthSession"`
	// CHAP Secret for iSCSI target and initiator authentication
	// +optional
	SecretRef *SecretReference `json:"secretRef,omitempty" protobuf:"bytes,10,opt,name=secretRef"`
	// Custom iSCSI Initiator Name.
	// If initiatorName is specified with iscsiInterface simultaneously, new iSCSI interface
	// <target portal>:<volume name> will be created for the connection.
	// +optional
	InitiatorName *string `json:"initiatorName,omitempty" protobuf:"bytes,12,opt,name=initiatorName"`
}

// Represents a Fibre Channel volume.
// Fibre Channel volumes can only be mounted as read/write once.
// Fibre Channel volumes support ownership management and SELinux relabeling.
type FCVolumeSource struct {
	// Optional: FC target worldwide names (WWNs)
	// +optional
	TargetWWNs []string `json:"targetWWNs,omitempty" protobuf:"bytes,1,rep,name=targetWWNs"`
	// Optional: FC target lun number
	// +optional
	Lun *int32 `json:"lun,omitempty" protobuf:"varint,2,opt,name=lun"`
	// Filesystem type to mount.
	// Must be a filesystem type supported by the host operating system.
	// Ex. "ext4", "xfs", "ntfs". Implicitly inferred to be "ext4" if unspecified.
	// TODO: how do we prevent errors in the filesystem from compromising the machine
	// +optional
	FSType string `json:"fsType,omitempty" protobuf:"bytes,3,opt,name=fsType"`
	// Optional: Defaults to false (read/write). ReadOnly here will force
	// the ReadOnly setting in VolumeMounts.
	// +optional
	ReadOnly bool `json:"readOnly,omitempty" protobuf:"varint,4,opt,name=readOnly"`
	// Optional: FC volume world wide identifiers (wwids)
	// Either wwids or combination of targetWWNs and lun must be set, but not both simultaneously.
	// +optional
	WWIDs []string `json:"wwids,omitempty" protobuf:"bytes,5,rep,name=wwids"`
}

// AzureFile represents an Azure File Service mount on the host and bind mount to the pod.
type AzureFileVolumeSource struct {
	// the name of secret that contains Azure Storage Account Name and Key
	SecretName string `json:"secretName" protobuf:"bytes,1,opt,name=secretName"`
	// Share Name
	ShareName string `json:"shareName" protobuf:"bytes,2,opt,name=shareName"`
	// Defaults to false (read/write). ReadOnly here will force
	// the ReadOnly setting in VolumeMounts.
	// +optional
	ReadOnly bool `json:"readOnly,omitempty" protobuf:"varint,3,opt,name=readOnly"`
}

// AzureFile represents an Azure File Service mount on the host and bind mount to the pod.
type AzureFilePersistentVolumeSource struct {
	// the name of secret that contains Azure Storage Account Name and Key
	SecretName string `json:"secretName" protobuf:"bytes,1,opt,name=secretName"`
	// Share Name
	ShareName string `json:"shareName" protobuf:"bytes,2,opt,name=shareName"`
	// Defaults to false (read/write). ReadOnly here will force
	// the ReadOnly setting in VolumeMounts.
	// +optional
	ReadOnly bool `json:"readOnly,omitempty" protobuf:"varint,3,opt,name=readOnly"`
	// the namespace of the secret that contains Azure Storage Account Name and Key
	// default is the same as the Pod
	// +optional
	SecretNamespace *string `json:"secretNamespace" protobuf:"bytes,4,opt,name=secretNamespace"`
}

// Represents a vSphere volume resource.
type VsphereVirtualDiskVolumeSource struct {
	// Path that identifies vSphere volume vmdk
	VolumePath string `json:"volumePath" protobuf:"bytes,1,opt,name=volumePath"`
	// Filesystem type to mount.
	// Must be a filesystem type supported by the host operating system.
	// Ex. "ext4", "xfs", "ntfs". Implicitly inferred to be "ext4" if unspecified.
	// +optional
	FSType string `json:"fsType,omitempty" protobuf:"bytes,2,opt,name=fsType"`
	// Storage Policy Based Management (SPBM) profile name.
	// +optional
	StoragePolicyName string `json:"storagePolicyName,omitempty" protobuf:"bytes,3,opt,name=storagePolicyName"`
	// Storage Policy Based Management (SPBM) profile ID associated with the StoragePolicyName.
	// +optional
	StoragePolicyID string `json:"storagePolicyID,omitempty" protobuf:"bytes,4,opt,name=storagePolicyID"`
}

// Represents a Photon Controller persistent disk resource.
type PhotonPersistentDiskVolumeSource struct {
	// ID that identifies Photon Controller persistent disk
	PdID string `json:"pdID" protobuf:"bytes,1,opt,name=pdID"`
	// Filesystem type to mount.
	// Must be a filesystem type supported by the host operating system.
	// Ex. "ext4", "xfs", "ntfs". Implicitly inferred to be "ext4" if unspecified.
	FSType string `json:"fsType,omitempty" protobuf:"bytes,2,opt,name=fsType"`
}

type AzureDataDiskCachingMode string
type AzureDataDiskKind string

const (
	AzureDataDiskCachingNone      AzureDataDiskCachingMode = "None"
	AzureDataDiskCachingReadOnly  AzureDataDiskCachingMode = "ReadOnly"
	AzureDataDiskCachingReadWrite AzureDataDiskCachingMode = "ReadWrite"

	AzureSharedBlobDisk    AzureDataDiskKind = "Shared"
	AzureDedicatedBlobDisk AzureDataDiskKind = "Dedicated"
	AzureManagedDisk       AzureDataDiskKind = "Managed"
)

// AzureDisk represents an Azure Data Disk mount on the host and bind mount to the pod.
type AzureDiskVolumeSource struct {
	// The Name of the data disk in the blob storage
	DiskName string `json:"diskName" protobuf:"bytes,1,opt,name=diskName"`
	// The URI the data disk in the blob storage
	DataDiskURI string `json:"diskURI" protobuf:"bytes,2,opt,name=diskURI"`
	// Host Caching mode: None, Read Only, Read Write.
	// +optional
	CachingMode *AzureDataDiskCachingMode `json:"cachingMode,omitempty" protobuf:"bytes,3,opt,name=cachingMode,casttype=AzureDataDiskCachingMode"`
	// Filesystem type to mount.
	// Must be a filesystem type supported by the host operating system.
	// Ex. "ext4", "xfs", "ntfs". Implicitly inferred to be "ext4" if unspecified.
	// +optional
	FSType *string `json:"fsType,omitempty" protobuf:"bytes,4,opt,name=fsType"`
	// Defaults to false (read/write). ReadOnly here will force
	// the ReadOnly setting in VolumeMounts.
	// +optional
	ReadOnly *bool `json:"readOnly,omitempty" protobuf:"varint,5,opt,name=readOnly"`
	// Expected values Shared: multiple blob disks per storage account  Dedicated: single blob disk per storage account  Managed: azure managed data disk (only in managed availability set). defaults to shared
	Kind *AzureDataDiskKind `json:"kind,omitempty" protobuf:"bytes,6,opt,name=kind,casttype=AzureDataDiskKind"`
}

// PortworxVolumeSource represents a Portworx volume resource.
type PortworxVolumeSource struct {
	// VolumeID uniquely identifies a Portworx volume
	VolumeID string `json:"volumeID" protobuf:"bytes,1,opt,name=volumeID"`
	// FSType represents the filesystem type to mount
	// Must be a filesystem type supported by the host operating system.
	// Ex. "ext4", "xfs". Implicitly inferred to be "ext4" if unspecified.
	FSType string `json:"fsType,omitempty" protobuf:"bytes,2,opt,name=fsType"`
	// Defaults to false (read/write). ReadOnly here will force
	// the ReadOnly setting in VolumeMounts.
	// +optional
	ReadOnly bool `json:"readOnly,omitempty" protobuf:"varint,3,opt,name=readOnly"`
}

// ScaleIOVolumeSource represents a persistent ScaleIO volume
type ScaleIOVolumeSource struct {
	// The host address of the ScaleIO API Gateway.
	Gateway string `json:"gateway" protobuf:"bytes,1,opt,name=gateway"`
	// The name of the storage system as configured in ScaleIO.
	System string `json:"system" protobuf:"bytes,2,opt,name=system"`
	// SecretRef references to the secret for ScaleIO user and other
	// sensitive information. If this is not provided, Login operation will fail.
	SecretRef *LocalObjectReference `json:"secretRef" protobuf:"bytes,3,opt,name=secretRef"`
	// Flag to enable/disable SSL communication with Gateway, default false
	// +optional
	SSLEnabled bool `json:"sslEnabled,omitempty" protobuf:"varint,4,opt,name=sslEnabled"`
	// The name of the ScaleIO Protection Domain for the configured storage.
	// +optional
	ProtectionDomain string `json:"protectionDomain,omitempty" protobuf:"bytes,5,opt,name=protectionDomain"`
	// The ScaleIO Storage Pool associated with the protection domain.
	// +optional
	StoragePool string `json:"storagePool,omitempty" protobuf:"bytes,6,opt,name=storagePool"`
	// Indicates whether the storage for a volume should be ThickProvisioned or ThinProvisioned.
	// Default is ThinProvisioned.
	// +optional
	StorageMode string `json:"storageMode,omitempty" protobuf:"bytes,7,opt,name=storageMode"`
	// The name of a volume already created in the ScaleIO system
	// that is associated with this volume source.
	VolumeName string `json:"volumeName,omitempty" protobuf:"bytes,8,opt,name=volumeName"`
	// Filesystem type to mount.
	// Must be a filesystem type supported by the host operating system.
	// Ex. "ext4", "xfs", "ntfs".
	// Default is "xfs".
	// +optional
	FSType string `json:"fsType,omitempty" protobuf:"bytes,9,opt,name=fsType"`
	// Defaults to false (read/write). ReadOnly here will force
	// the ReadOnly setting in VolumeMounts.
	// +optional
	ReadOnly bool `json:"readOnly,omitempty" protobuf:"varint,10,opt,name=readOnly"`
}

// ScaleIOPersistentVolumeSource represents a persistent ScaleIO volume
type ScaleIOPersistentVolumeSource struct {
	// The host address of the ScaleIO API Gateway.
	Gateway string `json:"gateway" protobuf:"bytes,1,opt,name=gateway"`
	// The name of the storage system as configured in ScaleIO.
	System string `json:"system" protobuf:"bytes,2,opt,name=system"`
	// SecretRef references to the secret for ScaleIO user and other
	// sensitive information. If this is not provided, Login operation will fail.
	SecretRef *SecretReference `json:"secretRef" protobuf:"bytes,3,opt,name=secretRef"`
	// Flag to enable/disable SSL communication with Gateway, default false
	// +optional
	SSLEnabled bool `json:"sslEnabled,omitempty" protobuf:"varint,4,opt,name=sslEnabled"`
	// The name of the ScaleIO Protection Domain for the configured storage.
	// +optional
	ProtectionDomain string `json:"protectionDomain,omitempty" protobuf:"bytes,5,opt,name=protectionDomain"`
	// The ScaleIO Storage Pool associated with the protection domain.
	// +optional
	StoragePool string `json:"storagePool,omitempty" protobuf:"bytes,6,opt,name=storagePool"`
	// Indicates whether the storage for a volume should be ThickProvisioned or ThinProvisioned.
	// Default is ThinProvisioned.
	// +optional
	StorageMode string `json:"storageMode,omitempty" protobuf:"bytes,7,opt,name=storageMode"`
	// The name of a volume already created in the ScaleIO system
	// that is associated with this volume source.
	VolumeName string `json:"volumeName,omitempty" protobuf:"bytes,8,opt,name=volumeName"`
	// Filesystem type to mount.
	// Must be a filesystem type supported by the host operating system.
	// Ex. "ext4", "xfs", "ntfs".
	// Default is "xfs"
	// +optional
	FSType string `json:"fsType,omitempty" protobuf:"bytes,9,opt,name=fsType"`
	// Defaults to false (read/write). ReadOnly here will force
	// the ReadOnly setting in VolumeMounts.
	// +optional
	ReadOnly bool `json:"readOnly,omitempty" protobuf:"varint,10,opt,name=readOnly"`
}

// Represents a StorageOS persistent volume resource.
type StorageOSVolumeSource struct {
	// VolumeName is the human-readable name of the StorageOS volume.  Volume
	// names are only unique within a namespace.
	VolumeName string `json:"volumeName,omitempty" protobuf:"bytes,1,opt,name=volumeName"`
	// VolumeNamespace specifies the scope of the volume within StorageOS.  If no
	// namespace is specified then the Pod's namespace will be used.  This allows the
	// Kubernetes name scoping to be mirrored within StorageOS for tighter integration.
	// Set VolumeName to any name to override the default behaviour.
	// Set to "default" if you are not using namespaces within StorageOS.
	// Namespaces that do not pre-exist within StorageOS will be created.
	// +optional
	VolumeNamespace string `json:"volumeNamespace,omitempty" protobuf:"bytes,2,opt,name=volumeNamespace"`
	// Filesystem type to mount.
	// Must be a filesystem type supported by the host operating system.
	// Ex. "ext4", "xfs", "ntfs". Implicitly inferred to be "ext4" if unspecified.
	// +optional
	FSType string `json:"fsType,omitempty" protobuf:"bytes,3,opt,name=fsType"`
	// Defaults to false (read/write). ReadOnly here will force
	// the ReadOnly setting in VolumeMounts.
	// +optional
	ReadOnly bool `json:"readOnly,omitempty" protobuf:"varint,4,opt,name=readOnly"`
	// SecretRef specifies the secret to use for obtaining the StorageOS API
	// credentials.  If not specified, default values will be attempted.
	// +optional
	SecretRef *LocalObjectReference `json:"secretRef,omitempty" protobuf:"bytes,5,opt,name=secretRef"`
}

// Represents a StorageOS persistent volume resource.
type StorageOSPersistentVolumeSource struct {
	// VolumeName is the human-readable name of the StorageOS volume.  Volume
	// names are only unique within a namespace.
	VolumeName string `json:"volumeName,omitempty" protobuf:"bytes,1,opt,name=volumeName"`
	// VolumeNamespace specifies the scope of the volume within StorageOS.  If no
	// namespace is specified then the Pod's namespace will be used.  This allows the
	// Kubernetes name scoping to be mirrored within StorageOS for tighter integration.
	// Set VolumeName to any name to override the default behaviour.
	// Set to "default" if you are not using namespaces within StorageOS.
	// Namespaces that do not pre-exist within StorageOS will be created.
	// +optional
	VolumeNamespace string `json:"volumeNamespace,omitempty" protobuf:"bytes,2,opt,name=volumeNamespace"`
	// Filesystem type to mount.
	// Must be a filesystem type supported by the host operating system.
	// Ex. "ext4", "xfs", "ntfs". Implicitly inferred to be "ext4" if unspecified.
	// +optional
	FSType string `json:"fsType,omitempty" protobuf:"bytes,3,opt,name=fsType"`
	// Defaults to false (read/write). ReadOnly here will force
	// the ReadOnly setting in VolumeMounts.
	// +optional
	ReadOnly bool `json:"readOnly,omitempty" protobuf:"varint,4,opt,name=readOnly"`
	// SecretRef specifies the secret to use for obtaining the StorageOS API
	// credentials.  If not specified, default values will be attempted.
	// +optional
	SecretRef *ObjectReference `json:"secretRef,omitempty" protobuf:"bytes,5,opt,name=secretRef"`
}

// Adapts a ConfigMap into a volume.
//
// The contents of the target ConfigMap's Data field will be presented in a
// volume as files using the keys in the Data field as the file names, unless
// the items element is populated with specific mappings of keys to paths.
// ConfigMap volumes support ownership management and SELinux relabeling.
type ConfigMapVolumeSource struct {
	LocalObjectReference `json:",inline" protobuf:"bytes,1,opt,name=localObjectReference"`
	// If unspecified, each key-value pair in the Data field of the referenced
	// ConfigMap will be projected into the volume as a file whose name is the
	// key and content is the value. If specified, the listed keys will be
	// projected into the specified paths, and unlisted keys will not be
	// present. If a key is specified which is not present in the ConfigMap,
	// the volume setup will error unless it is marked optional. Paths must be
	// relative and may not contain the '..' path or start with '..'.
	// +optional
	Items []KeyToPath `json:"items,omitempty" protobuf:"bytes,2,rep,name=items"`
	// Optional: mode bits to use on created files by default. Must be a
	// value between 0 and 0777. Defaults to 0644.
	// Directories within the path are not affected by this setting.
	// This might be in conflict with other options that affect the file
	// mode, like fsGroup, and the result can be other mode bits set.
	// +optional
	DefaultMode *int32 `json:"defaultMode,omitempty" protobuf:"varint,3,opt,name=defaultMode"`
	// Specify whether the ConfigMap or it's keys must be defined
	// +optional
	Optional *bool `json:"optional,omitempty" protobuf:"varint,4,opt,name=optional"`
}

const (
	ConfigMapVolumeSourceDefaultMode int32 = 0644
)

// Adapts a ConfigMap into a projected volume.
//
// The contents of the target ConfigMap's Data field will be presented in a
// projected volume as files using the keys in the Data field as the file names,
// unless the items element is populated with specific mappings of keys to paths.
// Note that this is identical to a configmap volume source without the default
// mode.
type ConfigMapProjection struct {
	LocalObjectReference `json:",inline" protobuf:"bytes,1,opt,name=localObjectReference"`
	// If unspecified, each key-value pair in the Data field of the referenced
	// ConfigMap will be projected into the volume as a file whose name is the
	// key and content is the value. If specified, the listed keys will be
	// projected into the specified paths, and unlisted keys will not be
	// present. If a key is specified which is not present in the ConfigMap,
	// the volume setup will error unless it is marked optional. Paths must be
	// relative and may not contain the '..' path or start with '..'.
	// +optional
	Items []KeyToPath `json:"items,omitempty" protobuf:"bytes,2,rep,name=items"`
	// Specify whether the ConfigMap or it's keys must be defined
	// +optional
	Optional *bool `json:"optional,omitempty" protobuf:"varint,4,opt,name=optional"`
}

// ServiceAccountTokenProjection represents a projected service account token
// volume. This projection can be used to insert a service account token into
// the pods runtime filesystem for use against APIs (Kubernetes API Server or
// otherwise).
type ServiceAccountTokenProjection struct {
	// Audience is the intended audience of the token. A recipient of a token
	// must identify itself with an identifier specified in the audience of the
	// token, and otherwise should reject the token. The audience defaults to the
	// identifier of the apiserver.
	//+optional
	Audience string `json:"audience,omitempty" protobuf:"bytes,1,rep,name=audience"`
	// ExpirationSeconds is the requested duration of validity of the service
	// account token. As the token approaches expiration, the kubelet volume
	// plugin will proactively rotate the service account token. The kubelet will
	// start trying to rotate the token if the token is older than 80 percent of
	// its time to live or if the token is older than 24 hours.Defaults to 1 hour
	// and must be at least 10 minutes.
	//+optional
	ExpirationSeconds *int64 `json:"expirationSeconds,omitempty" protobuf:"varint,2,opt,name=expirationSeconds"`
	// Path is the path relative to the mount point of the file to project the
	// token into.
	Path string `json:"path" protobuf:"bytes,3,opt,name=path"`
}

// Represents a projected volume source
type ProjectedVolumeSource struct {
	// list of volume projections
	Sources []VolumeProjection `json:"sources" protobuf:"bytes,1,rep,name=sources"`
	// Mode bits to use on created files by default. Must be a value between
	// 0 and 0777.
	// Directories within the path are not affected by this setting.
	// This might be in conflict with other options that affect the file
	// mode, like fsGroup, and the result can be other mode bits set.
	// +optional
	DefaultMode *int32 `json:"defaultMode,omitempty" protobuf:"varint,2,opt,name=defaultMode"`
}

// Projection that may be projected along with other supported volume types
type VolumeProjection struct {
	// all types below are the supported types for projection into the same volume

	// information about the secret data to project
	// +optional
	Secret *SecretProjection `json:"secret,omitempty" protobuf:"bytes,1,opt,name=secret"`
	// information about the downwardAPI data to project
	// +optional
	DownwardAPI *DownwardAPIProjection `json:"downwardAPI,omitempty" protobuf:"bytes,2,opt,name=downwardAPI"`
	// information about the configMap data to project
	// +optional
	ConfigMap *ConfigMapProjection `json:"configMap,omitempty" protobuf:"bytes,3,opt,name=configMap"`
	// information about the serviceAccountToken data to project
	// +optional
	ServiceAccountToken *ServiceAccountTokenProjection `json:"serviceAccountToken,omitempty" protobuf:"bytes,4,opt,name=serviceAccountToken"`
}

const (
	ProjectedVolumeSourceDefaultMode int32 = 0644
)

// Maps a string key to a path within a volume.
type KeyToPath struct {
	// The key to project.
	Key string `json:"key" protobuf:"bytes,1,opt,name=key"`

	// The relative path of the file to map the key to.
	// May not be an absolute path.
	// May not contain the path element '..'.
	// May not start with the string '..'.
	Path string `json:"path" protobuf:"bytes,2,opt,name=path"`
	// Optional: mode bits to use on this file, must be a value between 0
	// and 0777. If not specified, the volume defaultMode will be used.
	// This might be in conflict with other options that affect the file
	// mode, like fsGroup, and the result can be other mode bits set.
	// +optional
	Mode *int32 `json:"mode,omitempty" protobuf:"varint,3,opt,name=mode"`
}

// Local represents directly-attached storage with node affinity (Beta feature)
type LocalVolumeSource struct {
	// The full path to the volume on the node.
	// It can be either a directory or block device (disk, partition, ...).
	Path string `json:"path" protobuf:"bytes,1,opt,name=path"`

	// Filesystem type to mount.
	// It applies only when the Path is a block device.
	// Must be a filesystem type supported by the host operating system.
	// Ex. "ext4", "xfs", "ntfs". The default value is to auto-select a fileystem if unspecified.
	// +optional
	FSType *string `json:"fsType,omitempty" protobuf:"bytes,2,opt,name=fsType"`
}

// Represents storage that is managed by an external CSI volume driver (Beta feature)
type CSIPersistentVolumeSource struct {
	// Driver is the name of the driver to use for this volume.
	// Required.
	Driver string `json:"driver" protobuf:"bytes,1,opt,name=driver"`

	// VolumeHandle is the unique volume name returned by the CSI volume
	// plugin’s CreateVolume to refer to the volume on all subsequent calls.
	// Required.
	VolumeHandle string `json:"volumeHandle" protobuf:"bytes,2,opt,name=volumeHandle"`

	// Optional: The value to pass to ControllerPublishVolumeRequest.
	// Defaults to false (read/write).
	// +optional
	ReadOnly bool `json:"readOnly,omitempty" protobuf:"varint,3,opt,name=readOnly"`

	// Filesystem type to mount.
	// Must be a filesystem type supported by the host operating system.
	// Ex. "ext4", "xfs", "ntfs".
	// +optional
	FSType string `json:"fsType,omitempty" protobuf:"bytes,4,opt,name=fsType"`

	// Attributes of the volume to publish.
	// +optional
	VolumeAttributes map[string]string `json:"volumeAttributes,omitempty" protobuf:"bytes,5,rep,name=volumeAttributes"`

	// ControllerPublishSecretRef is a reference to the secret object containing
	// sensitive information to pass to the CSI driver to complete the CSI
	// ControllerPublishVolume and ControllerUnpublishVolume calls.
	// This field is optional, and may be empty if no secret is required. If the
	// secret object contains more than one secret, all secrets are passed.
	// +optional
	ControllerPublishSecretRef *SecretReference `json:"controllerPublishSecretRef,omitempty" protobuf:"bytes,6,opt,name=controllerPublishSecretRef"`

	// NodeStageSecretRef is a reference to the secret object containing sensitive
	// information to pass to the CSI driver to complete the CSI NodeStageVolume
	// and NodeStageVolume and NodeUnstageVolume calls.
	// This field is optional, and may be empty if no secret is required. If the
	// secret object contains more than one secret, all secrets are passed.
	// +optional
	NodeStageSecretRef *SecretReference `json:"nodeStageSecretRef,omitempty" protobuf:"bytes,7,opt,name=nodeStageSecretRef"`

	// NodePublishSecretRef is a reference to the secret object containing
	// sensitive information to pass to the CSI driver to complete the CSI
	// NodePublishVolume and NodeUnpublishVolume calls.
	// This field is optional, and may be empty if no secret is required. If the
	// secret object contains more than one secret, all secrets are passed.
	// +optional
	NodePublishSecretRef *SecretReference `json:"nodePublishSecretRef,omitempty" protobuf:"bytes,8,opt,name=nodePublishSecretRef"`
}

// Represents a source location of a volume to mount, managed by an external CSI driver
type CSIVolumeSource struct {
	// Driver is the name of the CSI driver that handles this volume.
	// Consult with your admin for the correct name as registered in the cluster.
	Driver string `json:"driver" protobuf:"bytes,1,opt,name=driver"`

	// Specifies a read-only configuration for the volume.
	// Defaults to false (read/write).
	// +optional
	ReadOnly *bool `json:"readOnly,omitempty" protobuf:"varint,2,opt,name=readOnly"`

	// Filesystem type to mount. Ex. "ext4", "xfs", "ntfs".
	// If not provided, the empty value is passed to the associated CSI driver
	// which will determine the default filesystem to apply.
	// +optional
	FSType *string `json:"fsType,omitempty" protobuf:"bytes,3,opt,name=fsType"`

	// VolumeAttributes stores driver-specific properties that are passed to the CSI
	// driver. Consult your driver's documentation for supported values.
	// +optional
	VolumeAttributes map[string]string `json:"volumeAttributes,omitempty" protobuf:"bytes,4,rep,name=volumeAttributes"`

	// NodePublishSecretRef is a reference to the secret object containing
	// sensitive information to pass to the CSI driver to complete the CSI
	// NodePublishVolume and NodeUnpublishVolume calls.
	// This field is optional, and  may be empty if no secret is required. If the
	// secret object contains more than one secret, all secret references are passed.
	// +optional
	NodePublishSecretRef *LocalObjectReference `json:"nodePublishSecretRef,omitempty" protobuf:"bytes,5,opt,name=nodePublishSecretRef"`
}

// ContainerPort represents a network port in a single container.
type ContainerPort struct {
	// If specified, this must be an IANA_SVC_NAME and unique within the pod. Each
	// named port in a pod must have a unique name. Name for the port that can be
	// referred to by services.
	// +optional
	Name string `json:"name,omitempty" protobuf:"bytes,1,opt,name=name"`
	// Number of port to expose on the host.
	// If specified, this must be a valid port number, 0 < x < 65536.
	// If HostNetwork is specified, this must match ContainerPort.
	// Most containers do not need this.
	// +optional
	HostPort int32 `json:"hostPort,omitempty" protobuf:"varint,2,opt,name=hostPort"`
	// Number of port to expose on the pod's IP address.
	// This must be a valid port number, 0 < x < 65536.
	ContainerPort int32 `json:"containerPort" protobuf:"varint,3,opt,name=containerPort"`
	// Protocol for port. Must be UDP, TCP, or SCTP.
	// Defaults to "TCP".
	// +optional
	Protocol Protocol `json:"protocol,omitempty" protobuf:"bytes,4,opt,name=protocol,casttype=Protocol"`
	// What host IP to bind the external port to.
	// +optional
	HostIP string `json:"hostIP,omitempty" protobuf:"bytes,5,opt,name=hostIP"`
}

// VolumeMount describes a mounting of a Volume within a container.
type VolumeMount struct {
	// This must match the Name of a Volume.
	Name string `json:"name" protobuf:"bytes,1,opt,name=name"`
	// Mounted read-only if true, read-write otherwise (false or unspecified).
	// Defaults to false.
	// +optional
	ReadOnly bool `json:"readOnly,omitempty" protobuf:"varint,2,opt,name=readOnly"`
	// Path within the container at which the volume should be mounted.  Must
	// not contain ':'.
	MountPath string `json:"mountPath" protobuf:"bytes,3,opt,name=mountPath"`
	// Path within the volume from which the container's volume should be mounted.
	// Defaults to "" (volume's root).
	// +optional
	SubPath string `json:"subPath,omitempty" protobuf:"bytes,4,opt,name=subPath"`
	// mountPropagation determines how mounts are propagated from the host
	// to container and the other way around.
	// When not set, MountPropagationNone is used.
	// This field is beta in 1.10.
	// +optional
	MountPropagation *MountPropagationMode `json:"mountPropagation,omitempty" protobuf:"bytes,5,opt,name=mountPropagation,casttype=MountPropagationMode"`
	// Expanded path within the volume from which the container's volume should be mounted.
	// Behaves similarly to SubPath but environment variable references $(VAR_NAME) are expanded using the container's environment.
	// Defaults to "" (volume's root).
	// SubPathExpr and SubPath are mutually exclusive.
	// This field is alpha in 1.14.
	// +optional
	SubPathExpr string `json:"subPathExpr,omitempty" protobuf:"bytes,6,opt,name=subPathExpr"`
}

// MountPropagationMode describes mount propagation.
type MountPropagationMode string

const (
	// MountPropagationNone means that the volume in a container will
	// not receive new mounts from the host or other containers, and filesystems
	// mounted inside the container won't be propagated to the host or other
	// containers.
	// Note that this mode corresponds to "private" in Linux terminology.
	MountPropagationNone MountPropagationMode = "None"
	// MountPropagationHostToContainer means that the volume in a container will
	// receive new mounts from the host or other containers, but filesystems
	// mounted inside the container won't be propagated to the host or other
	// containers.
	// Note that this mode is recursively applied to all mounts in the volume
	// ("rslave" in Linux terminology).
	MountPropagationHostToContainer MountPropagationMode = "HostToContainer"
	// MountPropagationBidirectional means that the volume in a container will
	// receive new mounts from the host or other containers, and its own mounts
	// will be propagated from the container to the host or other containers.
	// Note that this mode is recursively applied to all mounts in the volume
	// ("rshared" in Linux terminology).
	MountPropagationBidirectional MountPropagationMode = "Bidirectional"
)

// volumeDevice describes a mapping of a raw block device within a container.
type VolumeDevice struct {
	// name must match the name of a persistentVolumeClaim in the pod
	Name string `json:"name" protobuf:"bytes,1,opt,name=name"`
	// devicePath is the path inside of the container that the device will be mapped to.
	DevicePath string `json:"devicePath" protobuf:"bytes,2,opt,name=devicePath"`
}

// EnvVar represents an environment variable present in a Container.
type EnvVar struct {
	// Name of the environment variable. Must be a C_IDENTIFIER.
	Name string `json:"name" protobuf:"bytes,1,opt,name=name"`

	// Optional: no more than one of the following may be specified.

	// Variable references $(VAR_NAME) are expanded
	// using the previous defined environment variables in the container and
	// any service environment variables. If a variable cannot be resolved,
	// the reference in the input string will be unchanged. The $(VAR_NAME)
	// syntax can be escaped with a double $$, ie: $$(VAR_NAME). Escaped
	// references will never be expanded, regardless of whether the variable
	// exists or not.
	// Defaults to "".
	// +optional
	Value string `json:"value,omitempty" protobuf:"bytes,2,opt,name=value"`
	// Source for the environment variable's value. Cannot be used if value is not empty.
	// +optional
	ValueFrom *EnvVarSource `json:"valueFrom,omitempty" protobuf:"bytes,3,opt,name=valueFrom"`
}

// EnvVarSource represents a source for the value of an EnvVar.
type EnvVarSource struct {
	// Selects a field of the pod: supports metadata.name, metadata.namespace, metadata.labels, metadata.annotations,
	// spec.nodeName, spec.serviceAccountName, status.hostIP, status.podIP.
	// +optional
	FieldRef *ObjectFieldSelector `json:"fieldRef,omitempty" protobuf:"bytes,1,opt,name=fieldRef"`
	// Selects a resource of the container: only resources limits and requests
	// (limits.cpu, limits.memory, limits.ephemeral-storage, requests.cpu, requests.memory and requests.ephemeral-storage) are currently supported.
	// +optional
	ResourceFieldRef *ResourceFieldSelector `json:"resourceFieldRef,omitempty" protobuf:"bytes,2,opt,name=resourceFieldRef"`
	// Selects a key of a ConfigMap.
	// +optional
	ConfigMapKeyRef *ConfigMapKeySelector `json:"configMapKeyRef,omitempty" protobuf:"bytes,3,opt,name=configMapKeyRef"`
	// Selects a key of a secret in the pod's namespace
	// +optional
	SecretKeyRef *SecretKeySelector `json:"secretKeyRef,omitempty" protobuf:"bytes,4,opt,name=secretKeyRef"`
}

// ObjectFieldSelector selects an APIVersioned field of an object.
type ObjectFieldSelector struct {
	// Version of the schema the FieldPath is written in terms of, defaults to "v1".
	// +optional
	APIVersion string `json:"apiVersion,omitempty" protobuf:"bytes,1,opt,name=apiVersion"`
	// Path of the field to select in the specified API version.
	FieldPath string `json:"fieldPath" protobuf:"bytes,2,opt,name=fieldPath"`
}

// ResourceFieldSelector represents container resources (cpu, memory) and their output format
type ResourceFieldSelector struct {
	// Container name: required for volumes, optional for env vars
	// +optional
	ContainerName string `json:"containerName,omitempty" protobuf:"bytes,1,opt,name=containerName"`
	// Required: resource to select
	Resource string `json:"resource" protobuf:"bytes,2,opt,name=resource"`
	// Specifies the output format of the exposed resources, defaults to "1"
	// +optional
	Divisor resource.Quantity `json:"divisor,omitempty" protobuf:"bytes,3,opt,name=divisor"`
}

// Selects a key from a ConfigMap.
type ConfigMapKeySelector struct {
	// The ConfigMap to select from.
	LocalObjectReference `json:",inline" protobuf:"bytes,1,opt,name=localObjectReference"`
	// The key to select.
	Key string `json:"key" protobuf:"bytes,2,opt,name=key"`
	// Specify whether the ConfigMap or it's key must be defined
	// +optional
	Optional *bool `json:"optional,omitempty" protobuf:"varint,3,opt,name=optional"`
}

// SecretKeySelector selects a key of a Secret.
type SecretKeySelector struct {
	// The name of the secret in the pod's namespace to select from.
	LocalObjectReference `json:",inline" protobuf:"bytes,1,opt,name=localObjectReference"`
	// The key of the secret to select from.  Must be a valid secret key.
	Key string `json:"key" protobuf:"bytes,2,opt,name=key"`
	// Specify whether the Secret or it's key must be defined
	// +optional
	Optional *bool `json:"optional,omitempty" protobuf:"varint,3,opt,name=optional"`
}

// EnvFromSource represents the source of a set of ConfigMaps
type EnvFromSource struct {
	// An optional identifier to prepend to each key in the ConfigMap. Must be a C_IDENTIFIER.
	// +optional
	Prefix string `json:"prefix,omitempty" protobuf:"bytes,1,opt,name=prefix"`
	// The ConfigMap to select from
	// +optional
	ConfigMapRef *ConfigMapEnvSource `json:"configMapRef,omitempty" protobuf:"bytes,2,opt,name=configMapRef"`
	// The Secret to select from
	// +optional
	SecretRef *SecretEnvSource `json:"secretRef,omitempty" protobuf:"bytes,3,opt,name=secretRef"`
}

// ConfigMapEnvSource selects a ConfigMap to populate the environment
// variables with.
//
// The contents of the target ConfigMap's Data field will represent the
// key-value pairs as environment variables.
type ConfigMapEnvSource struct {
	// The ConfigMap to select from.
	LocalObjectReference `json:",inline" protobuf:"bytes,1,opt,name=localObjectReference"`
	// Specify whether the ConfigMap must be defined
	// +optional
	Optional *bool `json:"optional,omitempty" protobuf:"varint,2,opt,name=optional"`
}

// SecretEnvSource selects a Secret to populate the environment
// variables with.
//
// The contents of the target Secret's Data field will represent the
// key-value pairs as environment variables.
type SecretEnvSource struct {
	// The Secret to select from.
	LocalObjectReference `json:",inline" protobuf:"bytes,1,opt,name=localObjectReference"`
	// Specify whether the Secret must be defined
	// +optional
	Optional *bool `json:"optional,omitempty" protobuf:"varint,2,opt,name=optional"`
}

// HTTPHeader describes a custom header to be used in HTTP probes
type HTTPHeader struct {
	// The header field name
	Name string `json:"name" protobuf:"bytes,1,opt,name=name"`
	// The header field value
	Value string `json:"value" protobuf:"bytes,2,opt,name=value"`
}

// HTTPGetAction describes an action based on HTTP Get requests.
type HTTPGetAction struct {
	// Path to access on the HTTP server.
	// +optional
	Path string `json:"path,omitempty" protobuf:"bytes,1,opt,name=path"`
	// Name or number of the port to access on the container.
	// Number must be in the range 1 to 65535.
	// Name must be an IANA_SVC_NAME.
	Port intstr.IntOrString `json:"port" protobuf:"bytes,2,opt,name=port"`
	// Host name to connect to, defaults to the pod IP. You probably want to set
	// "Host" in httpHeaders instead.
	// +optional
	Host string `json:"host,omitempty" protobuf:"bytes,3,opt,name=host"`
	// Scheme to use for connecting to the host.
	// Defaults to HTTP.
	// +optional
	Scheme URIScheme `json:"scheme,omitempty" protobuf:"bytes,4,opt,name=scheme,casttype=URIScheme"`
	// Custom headers to set in the request. HTTP allows repeated headers.
	// +optional
	HTTPHeaders []HTTPHeader `json:"httpHeaders,omitempty" protobuf:"bytes,5,rep,name=httpHeaders"`
}

// URIScheme identifies the scheme used for connection to a host for Get actions
type URIScheme string

const (
	// URISchemeHTTP means that the scheme used will be http://
	URISchemeHTTP URIScheme = "HTTP"
	// URISchemeHTTPS means that the scheme used will be https://
	URISchemeHTTPS URIScheme = "HTTPS"
)

// TCPSocketAction describes an action based on opening a socket
type TCPSocketAction struct {
	// Number or name of the port to access on the container.
	// Number must be in the range 1 to 65535.
	// Name must be an IANA_SVC_NAME.
	Port intstr.IntOrString `json:"port" protobuf:"bytes,1,opt,name=port"`
	// Optional: Host name to connect to, defaults to the pod IP.
	// +optional
	Host string `json:"host,omitempty" protobuf:"bytes,2,opt,name=host"`
}

// ExecAction describes a "run in container" action.
type ExecAction struct {
	// Command is the command line to execute inside the container, the working directory for the
	// command  is root ('/') in the container's filesystem. The command is simply exec'd, it is
	// not run inside a shell, so traditional shell instructions ('|', etc) won't work. To use
	// a shell, you need to explicitly call out to that shell.
	// Exit status of 0 is treated as live/healthy and non-zero is unhealthy.
	// +optional
	Command []string `json:"command,omitempty" protobuf:"bytes,1,rep,name=command"`
}

// Probe describes a health check to be performed against a container to determine whether it is
// alive or ready to receive traffic.
type Probe struct {
	// The action taken to determine the health of a container
	Handler `json:",inline" protobuf:"bytes,1,opt,name=handler"`
	// Number of seconds after the container has started before liveness probes are initiated.
	// More info: https://kubernetes.io/docs/concepts/workloads/pods/pod-lifecycle#container-probes
	// +optional
	InitialDelaySeconds int32 `json:"initialDelaySeconds,omitempty" protobuf:"varint,2,opt,name=initialDelaySeconds"`
	// Number of seconds after which the probe times out.
	// Defaults to 1 second. Minimum value is 1.
	// More info: https://kubernetes.io/docs/concepts/workloads/pods/pod-lifecycle#container-probes
	// +optional
	TimeoutSeconds int32 `json:"timeoutSeconds,omitempty" protobuf:"varint,3,opt,name=timeoutSeconds"`
	// How often (in seconds) to perform the probe.
	// Default to 10 seconds. Minimum value is 1.
	// +optional
	PeriodSeconds int32 `json:"periodSeconds,omitempty" protobuf:"varint,4,opt,name=periodSeconds"`
	// Minimum consecutive successes for the probe to be considered successful after having failed.
	// Defaults to 1. Must be 1 for liveness. Minimum value is 1.
	// +optional
	SuccessThreshold int32 `json:"successThreshold,omitempty" protobuf:"varint,5,opt,name=successThreshold"`
	// Minimum consecutive failures for the probe to be considered failed after having succeeded.
	// Defaults to 3. Minimum value is 1.
	// +optional
	FailureThreshold int32 `json:"failureThreshold,omitempty" protobuf:"varint,6,opt,name=failureThreshold"`
}

// PullPolicy describes a policy for if/when to pull a container image
type PullPolicy string

const (
	// PullAlways means that kubelet always attempts to pull the latest image. Container will fail If the pull fails.
	PullAlways PullPolicy = "Always"
	// PullNever means that kubelet never pulls an image, but only uses a local image. Container will fail if the image isn't present
	PullNever PullPolicy = "Never"
	// PullIfNotPresent means that kubelet pulls if the image isn't present on disk. Container will fail if the image isn't present and the pull fails.
	PullIfNotPresent PullPolicy = "IfNotPresent"
)

// TerminationMessagePolicy describes how termination messages are retrieved from a container.
type TerminationMessagePolicy string

const (
	// TerminationMessageReadFile is the default behavior and will set the container status message to
	// the contents of the container's terminationMessagePath when the container exits.
	TerminationMessageReadFile TerminationMessagePolicy = "File"
	// TerminationMessageFallbackToLogsOnError will read the most recent contents of the container logs
	// for the container status message when the container exits with an error and the
	// terminationMessagePath has no contents.
	TerminationMessageFallbackToLogsOnError TerminationMessagePolicy = "FallbackToLogsOnError"
)

// Capability represent POSIX capabilities type
type Capability string

// Adds and removes POSIX capabilities from running containers.
type Capabilities struct {
	// Added capabilities
	// +optional
	Add []Capability `json:"add,omitempty" protobuf:"bytes,1,rep,name=add,casttype=Capability"`
	// Removed capabilities
	// +optional
	Drop []Capability `json:"drop,omitempty" protobuf:"bytes,2,rep,name=drop,casttype=Capability"`
}

// ResourceRequirements describes the compute resource requirements.
type ResourceRequirements struct {
	// Limits describes the maximum amount of compute resources allowed.
	// More info: https://kubernetes.io/docs/concepts/configuration/manage-compute-resources-container/
	// +optional
	Limits ResourceList `json:"limits,omitempty" protobuf:"bytes,1,rep,name=limits,casttype=ResourceList,castkey=ResourceName"`
	// Requests describes the minimum amount of compute resources required.
	// If Requests is omitted for a container, it defaults to Limits if that is explicitly specified,
	// otherwise to an implementation-defined value.
	// More info: https://kubernetes.io/docs/concepts/configuration/manage-compute-resources-container/
	// +optional
	Requests ResourceList `json:"requests,omitempty" protobuf:"bytes,2,rep,name=requests,casttype=ResourceList,castkey=ResourceName"`
}

const (
	// TerminationMessagePathDefault means the default path to capture the application termination message running in a container
	TerminationMessagePathDefault string = "/dev/termination-log"
)

// A single application container that you want to run within a pod.
type Container struct {
	// Name of the container specified as a DNS_LABEL.
	// Each container in a pod must have a unique name (DNS_LABEL).
	// Cannot be updated.
	Name string `json:"name" protobuf:"bytes,1,opt,name=name"`
	// Docker image name.
	// More info: https://kubernetes.io/docs/concepts/containers/images
	// This field is optional to allow higher level config management to default or override
	// container images in workload controllers like Deployments and StatefulSets.
	// +optional
	Image string `json:"image,omitempty" protobuf:"bytes,2,opt,name=image"`
	// Entrypoint array. Not executed within a shell.
	// The docker image's ENTRYPOINT is used if this is not provided.
	// Variable references $(VAR_NAME) are expanded using the container's environment. If a variable
	// cannot be resolved, the reference in the input string will be unchanged. The $(VAR_NAME) syntax
	// can be escaped with a double $$, ie: $$(VAR_NAME). Escaped references will never be expanded,
	// regardless of whether the variable exists or not.
	// Cannot be updated.
	// More info: https://kubernetes.io/docs/tasks/inject-data-application/define-command-argument-container/#running-a-command-in-a-shell
	// +optional
	Command []string `json:"command,omitempty" protobuf:"bytes,3,rep,name=command"`
	// Arguments to the entrypoint.
	// The docker image's CMD is used if this is not provided.
	// Variable references $(VAR_NAME) are expanded using the container's environment. If a variable
	// cannot be resolved, the reference in the input string will be unchanged. The $(VAR_NAME) syntax
	// can be escaped with a double $$, ie: $$(VAR_NAME). Escaped references will never be expanded,
	// regardless of whether the variable exists or not.
	// Cannot be updated.
	// More info: https://kubernetes.io/docs/tasks/inject-data-application/define-command-argument-container/#running-a-command-in-a-shell
	// +optional
	Args []string `json:"args,omitempty" protobuf:"bytes,4,rep,name=args"`
	// Container's working directory.
	// If not specified, the container runtime's default will be used, which
	// might be configured in the container image.
	// Cannot be updated.
	// +optional
	WorkingDir string `json:"workingDir,omitempty" protobuf:"bytes,5,opt,name=workingDir"`
	// List of ports to expose from the container. Exposing a port here gives
	// the system additional information about the network connections a
	// container uses, but is primarily informational. Not specifying a port here
	// DOES NOT prevent that port from being exposed. Any port which is
	// listening on the default "0.0.0.0" address inside a container will be
	// accessible from the network.
	// Cannot be updated.
	// +optional
	// +patchMergeKey=containerPort
	// +patchStrategy=merge
	// +listType=map
	// +listMapKey=containerPort
	// +listMapKey=protocol
	Ports []ContainerPort `json:"ports,omitempty" patchStrategy:"merge" patchMergeKey:"containerPort" protobuf:"bytes,6,rep,name=ports"`
	// List of sources to populate environment variables in the container.
	// The keys defined within a source must be a C_IDENTIFIER. All invalid keys
	// will be reported as an event when the container is starting. When a key exists in multiple
	// sources, the value associated with the last source will take precedence.
	// Values defined by an Env with a duplicate key will take precedence.
	// Cannot be updated.
	// +optional
	EnvFrom []EnvFromSource `json:"envFrom,omitempty" protobuf:"bytes,19,rep,name=envFrom"`
	// List of environment variables to set in the container.
	// Cannot be updated.
	// +optional
	// +patchMergeKey=name
	// +patchStrategy=merge
	Env []EnvVar `json:"env,omitempty" patchStrategy:"merge" patchMergeKey:"name" protobuf:"bytes,7,rep,name=env"`
	// Compute Resources required by this container.
	// Cannot be updated.
	// More info: https://kubernetes.io/docs/concepts/configuration/manage-compute-resources-container/
	// +optional
	Resources ResourceRequirements `json:"resources,omitempty" protobuf:"bytes,8,opt,name=resources"`
	// Pod volumes to mount into the container's filesystem.
	// Cannot be updated.
	// +optional
	// +patchMergeKey=mountPath
	// +patchStrategy=merge
	VolumeMounts []VolumeMount `json:"volumeMounts,omitempty" patchStrategy:"merge" patchMergeKey:"mountPath" protobuf:"bytes,9,rep,name=volumeMounts"`
	// volumeDevices is the list of block devices to be used by the container.
	// This is a beta feature.
	// +patchMergeKey=devicePath
	// +patchStrategy=merge
	// +optional
	VolumeDevices []VolumeDevice `json:"volumeDevices,omitempty" patchStrategy:"merge" patchMergeKey:"devicePath" protobuf:"bytes,21,rep,name=volumeDevices"`
	// Periodic probe of container liveness.
	// Container will be restarted if the probe fails.
	// Cannot be updated.
	// More info: https://kubernetes.io/docs/concepts/workloads/pods/pod-lifecycle#container-probes
	// +optional
	LivenessProbe *Probe `json:"livenessProbe,omitempty" protobuf:"bytes,10,opt,name=livenessProbe"`
	// Periodic probe of container service readiness.
	// Container will be removed from service endpoints if the probe fails.
	// Cannot be updated.
	// More info: https://kubernetes.io/docs/concepts/workloads/pods/pod-lifecycle#container-probes
	// +optional
	ReadinessProbe *Probe `json:"readinessProbe,omitempty" protobuf:"bytes,11,opt,name=readinessProbe"`
	// Actions that the management system should take in response to container lifecycle events.
	// Cannot be updated.
	// +optional
	Lifecycle *Lifecycle `json:"lifecycle,omitempty" protobuf:"bytes,12,opt,name=lifecycle"`
	// Optional: Path at which the file to which the container's termination message
	// will be written is mounted into the container's filesystem.
	// Message written is intended to be brief final status, such as an assertion failure message.
	// Will be truncated by the node if greater than 4096 bytes. The total message length across
	// all containers will be limited to 12kb.
	// Defaults to /dev/termination-log.
	// Cannot be updated.
	// +optional
	TerminationMessagePath string `json:"terminationMessagePath,omitempty" protobuf:"bytes,13,opt,name=terminationMessagePath"`
	// Indicate how the termination message should be populated. File will use the contents of
	// terminationMessagePath to populate the container status message on both success and failure.
	// FallbackToLogsOnError will use the last chunk of container log output if the termination
	// message file is empty and the container exited with an error.
	// The log output is limited to 2048 bytes or 80 lines, whichever is smaller.
	// Defaults to File.
	// Cannot be updated.
	// +optional
	TerminationMessagePolicy TerminationMessagePolicy `json:"terminationMessagePolicy,omitempty" protobuf:"bytes,20,opt,name=terminationMessagePolicy,casttype=TerminationMessagePolicy"`
	// Image pull policy.
	// One of Always, Never, IfNotPresent.
	// Defaults to Always if :latest tag is specified, or IfNotPresent otherwise.
	// Cannot be updated.
	// More info: https://kubernetes.io/docs/concepts/containers/images#updating-images
	// +optional
	ImagePullPolicy PullPolicy `json:"imagePullPolicy,omitempty" protobuf:"bytes,14,opt,name=imagePullPolicy,casttype=PullPolicy"`
	// Security options the pod should run with.
	// More info: https://kubernetes.io/docs/concepts/policy/security-context/
	// More info: https://kubernetes.io/docs/tasks/configure-pod-container/security-context/
	// +optional
	SecurityContext *SecurityContext `json:"securityContext,omitempty" protobuf:"bytes,15,opt,name=securityContext"`

	// Variables for interactive containers, these have very specialized use-cases (e.g. debugging)
	// and shouldn't be used for general purpose containers.

	// Whether this container should allocate a buffer for stdin in the container runtime. If this
	// is not set, reads from stdin in the container will always result in EOF.
	// Default is false.
	// +optional
	Stdin bool `json:"stdin,omitempty" protobuf:"varint,16,opt,name=stdin"`
	// Whether the container runtime should close the stdin channel after it has been opened by
	// a single attach. When stdin is true the stdin stream will remain open across multiple attach
	// sessions. If stdinOnce is set to true, stdin is opened on container start, is empty until the
	// first client attaches to stdin, and then remains open and accepts data until the client disconnects,
	// at which time stdin is closed and remains closed until the container is restarted. If this
	// flag is false, a container processes that reads from stdin will never receive an EOF.
	// Default is false
	// +optional
	StdinOnce bool `json:"stdinOnce,omitempty" protobuf:"varint,17,opt,name=stdinOnce"`
	// Whether this container should allocate a TTY for itself, also requires 'stdin' to be true.
	// Default is false.
	// +optional
	TTY bool `json:"tty,omitempty" protobuf:"varint,18,opt,name=tty"`
}

// Handler defines a specific action that should be taken
// TODO: pass structured data to these actions, and document that data here.
type Handler struct {
	// One and only one of the following should be specified.
	// Exec specifies the action to take.
	// +optional
	Exec *ExecAction `json:"exec,omitempty" protobuf:"bytes,1,opt,name=exec"`
	// HTTPGet specifies the http request to perform.
	// +optional
	HTTPGet *HTTPGetAction `json:"httpGet,omitempty" protobuf:"bytes,2,opt,name=httpGet"`
	// TCPSocket specifies an action involving a TCP port.
	// TCP hooks not yet supported
	// TODO: implement a realistic TCP lifecycle hook
	// +optional
	TCPSocket *TCPSocketAction `json:"tcpSocket,omitempty" protobuf:"bytes,3,opt,name=tcpSocket"`
}

// Lifecycle describes actions that the management system should take in response to container lifecycle
// events. For the PostStart and PreStop lifecycle handlers, management of the container blocks
// until the action is complete, unless the container process fails, in which case the handler is aborted.
type Lifecycle struct {
	// PostStart is called immediately after a container is created. If the handler fails,
	// the container is terminated and restarted according to its restart policy.
	// Other management of the container blocks until the hook completes.
	// More info: https://kubernetes.io/docs/concepts/containers/container-lifecycle-hooks/#container-hooks
	// +optional
	PostStart *Handler `json:"postStart,omitempty" protobuf:"bytes,1,opt,name=postStart"`
	// PreStop is called immediately before a container is terminated due to an
	// API request or management event such as liveness probe failure,
	// preemption, resource contention, etc. The handler is not called if the
	// container crashes or exits. The reason for termination is passed to the
	// handler. The Pod's termination grace period countdown begins before the
	// PreStop hooked is executed. Regardless of the outcome of the handler, the
	// container will eventually terminate within the Pod's termination grace
	// period. Other management of the container blocks until the hook completes
	// or until the termination grace period is reached.
	// More info: https://kubernetes.io/docs/concepts/containers/container-lifecycle-hooks/#container-hooks
	// +optional
	PreStop *Handler `json:"preStop,omitempty" protobuf:"bytes,2,opt,name=preStop"`
}

type ConditionStatus string

// These are valid condition statuses. "ConditionTrue" means a resource is in the condition.
// "ConditionFalse" means a resource is not in the condition. "ConditionUnknown" means kubernetes
// can't decide if a resource is in the condition or not. In the future, we could add other
// intermediate conditions, e.g. ConditionDegraded.
const (
	ConditionTrue    ConditionStatus = "True"
	ConditionFalse   ConditionStatus = "False"
	ConditionUnknown ConditionStatus = "Unknown"
)

// ContainerStateWaiting is a waiting state of a container.
type ContainerStateWaiting struct {
	// (brief) reason the container is not yet running.
	// +optional
	Reason string `json:"reason,omitempty" protobuf:"bytes,1,opt,name=reason"`
	// Message regarding why the container is not yet running.
	// +optional
	Message string `json:"message,omitempty" protobuf:"bytes,2,opt,name=message"`
}

// ContainerStateRunning is a running state of a container.
type ContainerStateRunning struct {
	// Time at which the container was last (re-)started
	// +optional
	StartedAt metav1.Time `json:"startedAt,omitempty" protobuf:"bytes,1,opt,name=startedAt"`
}

// ContainerStateTerminated is a terminated state of a container.
type ContainerStateTerminated struct {
	// Exit status from the last termination of the container
	ExitCode int32 `json:"exitCode" protobuf:"varint,1,opt,name=exitCode"`
	// Signal from the last termination of the container
	// +optional
	Signal int32 `json:"signal,omitempty" protobuf:"varint,2,opt,name=signal"`
	// (brief) reason from the last termination of the container
	// +optional
	Reason string `json:"reason,omitempty" protobuf:"bytes,3,opt,name=reason"`
	// Message regarding the last termination of the container
	// +optional
	Message string `json:"message,omitempty" protobuf:"bytes,4,opt,name=message"`
	// Time at which previous execution of the container started
	// +optional
	StartedAt metav1.Time `json:"startedAt,omitempty" protobuf:"bytes,5,opt,name=startedAt"`
	// Time at which the container last terminated
	// +optional
	FinishedAt metav1.Time `json:"finishedAt,omitempty" protobuf:"bytes,6,opt,name=finishedAt"`
	// Container's ID in the format 'docker://<container_id>'
	// +optional
	ContainerID string `json:"containerID,omitempty" protobuf:"bytes,7,opt,name=containerID"`
}

// ContainerState holds a possible state of container.
// Only one of its members may be specified.
// If none of them is specified, the default one is ContainerStateWaiting.
type ContainerState struct {
	// Details about a waiting container
	// +optional
	Waiting *ContainerStateWaiting `json:"waiting,omitempty" protobuf:"bytes,1,opt,name=waiting"`
	// Details about a running container
	// +optional
	Running *ContainerStateRunning `json:"running,omitempty" protobuf:"bytes,2,opt,name=running"`
	// Details about a terminated container
	// +optional
	Terminated *ContainerStateTerminated `json:"terminated,omitempty" protobuf:"bytes,3,opt,name=terminated"`
}

// ContainerStatus contains details for the current status of this container.
type ContainerStatus struct {
	// This must be a DNS_LABEL. Each container in a pod must have a unique name.
	// Cannot be updated.
	Name string `json:"name" protobuf:"bytes,1,opt,name=name"`
	// Details about the container's current condition.
	// +optional
	State ContainerState `json:"state,omitempty" protobuf:"bytes,2,opt,name=state"`
	// Details about the container's last termination condition.
	// +optional
	LastTerminationState ContainerState `json:"lastState,omitempty" protobuf:"bytes,3,opt,name=lastState"`
	// Specifies whether the container has passed its readiness probe.
	Ready bool `json:"ready" protobuf:"varint,4,opt,name=ready"`
	// The number of times the container has been restarted, currently based on
	// the number of dead containers that have not yet been removed.
	// Note that this is calculated from dead containers. But those containers are subject to
	// garbage collection. This value will get capped at 5 by GC.
	RestartCount int32 `json:"restartCount" protobuf:"varint,5,opt,name=restartCount"`
	// The image the container is running.
	// More info: https://kubernetes.io/docs/concepts/containers/images
	// TODO(dchen1107): Which image the container is running with?
	Image string `json:"image" protobuf:"bytes,6,opt,name=image"`
	// ImageID of the container's image.
	ImageID string `json:"imageID" protobuf:"bytes,7,opt,name=imageID"`
	// Container's ID in the format 'docker://<container_id>'.
	// +optional
	ContainerID string `json:"containerID,omitempty" protobuf:"bytes,8,opt,name=containerID"`
}

// PodPhase is a label for the condition of a pod at the current time.
type PodPhase string

// These are the valid statuses of pods.
const (
	// PodPending means the pod has been accepted by the system, but one or more of the containers
	// has not been started. This includes time before being bound to a node, as well as time spent
	// pulling images onto the host.
	PodPending PodPhase = "Pending"
	// PodRunning means the pod has been bound to a node and all of the containers have been started.
	// At least one container is still running or is in the process of being restarted.
	PodRunning PodPhase = "Running"
	// PodSucceeded means that all containers in the pod have voluntarily terminated
	// with a container exit code of 0, and the system is not going to restart any of these containers.
	PodSucceeded PodPhase = "Succeeded"
	// PodFailed means that all containers in the pod have terminated, and at least one container has
	// terminated in a failure (exited with a non-zero exit code or was stopped by the system).
	PodFailed PodPhase = "Failed"
	// PodUnknown means that for some reason the state of the pod could not be obtained, typically due
	// to an error in communicating with the host of the pod.
	PodUnknown PodPhase = "Unknown"
)

// PodConditionType is a valid value for PodCondition.Type
type PodConditionType string

// These are valid conditions of pod.
const (
	// PodScheduled represents status of the scheduling process for this pod.
	PodScheduled PodConditionType = "PodScheduled"
	// PodReady means the pod is able to service requests and should be added to the
	// load balancing pools of all matching services.
	PodReady PodConditionType = "Ready"
	// PodInitialized means that all init containers in the pod have started successfully.
	PodInitialized PodConditionType = "Initialized"
	// PodReasonUnschedulable reason in PodScheduled PodCondition means that the scheduler
	// can't schedule the pod right now, for example due to insufficient resources in the cluster.
	PodReasonUnschedulable = "Unschedulable"
	// ContainersReady indicates whether all containers in the pod are ready.
	ContainersReady PodConditionType = "ContainersReady"
)

// PodCondition contains details for the current condition of this pod.
type PodCondition struct {
	// Type is the type of the condition.
	// More info: https://kubernetes.io/docs/concepts/workloads/pods/pod-lifecycle#pod-conditions
	Type PodConditionType `json:"type" protobuf:"bytes,1,opt,name=type,casttype=PodConditionType"`
	// Status is the status of the condition.
	// Can be True, False, Unknown.
	// More info: https://kubernetes.io/docs/concepts/workloads/pods/pod-lifecycle#pod-conditions
	Status ConditionStatus `json:"status" protobuf:"bytes,2,opt,name=status,casttype=ConditionStatus"`
	// Last time we probed the condition.
	// +optional
	LastProbeTime metav1.Time `json:"lastProbeTime,omitempty" protobuf:"bytes,3,opt,name=lastProbeTime"`
	// Last time the condition transitioned from one status to another.
	// +optional
	LastTransitionTime metav1.Time `json:"lastTransitionTime,omitempty" protobuf:"bytes,4,opt,name=lastTransitionTime"`
	// Unique, one-word, CamelCase reason for the condition's last transition.
	// +optional
	Reason string `json:"reason,omitempty" protobuf:"bytes,5,opt,name=reason"`
	// Human-readable message indicating details about last transition.
	// +optional
	Message string `json:"message,omitempty" protobuf:"bytes,6,opt,name=message"`
}

// RestartPolicy describes how the container should be restarted.
// Only one of the following restart policies may be specified.
// If none of the following policies is specified, the default one
// is RestartPolicyAlways.
type RestartPolicy string

const (
	RestartPolicyAlways    RestartPolicy = "Always"
	RestartPolicyOnFailure RestartPolicy = "OnFailure"
	RestartPolicyNever     RestartPolicy = "Never"
)

// DNSPolicy defines how a pod's DNS will be configured.
type DNSPolicy string

const (
	// DNSClusterFirstWithHostNet indicates that the pod should use cluster DNS
	// first, if it is available, then fall back on the default
	// (as determined by kubelet) DNS settings.
	DNSClusterFirstWithHostNet DNSPolicy = "ClusterFirstWithHostNet"

	// DNSClusterFirst indicates that the pod should use cluster DNS
	// first unless hostNetwork is true, if it is available, then
	// fall back on the default (as determined by kubelet) DNS settings.
	DNSClusterFirst DNSPolicy = "ClusterFirst"

	// DNSDefault indicates that the pod should use the default (as
	// determined by kubelet) DNS settings.
	DNSDefault DNSPolicy = "Default"

	// DNSNone indicates that the pod should use empty DNS settings. DNS
	// parameters such as nameservers and search paths should be defined via
	// DNSConfig.
	DNSNone DNSPolicy = "None"
)

const (
	// DefaultTerminationGracePeriodSeconds indicates the default duration in
	// seconds a pod needs to terminate gracefully.
	DefaultTerminationGracePeriodSeconds = 30
)

// A node selector represents the union of the results of one or more label queries
// over a set of nodes; that is, it represents the OR of the selectors represented
// by the node selector terms.
type NodeSelector struct {
	//Required. A list of node selector terms. The terms are ORed.
	NodeSelectorTerms []NodeSelectorTerm `json:"nodeSelectorTerms" protobuf:"bytes,1,rep,name=nodeSelectorTerms"`
}

// A null or empty node selector term matches no objects. The requirements of
// them are ANDed.
// The TopologySelectorTerm type implements a subset of the NodeSelectorTerm.
type NodeSelectorTerm struct {
	// A list of node selector requirements by node's labels.
	// +optional
	MatchExpressions []NodeSelectorRequirement `json:"matchExpressions,omitempty" protobuf:"bytes,1,rep,name=matchExpressions"`
	// A list of node selector requirements by node's fields.
	// +optional
	MatchFields []NodeSelectorRequirement `json:"matchFields,omitempty" protobuf:"bytes,2,rep,name=matchFields"`
}

// A node selector requirement is a selector that contains values, a key, and an operator
// that relates the key and values.
type NodeSelectorRequirement struct {
	// The label key that the selector applies to.
	Key string `json:"key" protobuf:"bytes,1,opt,name=key"`
	// Represents a key's relationship to a set of values.
	// Valid operators are In, NotIn, Exists, DoesNotExist. Gt, and Lt.
	Operator NodeSelectorOperator `json:"operator" protobuf:"bytes,2,opt,name=operator,casttype=NodeSelectorOperator"`
	// An array of string values. If the operator is In or NotIn,
	// the values array must be non-empty. If the operator is Exists or DoesNotExist,
	// the values array must be empty. If the operator is Gt or Lt, the values
	// array must have a single element, which will be interpreted as an integer.
	// This array is replaced during a strategic merge patch.
	// +optional
	Values []string `json:"values,omitempty" protobuf:"bytes,3,rep,name=values"`
}

// A node selector operator is the set of operators that can be used in
// a node selector requirement.
type NodeSelectorOperator string

const (
	NodeSelectorOpIn           NodeSelectorOperator = "In"
	NodeSelectorOpNotIn        NodeSelectorOperator = "NotIn"
	NodeSelectorOpExists       NodeSelectorOperator = "Exists"
	NodeSelectorOpDoesNotExist NodeSelectorOperator = "DoesNotExist"
	NodeSelectorOpGt           NodeSelectorOperator = "Gt"
	NodeSelectorOpLt           NodeSelectorOperator = "Lt"
)

// A topology selector term represents the result of label queries.
// A null or empty topology selector term matches no objects.
// The requirements of them are ANDed.
// It provides a subset of functionality as NodeSelectorTerm.
// This is an alpha feature and may change in the future.
type TopologySelectorTerm struct {
	// A list of topology selector requirements by labels.
	// +optional
	MatchLabelExpressions []TopologySelectorLabelRequirement `json:"matchLabelExpressions,omitempty" protobuf:"bytes,1,rep,name=matchLabelExpressions"`
}

// A topology selector requirement is a selector that matches given label.
// This is an alpha feature and may change in the future.
type TopologySelectorLabelRequirement struct {
	// The label key that the selector applies to.
	Key string `json:"key" protobuf:"bytes,1,opt,name=key"`
	// An array of string values. One value must match the label to be selected.
	// Each entry in Values is ORed.
	Values []string `json:"values" protobuf:"bytes,2,rep,name=values"`
}

// Affinity is a group of affinity scheduling rules.
type Affinity struct {
	// Describes node affinity scheduling rules for the pod.
	// +optional
	NodeAffinity *NodeAffinity `json:"nodeAffinity,omitempty" protobuf:"bytes,1,opt,name=nodeAffinity"`
	// Describes pod affinity scheduling rules (e.g. co-locate this pod in the same node, zone, etc. as some other pod(s)).
	// +optional
	PodAffinity *PodAffinity `json:"podAffinity,omitempty" protobuf:"bytes,2,opt,name=podAffinity"`
	// Describes pod anti-affinity scheduling rules (e.g. avoid putting this pod in the same node, zone, etc. as some other pod(s)).
	// +optional
	PodAntiAffinity *PodAntiAffinity `json:"podAntiAffinity,omitempty" protobuf:"bytes,3,opt,name=podAntiAffinity"`
}

// Pod affinity is a group of inter pod affinity scheduling rules.
type PodAffinity struct {
	// NOT YET IMPLEMENTED. TODO: Uncomment field once it is implemented.
	// If the affinity requirements specified by this field are not met at
	// scheduling time, the pod will not be scheduled onto the node.
	// If the affinity requirements specified by this field cease to be met
	// at some point during pod execution (e.g. due to a pod label update), the
	// system will try to eventually evict the pod from its node.
	// When there are multiple elements, the lists of nodes corresponding to each
	// podAffinityTerm are intersected, i.e. all terms must be satisfied.
	// +optional
	// RequiredDuringSchedulingRequiredDuringExecution []PodAffinityTerm  `json:"requiredDuringSchedulingRequiredDuringExecution,omitempty"`

	// If the affinity requirements specified by this field are not met at
	// scheduling time, the pod will not be scheduled onto the node.
	// If the affinity requirements specified by this field cease to be met
	// at some point during pod execution (e.g. due to a pod label update), the
	// system may or may not try to eventually evict the pod from its node.
	// When there are multiple elements, the lists of nodes corresponding to each
	// podAffinityTerm are intersected, i.e. all terms must be satisfied.
	// +optional
	RequiredDuringSchedulingIgnoredDuringExecution []PodAffinityTerm `json:"requiredDuringSchedulingIgnoredDuringExecution,omitempty" protobuf:"bytes,1,rep,name=requiredDuringSchedulingIgnoredDuringExecution"`
	// The scheduler will prefer to schedule pods to nodes that satisfy
	// the affinity expressions specified by this field, but it may choose
	// a node that violates one or more of the expressions. The node that is
	// most preferred is the one with the greatest sum of weights, i.e.
	// for each node that meets all of the scheduling requirements (resource
	// request, requiredDuringScheduling affinity expressions, etc.),
	// compute a sum by iterating through the elements of this field and adding
	// "weight" to the sum if the node has pods which matches the corresponding podAffinityTerm; the
	// node(s) with the highest sum are the most preferred.
	// +optional
	PreferredDuringSchedulingIgnoredDuringExecution []WeightedPodAffinityTerm `json:"preferredDuringSchedulingIgnoredDuringExecution,omitempty" protobuf:"bytes,2,rep,name=preferredDuringSchedulingIgnoredDuringExecution"`
}

// Pod anti affinity is a group of inter pod anti affinity scheduling rules.
type PodAntiAffinity struct {
	// NOT YET IMPLEMENTED. TODO: Uncomment field once it is implemented.
	// If the anti-affinity requirements specified by this field are not met at
	// scheduling time, the pod will not be scheduled onto the node.
	// If the anti-affinity requirements specified by this field cease to be met
	// at some point during pod execution (e.g. due to a pod label update), the
	// system will try to eventually evict the pod from its node.
	// When there are multiple elements, the lists of nodes corresponding to each
	// podAffinityTerm are intersected, i.e. all terms must be satisfied.
	// +optional
	// RequiredDuringSchedulingRequiredDuringExecution []PodAffinityTerm  `json:"requiredDuringSchedulingRequiredDuringExecution,omitempty"`

	// If the anti-affinity requirements specified by this field are not met at
	// scheduling time, the pod will not be scheduled onto the node.
	// If the anti-affinity requirements specified by this field cease to be met
	// at some point during pod execution (e.g. due to a pod label update), the
	// system may or may not try to eventually evict the pod from its node.
	// When there are multiple elements, the lists of nodes corresponding to each
	// podAffinityTerm are intersected, i.e. all terms must be satisfied.
	// +optional
	RequiredDuringSchedulingIgnoredDuringExecution []PodAffinityTerm `json:"requiredDuringSchedulingIgnoredDuringExecution,omitempty" protobuf:"bytes,1,rep,name=requiredDuringSchedulingIgnoredDuringExecution"`
	// The scheduler will prefer to schedule pods to nodes that satisfy
	// the anti-affinity expressions specified by this field, but it may choose
	// a node that violates one or more of the expressions. The node that is
	// most preferred is the one with the greatest sum of weights, i.e.
	// for each node that meets all of the scheduling requirements (resource
	// request, requiredDuringScheduling anti-affinity expressions, etc.),
	// compute a sum by iterating through the elements of this field and adding
	// "weight" to the sum if the node has pods which matches the corresponding podAffinityTerm; the
	// node(s) with the highest sum are the most preferred.
	// +optional
	PreferredDuringSchedulingIgnoredDuringExecution []WeightedPodAffinityTerm `json:"preferredDuringSchedulingIgnoredDuringExecution,omitempty" protobuf:"bytes,2,rep,name=preferredDuringSchedulingIgnoredDuringExecution"`
}

// The weights of all of the matched WeightedPodAffinityTerm fields are added per-node to find the most preferred node(s)
type WeightedPodAffinityTerm struct {
	// weight associated with matching the corresponding podAffinityTerm,
	// in the range 1-100.
	Weight int32 `json:"weight" protobuf:"varint,1,opt,name=weight"`
	// Required. A pod affinity term, associated with the corresponding weight.
	PodAffinityTerm PodAffinityTerm `json:"podAffinityTerm" protobuf:"bytes,2,opt,name=podAffinityTerm"`
}

// Defines a set of pods (namely those matching the labelSelector
// relative to the given namespace(s)) that this pod should be
// co-located (affinity) or not co-located (anti-affinity) with,
// where co-located is defined as running on a node whose value of
// the label with key <topologyKey> matches that of any node on which
// a pod of the set of pods is running
type PodAffinityTerm struct {
	// A label query over a set of resources, in this case pods.
	// +optional
	LabelSelector *metav1.LabelSelector `json:"labelSelector,omitempty" protobuf:"bytes,1,opt,name=labelSelector"`
	// namespaces specifies which namespaces the labelSelector applies to (matches against);
	// null or empty list means "this pod's namespace"
	// +optional
	Namespaces []string `json:"namespaces,omitempty" protobuf:"bytes,2,rep,name=namespaces"`
	// This pod should be co-located (affinity) or not co-located (anti-affinity) with the pods matching
	// the labelSelector in the specified namespaces, where co-located is defined as running on a node
	// whose value of the label with key topologyKey matches that of any node on which any of the
	// selected pods is running.
	// Empty topologyKey is not allowed.
	TopologyKey string `json:"topologyKey" protobuf:"bytes,3,opt,name=topologyKey"`
}

// Node affinity is a group of node affinity scheduling rules.
type NodeAffinity struct {
	// NOT YET IMPLEMENTED. TODO: Uncomment field once it is implemented.
	// If the affinity requirements specified by this field are not met at
	// scheduling time, the pod will not be scheduled onto the node.
	// If the affinity requirements specified by this field cease to be met
	// at some point during pod execution (e.g. due to an update), the system
	// will try to eventually evict the pod from its node.
	// +optional
	// RequiredDuringSchedulingRequiredDuringExecution *NodeSelector `json:"requiredDuringSchedulingRequiredDuringExecution,omitempty"`

	// If the affinity requirements specified by this field are not met at
	// scheduling time, the pod will not be scheduled onto the node.
	// If the affinity requirements specified by this field cease to be met
	// at some point during pod execution (e.g. due to an update), the system
	// may or may not try to eventually evict the pod from its node.
	// +optional
	RequiredDuringSchedulingIgnoredDuringExecution *NodeSelector `json:"requiredDuringSchedulingIgnoredDuringExecution,omitempty" protobuf:"bytes,1,opt,name=requiredDuringSchedulingIgnoredDuringExecution"`
	// The scheduler will prefer to schedule pods to nodes that satisfy
	// the affinity expressions specified by this field, but it may choose
	// a node that violates one or more of the expressions. The node that is
	// most preferred is the one with the greatest sum of weights, i.e.
	// for each node that meets all of the scheduling requirements (resource
	// request, requiredDuringScheduling affinity expressions, etc.),
	// compute a sum by iterating through the elements of this field and adding
	// "weight" to the sum if the node matches the corresponding matchExpressions; the
	// node(s) with the highest sum are the most preferred.
	// +optional
	PreferredDuringSchedulingIgnoredDuringExecution []PreferredSchedulingTerm `json:"preferredDuringSchedulingIgnoredDuringExecution,omitempty" protobuf:"bytes,2,rep,name=preferredDuringSchedulingIgnoredDuringExecution"`
}

// An empty preferred scheduling term matches all objects with implicit weight 0
// (i.e. it's a no-op). A null preferred scheduling term matches no objects (i.e. is also a no-op).
type PreferredSchedulingTerm struct {
	// Weight associated with matching the corresponding nodeSelectorTerm, in the range 1-100.
	Weight int32 `json:"weight" protobuf:"varint,1,opt,name=weight"`
	// A node selector term, associated with the corresponding weight.
	Preference NodeSelectorTerm `json:"preference" protobuf:"bytes,2,opt,name=preference"`
}

// The node this Taint is attached to has the "effect" on
// any pod that does not tolerate the Taint.
type Taint struct {
	// Required. The taint key to be applied to a node.
	Key string `json:"key" protobuf:"bytes,1,opt,name=key"`
	// Required. The taint value corresponding to the taint key.
	// +optional
	Value string `json:"value,omitempty" protobuf:"bytes,2,opt,name=value"`
	// Required. The effect of the taint on pods
	// that do not tolerate the taint.
	// Valid effects are NoSchedule, PreferNoSchedule and NoExecute.
	Effect TaintEffect `json:"effect" protobuf:"bytes,3,opt,name=effect,casttype=TaintEffect"`
	// TimeAdded represents the time at which the taint was added.
	// It is only written for NoExecute taints.
	// +optional
	TimeAdded *metav1.Time `json:"timeAdded,omitempty" protobuf:"bytes,4,opt,name=timeAdded"`
}

type TaintEffect string

const (
	// Do not allow new pods to schedule onto the node unless they tolerate the taint,
	// but allow all pods submitted to Kubelet without going through the scheduler
	// to start, and allow all already-running pods to continue running.
	// Enforced by the scheduler.
	TaintEffectNoSchedule TaintEffect = "NoSchedule"
	// Like TaintEffectNoSchedule, but the scheduler tries not to schedule
	// new pods onto the node, rather than prohibiting new pods from scheduling
	// onto the node entirely. Enforced by the scheduler.
	TaintEffectPreferNoSchedule TaintEffect = "PreferNoSchedule"
	// NOT YET IMPLEMENTED. TODO: Uncomment field once it is implemented.
	// Like TaintEffectNoSchedule, but additionally do not allow pods submitted to
	// Kubelet without going through the scheduler to start.
	// Enforced by Kubelet and the scheduler.
	// TaintEffectNoScheduleNoAdmit TaintEffect = "NoScheduleNoAdmit"

	// Evict any already-running pods that do not tolerate the taint.
	// Currently enforced by NodeController.
	TaintEffectNoExecute TaintEffect = "NoExecute"
)

// The pod this Toleration is attached to tolerates any taint that matches
// the triple <key,value,effect> using the matching operator <operator>.
type Toleration struct {
	// Key is the taint key that the toleration applies to. Empty means match all taint keys.
	// If the key is empty, operator must be Exists; this combination means to match all values and all keys.
	// +optional
	Key string `json:"key,omitempty" protobuf:"bytes,1,opt,name=key"`
	// Operator represents a key's relationship to the value.
	// Valid operators are Exists and Equal. Defaults to Equal.
	// Exists is equivalent to wildcard for value, so that a pod can
	// tolerate all taints of a particular category.
	// +optional
	Operator TolerationOperator `json:"operator,omitempty" protobuf:"bytes,2,opt,name=operator,casttype=TolerationOperator"`
	// Value is the taint value the toleration matches to.
	// If the operator is Exists, the value should be empty, otherwise just a regular string.
	// +optional
	Value string `json:"value,omitempty" protobuf:"bytes,3,opt,name=value"`
	// Effect indicates the taint effect to match. Empty means match all taint effects.
	// When specified, allowed values are NoSchedule, PreferNoSchedule and NoExecute.
	// +optional
	Effect TaintEffect `json:"effect,omitempty" protobuf:"bytes,4,opt,name=effect,casttype=TaintEffect"`
	// TolerationSeconds represents the period of time the toleration (which must be
	// of effect NoExecute, otherwise this field is ignored) tolerates the taint. By default,
	// it is not set, which means tolerate the taint forever (do not evict). Zero and
	// negative values will be treated as 0 (evict immediately) by the system.
	// +optional
	TolerationSeconds *int64 `json:"tolerationSeconds,omitempty" protobuf:"varint,5,opt,name=tolerationSeconds"`
}

// A toleration operator is the set of operators that can be used in a toleration.
type TolerationOperator string

const (
	TolerationOpExists TolerationOperator = "Exists"
	TolerationOpEqual  TolerationOperator = "Equal"
)

// PodReadinessGate contains the reference to a pod condition
type PodReadinessGate struct {
	// ConditionType refers to a condition in the pod's condition list with matching type.
	ConditionType PodConditionType `json:"conditionType" protobuf:"bytes,1,opt,name=conditionType,casttype=PodConditionType"`
}

// PodSpec is a description of a pod.
type PodSpec struct {
	// List of volumes that can be mounted by containers belonging to the pod.
	// More info: https://kubernetes.io/docs/concepts/storage/volumes
	// +optional
	// +patchMergeKey=name
	// +patchStrategy=merge,retainKeys
	Volumes []Volume `json:"volumes,omitempty" patchStrategy:"merge,retainKeys" patchMergeKey:"name" protobuf:"bytes,1,rep,name=volumes"`
	// List of initialization containers belonging to the pod.
	// Init containers are executed in order prior to containers being started. If any
	// init container fails, the pod is considered to have failed and is handled according
	// to its restartPolicy. The name for an init container or normal container must be
	// unique among all containers.
	// Init containers may not have Lifecycle actions, Readiness probes, or Liveness probes.
	// The resourceRequirements of an init container are taken into account during scheduling
	// by finding the highest request/limit for each resource type, and then using the max of
	// of that value or the sum of the normal containers. Limits are applied to init containers
	// in a similar fashion.
	// Init containers cannot currently be added or removed.
	// Cannot be updated.
	// More info: https://kubernetes.io/docs/concepts/workloads/pods/init-containers/
	// +patchMergeKey=name
	// +patchStrategy=merge
	InitContainers []Container `json:"initContainers,omitempty" patchStrategy:"merge" patchMergeKey:"name" protobuf:"bytes,20,rep,name=initContainers"`
	// List of containers belonging to the pod.
	// Containers cannot currently be added or removed.
	// There must be at least one container in a Pod.
	// Cannot be updated.
	// +patchMergeKey=name
	// +patchStrategy=merge
	Containers []Container `json:"containers" patchStrategy:"merge" patchMergeKey:"name" protobuf:"bytes,2,rep,name=containers"`
	// Restart policy for all containers within the pod.
	// One of Always, OnFailure, Never.
	// Default to Always.
	// More info: https://kubernetes.io/docs/concepts/workloads/pods/pod-lifecycle/#restart-policy
	// +optional
	RestartPolicy RestartPolicy `json:"restartPolicy,omitempty" protobuf:"bytes,3,opt,name=restartPolicy,casttype=RestartPolicy"`
	// Optional duration in seconds the pod needs to terminate gracefully. May be decreased in delete request.
	// Value must be non-negative integer. The value zero indicates delete immediately.
	// If this value is nil, the default grace period will be used instead.
	// The grace period is the duration in seconds after the processes running in the pod are sent
	// a termination signal and the time when the processes are forcibly halted with a kill signal.
	// Set this value longer than the expected cleanup time for your process.
	// Defaults to 30 seconds.
	// +optional
	TerminationGracePeriodSeconds *int64 `json:"terminationGracePeriodSeconds,omitempty" protobuf:"varint,4,opt,name=terminationGracePeriodSeconds"`
	// Optional duration in seconds the pod may be active on the node relative to
	// StartTime before the system will actively try to mark it failed and kill associated containers.
	// Value must be a positive integer.
	// +optional
	ActiveDeadlineSeconds *int64 `json:"activeDeadlineSeconds,omitempty" protobuf:"varint,5,opt,name=activeDeadlineSeconds"`
	// Set DNS policy for the pod.
	// Defaults to "ClusterFirst".
	// Valid values are 'ClusterFirstWithHostNet', 'ClusterFirst', 'Default' or 'None'.
	// DNS parameters given in DNSConfig will be merged with the policy selected with DNSPolicy.
	// To have DNS options set along with hostNetwork, you have to specify DNS policy
	// explicitly to 'ClusterFirstWithHostNet'.
	// +optional
	DNSPolicy DNSPolicy `json:"dnsPolicy,omitempty" protobuf:"bytes,6,opt,name=dnsPolicy,casttype=DNSPolicy"`
	// NodeSelector is a selector which must be true for the pod to fit on a node.
	// Selector which must match a node's labels for the pod to be scheduled on that node.
	// More info: https://kubernetes.io/docs/concepts/configuration/assign-pod-node/
	// +optional
	NodeSelector map[string]string `json:"nodeSelector,omitempty" protobuf:"bytes,7,rep,name=nodeSelector"`

	// ServiceAccountName is the name of the ServiceAccount to use to run this pod.
	// More info: https://kubernetes.io/docs/tasks/configure-pod-container/configure-service-account/
	// +optional
	ServiceAccountName string `json:"serviceAccountName,omitempty" protobuf:"bytes,8,opt,name=serviceAccountName"`
	// DeprecatedServiceAccount is a depreciated alias for ServiceAccountName.
	// Deprecated: Use serviceAccountName instead.
	// +k8s:conversion-gen=false
	// +optional
	DeprecatedServiceAccount string `json:"serviceAccount,omitempty" protobuf:"bytes,9,opt,name=serviceAccount"`
	// AutomountServiceAccountToken indicates whether a service account token should be automatically mounted.
	// +optional
	AutomountServiceAccountToken *bool `json:"automountServiceAccountToken,omitempty" protobuf:"varint,21,opt,name=automountServiceAccountToken"`

	// NodeName is a request to schedule this pod onto a specific node. If it is non-empty,
	// the scheduler simply schedules this pod onto that node, assuming that it fits resource
	// requirements.
	// +optional
	NodeName string `json:"nodeName,omitempty" protobuf:"bytes,10,opt,name=nodeName"`
	// Host networking requested for this pod. Use the host's network namespace.
	// If this option is set, the ports that will be used must be specified.
	// Default to false.
	// +k8s:conversion-gen=false
	// +optional
	HostNetwork bool `json:"hostNetwork,omitempty" protobuf:"varint,11,opt,name=hostNetwork"`
	// Use the host's pid namespace.
	// Optional: Default to false.
	// +k8s:conversion-gen=false
	// +optional
	HostPID bool `json:"hostPID,omitempty" protobuf:"varint,12,opt,name=hostPID"`
	// Use the host's ipc namespace.
	// Optional: Default to false.
	// +k8s:conversion-gen=false
	// +optional
	HostIPC bool `json:"hostIPC,omitempty" protobuf:"varint,13,opt,name=hostIPC"`
	// Share a single process namespace between all of the containers in a pod.
	// When this is set containers will be able to view and signal processes from other containers
	// in the same pod, and the first process in each container will not be assigned PID 1.
	// HostPID and ShareProcessNamespace cannot both be set.
	// Optional: Default to false.
	// This field is beta-level and may be disabled with the PodShareProcessNamespace feature.
	// +k8s:conversion-gen=false
	// +optional
	ShareProcessNamespace *bool `json:"shareProcessNamespace,omitempty" protobuf:"varint,27,opt,name=shareProcessNamespace"`
	// SecurityContext holds pod-level security attributes and common container settings.
	// Optional: Defaults to empty.  See type description for default values of each field.
	// +optional
	SecurityContext *PodSecurityContext `json:"securityContext,omitempty" protobuf:"bytes,14,opt,name=securityContext"`
	// ImagePullSecrets is an optional list of references to secrets in the same namespace to use for pulling any of the images used by this PodSpec.
	// If specified, these secrets will be passed to individual puller implementations for them to use. For example,
	// in the case of docker, only DockerConfig type secrets are honored.
	// More info: https://kubernetes.io/docs/concepts/containers/images#specifying-imagepullsecrets-on-a-pod
	// +optional
	// +patchMergeKey=name
	// +patchStrategy=merge
	ImagePullSecrets []LocalObjectReference `json:"imagePullSecrets,omitempty" patchStrategy:"merge" patchMergeKey:"name" protobuf:"bytes,15,rep,name=imagePullSecrets"`
	// Specifies the hostname of the Pod
	// If not specified, the pod's hostname will be set to a system-defined value.
	// +optional
	Hostname string `json:"hostname,omitempty" protobuf:"bytes,16,opt,name=hostname"`
	// If specified, the fully qualified Pod hostname will be "<hostname>.<subdomain>.<pod namespace>.svc.<cluster domain>".
	// If not specified, the pod will not have a domainname at all.
	// +optional
	Subdomain string `json:"subdomain,omitempty" protobuf:"bytes,17,opt,name=subdomain"`
	// If specified, the pod's scheduling constraints
	// +optional
	Affinity *Affinity `json:"affinity,omitempty" protobuf:"bytes,18,opt,name=affinity"`
	// If specified, the pod will be dispatched by specified scheduler.
	// If not specified, the pod will be dispatched by default scheduler.
	// +optional
	SchedulerName string `json:"schedulerName,omitempty" protobuf:"bytes,19,opt,name=schedulerName"`
	// If specified, the pod's tolerations.
	// +optional
	Tolerations []Toleration `json:"tolerations,omitempty" protobuf:"bytes,22,opt,name=tolerations"`
	// HostAliases is an optional list of hosts and IPs that will be injected into the pod's hosts
	// file if specified. This is only valid for non-hostNetwork pods.
	// +optional
	// +patchMergeKey=ip
	// +patchStrategy=merge
	HostAliases []HostAlias `json:"hostAliases,omitempty" patchStrategy:"merge" patchMergeKey:"ip" protobuf:"bytes,23,rep,name=hostAliases"`
	// If specified, indicates the pod's priority. "system-node-critical" and
	// "system-cluster-critical" are two special keywords which indicate the
	// highest priorities with the former being the highest priority. Any other
	// name must be defined by creating a PriorityClass object with that name.
	// If not specified, the pod priority will be default or zero if there is no
	// default.
	// +optional
	PriorityClassName string `json:"priorityClassName,omitempty" protobuf:"bytes,24,opt,name=priorityClassName"`
	// The priority value. Various system components use this field to find the
	// priority of the pod. When Priority Admission Controller is enabled, it
	// prevents users from setting this field. The admission controller populates
	// this field from PriorityClassName.
	// The higher the value, the higher the priority.
	// +optional
	Priority *int32 `json:"priority,omitempty" protobuf:"bytes,25,opt,name=priority"`
	// Specifies the DNS parameters of a pod.
	// Parameters specified here will be merged to the generated DNS
	// configuration based on DNSPolicy.
	// +optional
	DNSConfig *PodDNSConfig `json:"dnsConfig,omitempty" protobuf:"bytes,26,opt,name=dnsConfig"`

	// If specified, all readiness gates will be evaluated for pod readiness.
	// A pod is ready when all its containers are ready AND
	// all conditions specified in the readiness gates have status equal to "True"
	// More info: https://git.k8s.io/enhancements/keps/sig-network/0007-pod-ready%2B%2B.md
	// +optional
	ReadinessGates []PodReadinessGate `json:"readinessGates,omitempty" protobuf:"bytes,28,opt,name=readinessGates"`
	// RuntimeClassName refers to a RuntimeClass object in the node.k8s.io group, which should be used
	// to run this pod.  If no RuntimeClass resource matches the named class, the pod will not be run.
	// If unset or empty, the "legacy" RuntimeClass will be used, which is an implicit class with an
	// empty definition that uses the default runtime handler.
<<<<<<< HEAD
	// More info: https://github.com/kubernetes/community/blob/master/keps/sig-node/0014-runtime-class.md
	// This is an alpha feature and may change in the future.
	// +optional
	RuntimeClassName *string `json:"runtimeClassName,omitempty" protobuf:"bytes,29,opt,name=runtimeClassName"`
=======
	// More info: https://git.k8s.io/enhancements/keps/sig-node/runtime-class.md
	// This is an alpha feature and may change in the future.
	// +optional
	RuntimeClassName *string `json:"runtimeClassName,omitempty" protobuf:"bytes,29,opt,name=runtimeClassName"`
	// EnableServiceLinks indicates whether information about services should be injected into pod's
	// environment variables, matching the syntax of Docker links.
	// Optional: Defaults to true.
	// +optional
	EnableServiceLinks *bool `json:"enableServiceLinks,omitempty" protobuf:"varint,30,opt,name=enableServiceLinks"`
>>>>>>> fac3cd4a
}

const (
	// The default value for enableServiceLinks attribute.
	DefaultEnableServiceLinks = true
)

// HostAlias holds the mapping between IP and hostnames that will be injected as an entry in the
// pod's hosts file.
type HostAlias struct {
	// IP address of the host file entry.
	IP string `json:"ip,omitempty" protobuf:"bytes,1,opt,name=ip"`
	// Hostnames for the above IP address.
	Hostnames []string `json:"hostnames,omitempty" protobuf:"bytes,2,rep,name=hostnames"`
}

// PodSecurityContext holds pod-level security attributes and common container settings.
// Some fields are also present in container.securityContext.  Field values of
// container.securityContext take precedence over field values of PodSecurityContext.
type PodSecurityContext struct {
	// The SELinux context to be applied to all containers.
	// If unspecified, the container runtime will allocate a random SELinux context for each
	// container.  May also be set in SecurityContext.  If set in
	// both SecurityContext and PodSecurityContext, the value specified in SecurityContext
	// takes precedence for that container.
	// +optional
	SELinuxOptions *SELinuxOptions `json:"seLinuxOptions,omitempty" protobuf:"bytes,1,opt,name=seLinuxOptions"`
	// The UID to run the entrypoint of the container process.
	// Defaults to user specified in image metadata if unspecified.
	// May also be set in SecurityContext.  If set in both SecurityContext and
	// PodSecurityContext, the value specified in SecurityContext takes precedence
	// for that container.
	// +optional
	RunAsUser *int64 `json:"runAsUser,omitempty" protobuf:"varint,2,opt,name=runAsUser"`
	// The GID to run the entrypoint of the container process.
	// Uses runtime default if unset.
	// May also be set in SecurityContext.  If set in both SecurityContext and
	// PodSecurityContext, the value specified in SecurityContext takes precedence
	// for that container.
	// +optional
	RunAsGroup *int64 `json:"runAsGroup,omitempty" protobuf:"varint,6,opt,name=runAsGroup"`
	// Indicates that the container must run as a non-root user.
	// If true, the Kubelet will validate the image at runtime to ensure that it
	// does not run as UID 0 (root) and fail to start the container if it does.
	// If unset or false, no such validation will be performed.
	// May also be set in SecurityContext.  If set in both SecurityContext and
	// PodSecurityContext, the value specified in SecurityContext takes precedence.
	// +optional
	RunAsNonRoot *bool `json:"runAsNonRoot,omitempty" protobuf:"varint,3,opt,name=runAsNonRoot"`
	// A list of groups applied to the first process run in each container, in addition
	// to the container's primary GID.  If unspecified, no groups will be added to
	// any container.
	// +optional
	SupplementalGroups []int64 `json:"supplementalGroups,omitempty" protobuf:"varint,4,rep,name=supplementalGroups"`
	// A special supplemental group that applies to all containers in a pod.
	// Some volume types allow the Kubelet to change the ownership of that volume
	// to be owned by the pod:
	//
	// 1. The owning GID will be the FSGroup
	// 2. The setgid bit is set (new files created in the volume will be owned by FSGroup)
	// 3. The permission bits are OR'd with rw-rw----
	//
	// If unset, the Kubelet will not modify the ownership and permissions of any volume.
	// +optional
	FSGroup *int64 `json:"fsGroup,omitempty" protobuf:"varint,5,opt,name=fsGroup"`
	// Sysctls hold a list of namespaced sysctls used for the pod. Pods with unsupported
	// sysctls (by the container runtime) might fail to launch.
	// +optional
	Sysctls []Sysctl `json:"sysctls,omitempty" protobuf:"bytes,7,rep,name=sysctls"`
}

// PodQOSClass defines the supported qos classes of Pods.
type PodQOSClass string

const (
	// PodQOSGuaranteed is the Guaranteed qos class.
	PodQOSGuaranteed PodQOSClass = "Guaranteed"
	// PodQOSBurstable is the Burstable qos class.
	PodQOSBurstable PodQOSClass = "Burstable"
	// PodQOSBestEffort is the BestEffort qos class.
	PodQOSBestEffort PodQOSClass = "BestEffort"
)

// PodDNSConfig defines the DNS parameters of a pod in addition to
// those generated from DNSPolicy.
type PodDNSConfig struct {
	// A list of DNS name server IP addresses.
	// This will be appended to the base nameservers generated from DNSPolicy.
	// Duplicated nameservers will be removed.
	// +optional
	Nameservers []string `json:"nameservers,omitempty" protobuf:"bytes,1,rep,name=nameservers"`
	// A list of DNS search domains for host-name lookup.
	// This will be appended to the base search paths generated from DNSPolicy.
	// Duplicated search paths will be removed.
	// +optional
	Searches []string `json:"searches,omitempty" protobuf:"bytes,2,rep,name=searches"`
	// A list of DNS resolver options.
	// This will be merged with the base options generated from DNSPolicy.
	// Duplicated entries will be removed. Resolution options given in Options
	// will override those that appear in the base DNSPolicy.
	// +optional
	Options []PodDNSConfigOption `json:"options,omitempty" protobuf:"bytes,3,rep,name=options"`
}

// PodDNSConfigOption defines DNS resolver options of a pod.
type PodDNSConfigOption struct {
	// Required.
	Name string `json:"name,omitempty" protobuf:"bytes,1,opt,name=name"`
	// +optional
	Value *string `json:"value,omitempty" protobuf:"bytes,2,opt,name=value"`
}

// PodStatus represents information about the status of a pod. Status may trail the actual
// state of a system, especially if the node that hosts the pod cannot contact the control
// plane.
type PodStatus struct {
	// The phase of a Pod is a simple, high-level summary of where the Pod is in its lifecycle.
	// The conditions array, the reason and message fields, and the individual container status
	// arrays contain more detail about the pod's status.
	// There are five possible phase values:
	//
	// Pending: The pod has been accepted by the Kubernetes system, but one or more of the
	// container images has not been created. This includes time before being scheduled as
	// well as time spent downloading images over the network, which could take a while.
	// Running: The pod has been bound to a node, and all of the containers have been created.
	// At least one container is still running, or is in the process of starting or restarting.
	// Succeeded: All containers in the pod have terminated in success, and will not be restarted.
	// Failed: All containers in the pod have terminated, and at least one container has
	// terminated in failure. The container either exited with non-zero status or was terminated
	// by the system.
	// Unknown: For some reason the state of the pod could not be obtained, typically due to an
	// error in communicating with the host of the pod.
	//
	// More info: https://kubernetes.io/docs/concepts/workloads/pods/pod-lifecycle#pod-phase
	// +optional
	Phase PodPhase `json:"phase,omitempty" protobuf:"bytes,1,opt,name=phase,casttype=PodPhase"`
	// Current service state of pod.
	// More info: https://kubernetes.io/docs/concepts/workloads/pods/pod-lifecycle#pod-conditions
	// +optional
	// +patchMergeKey=type
	// +patchStrategy=merge
	Conditions []PodCondition `json:"conditions,omitempty" patchStrategy:"merge" patchMergeKey:"type" protobuf:"bytes,2,rep,name=conditions"`
	// A human readable message indicating details about why the pod is in this condition.
	// +optional
	Message string `json:"message,omitempty" protobuf:"bytes,3,opt,name=message"`
	// A brief CamelCase message indicating details about why the pod is in this state.
	// e.g. 'Evicted'
	// +optional
	Reason string `json:"reason,omitempty" protobuf:"bytes,4,opt,name=reason"`
	// nominatedNodeName is set only when this pod preempts other pods on the node, but it cannot be
	// scheduled right away as preemption victims receive their graceful termination periods.
	// This field does not guarantee that the pod will be scheduled on this node. Scheduler may decide
	// to place the pod elsewhere if other nodes become available sooner. Scheduler may also decide to
	// give the resources on this node to a higher priority pod that is created after preemption.
	// As a result, this field may be different than PodSpec.nodeName when the pod is
	// scheduled.
	// +optional
	NominatedNodeName string `json:"nominatedNodeName,omitempty" protobuf:"bytes,11,opt,name=nominatedNodeName"`

	// IP address of the host to which the pod is assigned. Empty if not yet scheduled.
	// +optional
	HostIP string `json:"hostIP,omitempty" protobuf:"bytes,5,opt,name=hostIP"`
	// IP address allocated to the pod. Routable at least within the cluster.
	// Empty if not yet allocated.
	// +optional
	PodIP string `json:"podIP,omitempty" protobuf:"bytes,6,opt,name=podIP"`

	// RFC 3339 date and time at which the object was acknowledged by the Kubelet.
	// This is before the Kubelet pulled the container image(s) for the pod.
	// +optional
	StartTime *metav1.Time `json:"startTime,omitempty" protobuf:"bytes,7,opt,name=startTime"`

	// The list has one entry per init container in the manifest. The most recent successful
	// init container will have ready = true, the most recently started container will have
	// startTime set.
	// More info: https://kubernetes.io/docs/concepts/workloads/pods/pod-lifecycle#pod-and-container-status
	InitContainerStatuses []ContainerStatus `json:"initContainerStatuses,omitempty" protobuf:"bytes,10,rep,name=initContainerStatuses"`

	// The list has one entry per container in the manifest. Each entry is currently the output
	// of `docker inspect`.
	// More info: https://kubernetes.io/docs/concepts/workloads/pods/pod-lifecycle#pod-and-container-status
	// +optional
	ContainerStatuses []ContainerStatus `json:"containerStatuses,omitempty" protobuf:"bytes,8,rep,name=containerStatuses"`
	// The Quality of Service (QOS) classification assigned to the pod based on resource requirements
	// See PodQOSClass type for available QOS classes
	// More info: https://git.k8s.io/community/contributors/design-proposals/node/resource-qos.md
	// +optional
	QOSClass PodQOSClass `json:"qosClass,omitempty" protobuf:"bytes,9,rep,name=qosClass"`
}

// +k8s:deepcopy-gen:interfaces=k8s.io/apimachinery/pkg/runtime.Object

// PodStatusResult is a wrapper for PodStatus returned by kubelet that can be encode/decoded
type PodStatusResult struct {
	metav1.TypeMeta `json:",inline"`
	// Standard object's metadata.
	// More info: https://git.k8s.io/community/contributors/devel/api-conventions.md#metadata
	// +optional
	metav1.ObjectMeta `json:"metadata,omitempty" protobuf:"bytes,1,opt,name=metadata"`
	// Most recently observed status of the pod.
	// This data may not be up to date.
	// Populated by the system.
	// Read-only.
	// More info: https://git.k8s.io/community/contributors/devel/api-conventions.md#spec-and-status
	// +optional
	Status PodStatus `json:"status,omitempty" protobuf:"bytes,2,opt,name=status"`
}

// +genclient
// +k8s:deepcopy-gen:interfaces=k8s.io/apimachinery/pkg/runtime.Object

// Pod is a collection of containers that can run on a host. This resource is created
// by clients and scheduled onto hosts.
type Pod struct {
	metav1.TypeMeta `json:",inline"`
	// Standard object's metadata.
	// More info: https://git.k8s.io/community/contributors/devel/api-conventions.md#metadata
	// +optional
	metav1.ObjectMeta `json:"metadata,omitempty" protobuf:"bytes,1,opt,name=metadata"`

	// Specification of the desired behavior of the pod.
	// More info: https://git.k8s.io/community/contributors/devel/api-conventions.md#spec-and-status
	// +optional
	Spec PodSpec `json:"spec,omitempty" protobuf:"bytes,2,opt,name=spec"`

	// Most recently observed status of the pod.
	// This data may not be up to date.
	// Populated by the system.
	// Read-only.
	// More info: https://git.k8s.io/community/contributors/devel/api-conventions.md#spec-and-status
	// +optional
	Status PodStatus `json:"status,omitempty" protobuf:"bytes,3,opt,name=status"`
}

// +k8s:deepcopy-gen:interfaces=k8s.io/apimachinery/pkg/runtime.Object

// PodList is a list of Pods.
type PodList struct {
	metav1.TypeMeta `json:",inline"`
	// Standard list metadata.
	// More info: https://git.k8s.io/community/contributors/devel/api-conventions.md#types-kinds
	// +optional
	metav1.ListMeta `json:"metadata,omitempty" protobuf:"bytes,1,opt,name=metadata"`

	// List of pods.
	// More info: https://git.k8s.io/community/contributors/devel/api-conventions.md
	Items []Pod `json:"items" protobuf:"bytes,2,rep,name=items"`
}

// PodTemplateSpec describes the data a pod should have when created from a template
type PodTemplateSpec struct {
	// Standard object's metadata.
	// More info: https://git.k8s.io/community/contributors/devel/api-conventions.md#metadata
	// +optional
	metav1.ObjectMeta `json:"metadata,omitempty" protobuf:"bytes,1,opt,name=metadata"`

	// Specification of the desired behavior of the pod.
	// More info: https://git.k8s.io/community/contributors/devel/api-conventions.md#spec-and-status
	// +optional
	Spec PodSpec `json:"spec,omitempty" protobuf:"bytes,2,opt,name=spec"`
}

// +genclient
// +k8s:deepcopy-gen:interfaces=k8s.io/apimachinery/pkg/runtime.Object

// PodTemplate describes a template for creating copies of a predefined pod.
type PodTemplate struct {
	metav1.TypeMeta `json:",inline"`
	// Standard object's metadata.
	// More info: https://git.k8s.io/community/contributors/devel/api-conventions.md#metadata
	// +optional
	metav1.ObjectMeta `json:"metadata,omitempty" protobuf:"bytes,1,opt,name=metadata"`

	// Template defines the pods that will be created from this pod template.
	// https://git.k8s.io/community/contributors/devel/api-conventions.md#spec-and-status
	// +optional
	Template PodTemplateSpec `json:"template,omitempty" protobuf:"bytes,2,opt,name=template"`
}

// +k8s:deepcopy-gen:interfaces=k8s.io/apimachinery/pkg/runtime.Object

// PodTemplateList is a list of PodTemplates.
type PodTemplateList struct {
	metav1.TypeMeta `json:",inline"`
	// Standard list metadata.
	// More info: https://git.k8s.io/community/contributors/devel/api-conventions.md#types-kinds
	// +optional
	metav1.ListMeta `json:"metadata,omitempty" protobuf:"bytes,1,opt,name=metadata"`

	// List of pod templates
	Items []PodTemplate `json:"items" protobuf:"bytes,2,rep,name=items"`
}

// ReplicationControllerSpec is the specification of a replication controller.
type ReplicationControllerSpec struct {
	// Replicas is the number of desired replicas.
	// This is a pointer to distinguish between explicit zero and unspecified.
	// Defaults to 1.
	// More info: https://kubernetes.io/docs/concepts/workloads/controllers/replicationcontroller#what-is-a-replicationcontroller
	// +optional
	Replicas *int32 `json:"replicas,omitempty" protobuf:"varint,1,opt,name=replicas"`

	// Minimum number of seconds for which a newly created pod should be ready
	// without any of its container crashing, for it to be considered available.
	// Defaults to 0 (pod will be considered available as soon as it is ready)
	// +optional
	MinReadySeconds int32 `json:"minReadySeconds,omitempty" protobuf:"varint,4,opt,name=minReadySeconds"`

	// Selector is a label query over pods that should match the Replicas count.
	// If Selector is empty, it is defaulted to the labels present on the Pod template.
	// Label keys and values that must match in order to be controlled by this replication
	// controller, if empty defaulted to labels on Pod template.
	// More info: https://kubernetes.io/docs/concepts/overview/working-with-objects/labels/#label-selectors
	// +optional
	Selector map[string]string `json:"selector,omitempty" protobuf:"bytes,2,rep,name=selector"`

	// TemplateRef is a reference to an object that describes the pod that will be created if
	// insufficient replicas are detected.
	// Reference to an object that describes the pod that will be created if insufficient replicas are detected.
	// +optional
	// TemplateRef *ObjectReference `json:"templateRef,omitempty"`

	// Template is the object that describes the pod that will be created if
	// insufficient replicas are detected. This takes precedence over a TemplateRef.
	// More info: https://kubernetes.io/docs/concepts/workloads/controllers/replicationcontroller#pod-template
	// +optional
	Template *PodTemplateSpec `json:"template,omitempty" protobuf:"bytes,3,opt,name=template"`
}

// ReplicationControllerStatus represents the current status of a replication
// controller.
type ReplicationControllerStatus struct {
	// Replicas is the most recently oberved number of replicas.
	// More info: https://kubernetes.io/docs/concepts/workloads/controllers/replicationcontroller#what-is-a-replicationcontroller
	Replicas int32 `json:"replicas" protobuf:"varint,1,opt,name=replicas"`

	// The number of pods that have labels matching the labels of the pod template of the replication controller.
	// +optional
	FullyLabeledReplicas int32 `json:"fullyLabeledReplicas,omitempty" protobuf:"varint,2,opt,name=fullyLabeledReplicas"`

	// The number of ready replicas for this replication controller.
	// +optional
	ReadyReplicas int32 `json:"readyReplicas,omitempty" protobuf:"varint,4,opt,name=readyReplicas"`

	// The number of available replicas (ready for at least minReadySeconds) for this replication controller.
	// +optional
	AvailableReplicas int32 `json:"availableReplicas,omitempty" protobuf:"varint,5,opt,name=availableReplicas"`

	// ObservedGeneration reflects the generation of the most recently observed replication controller.
	// +optional
	ObservedGeneration int64 `json:"observedGeneration,omitempty" protobuf:"varint,3,opt,name=observedGeneration"`

	// Represents the latest available observations of a replication controller's current state.
	// +optional
	// +patchMergeKey=type
	// +patchStrategy=merge
	Conditions []ReplicationControllerCondition `json:"conditions,omitempty" patchStrategy:"merge" patchMergeKey:"type" protobuf:"bytes,6,rep,name=conditions"`
}

type ReplicationControllerConditionType string

// These are valid conditions of a replication controller.
const (
	// ReplicationControllerReplicaFailure is added in a replication controller when one of its pods
	// fails to be created due to insufficient quota, limit ranges, pod security policy, node selectors,
	// etc. or deleted due to kubelet being down or finalizers are failing.
	ReplicationControllerReplicaFailure ReplicationControllerConditionType = "ReplicaFailure"
)

// ReplicationControllerCondition describes the state of a replication controller at a certain point.
type ReplicationControllerCondition struct {
	// Type of replication controller condition.
	Type ReplicationControllerConditionType `json:"type" protobuf:"bytes,1,opt,name=type,casttype=ReplicationControllerConditionType"`
	// Status of the condition, one of True, False, Unknown.
	Status ConditionStatus `json:"status" protobuf:"bytes,2,opt,name=status,casttype=ConditionStatus"`
	// The last time the condition transitioned from one status to another.
	// +optional
	LastTransitionTime metav1.Time `json:"lastTransitionTime,omitempty" protobuf:"bytes,3,opt,name=lastTransitionTime"`
	// The reason for the condition's last transition.
	// +optional
	Reason string `json:"reason,omitempty" protobuf:"bytes,4,opt,name=reason"`
	// A human readable message indicating details about the transition.
	// +optional
	Message string `json:"message,omitempty" protobuf:"bytes,5,opt,name=message"`
}

// +genclient
// +genclient:method=GetScale,verb=get,subresource=scale,result=k8s.io/api/autoscaling/v1.Scale
// +genclient:method=UpdateScale,verb=update,subresource=scale,input=k8s.io/api/autoscaling/v1.Scale,result=k8s.io/api/autoscaling/v1.Scale
// +k8s:deepcopy-gen:interfaces=k8s.io/apimachinery/pkg/runtime.Object

// ReplicationController represents the configuration of a replication controller.
type ReplicationController struct {
	metav1.TypeMeta `json:",inline"`

	// If the Labels of a ReplicationController are empty, they are defaulted to
	// be the same as the Pod(s) that the replication controller manages.
	// Standard object's metadata. More info: https://git.k8s.io/community/contributors/devel/api-conventions.md#metadata
	// +optional
	metav1.ObjectMeta `json:"metadata,omitempty" protobuf:"bytes,1,opt,name=metadata"`

	// Spec defines the specification of the desired behavior of the replication controller.
	// More info: https://git.k8s.io/community/contributors/devel/api-conventions.md#spec-and-status
	// +optional
	Spec ReplicationControllerSpec `json:"spec,omitempty" protobuf:"bytes,2,opt,name=spec"`

	// Status is the most recently observed status of the replication controller.
	// This data may be out of date by some window of time.
	// Populated by the system.
	// Read-only.
	// More info: https://git.k8s.io/community/contributors/devel/api-conventions.md#spec-and-status
	// +optional
	Status ReplicationControllerStatus `json:"status,omitempty" protobuf:"bytes,3,opt,name=status"`
}

// +k8s:deepcopy-gen:interfaces=k8s.io/apimachinery/pkg/runtime.Object

// ReplicationControllerList is a collection of replication controllers.
type ReplicationControllerList struct {
	metav1.TypeMeta `json:",inline"`
	// Standard list metadata.
	// More info: https://git.k8s.io/community/contributors/devel/api-conventions.md#types-kinds
	// +optional
	metav1.ListMeta `json:"metadata,omitempty" protobuf:"bytes,1,opt,name=metadata"`

	// List of replication controllers.
	// More info: https://kubernetes.io/docs/concepts/workloads/controllers/replicationcontroller
	Items []ReplicationController `json:"items" protobuf:"bytes,2,rep,name=items"`
}

// Session Affinity Type string
type ServiceAffinity string

const (
	// ServiceAffinityClientIP is the Client IP based.
	ServiceAffinityClientIP ServiceAffinity = "ClientIP"

	// ServiceAffinityNone - no session affinity.
	ServiceAffinityNone ServiceAffinity = "None"
)

const DefaultClientIPServiceAffinitySeconds int32 = 10800

// SessionAffinityConfig represents the configurations of session affinity.
type SessionAffinityConfig struct {
	// clientIP contains the configurations of Client IP based session affinity.
	// +optional
	ClientIP *ClientIPConfig `json:"clientIP,omitempty" protobuf:"bytes,1,opt,name=clientIP"`
}

// ClientIPConfig represents the configurations of Client IP based session affinity.
type ClientIPConfig struct {
	// timeoutSeconds specifies the seconds of ClientIP type session sticky time.
	// The value must be >0 && <=86400(for 1 day) if ServiceAffinity == "ClientIP".
	// Default value is 10800(for 3 hours).
	// +optional
	TimeoutSeconds *int32 `json:"timeoutSeconds,omitempty" protobuf:"varint,1,opt,name=timeoutSeconds"`
}

// Service Type string describes ingress methods for a service
type ServiceType string

const (
	// ServiceTypeClusterIP means a service will only be accessible inside the
	// cluster, via the cluster IP.
	ServiceTypeClusterIP ServiceType = "ClusterIP"

	// ServiceTypeNodePort means a service will be exposed on one port of
	// every node, in addition to 'ClusterIP' type.
	ServiceTypeNodePort ServiceType = "NodePort"

	// ServiceTypeLoadBalancer means a service will be exposed via an
	// external load balancer (if the cloud provider supports it), in addition
	// to 'NodePort' type.
	ServiceTypeLoadBalancer ServiceType = "LoadBalancer"

	// ServiceTypeExternalName means a service consists of only a reference to
	// an external name that kubedns or equivalent will return as a CNAME
	// record, with no exposing or proxying of any pods involved.
	ServiceTypeExternalName ServiceType = "ExternalName"
)

// Service External Traffic Policy Type string
type ServiceExternalTrafficPolicyType string

const (
	// ServiceExternalTrafficPolicyTypeLocal specifies node-local endpoints behavior.
	ServiceExternalTrafficPolicyTypeLocal ServiceExternalTrafficPolicyType = "Local"
	// ServiceExternalTrafficPolicyTypeCluster specifies node-global (legacy) behavior.
	ServiceExternalTrafficPolicyTypeCluster ServiceExternalTrafficPolicyType = "Cluster"
)

// ServiceStatus represents the current status of a service.
type ServiceStatus struct {
	// LoadBalancer contains the current status of the load-balancer,
	// if one is present.
	// +optional
	LoadBalancer LoadBalancerStatus `json:"loadBalancer,omitempty" protobuf:"bytes,1,opt,name=loadBalancer"`
}

// LoadBalancerStatus represents the status of a load-balancer.
type LoadBalancerStatus struct {
	// Ingress is a list containing ingress points for the load-balancer.
	// Traffic intended for the service should be sent to these ingress points.
	// +optional
	Ingress []LoadBalancerIngress `json:"ingress,omitempty" protobuf:"bytes,1,rep,name=ingress"`
}

// LoadBalancerIngress represents the status of a load-balancer ingress point:
// traffic intended for the service should be sent to an ingress point.
type LoadBalancerIngress struct {
	// IP is set for load-balancer ingress points that are IP based
	// (typically GCE or OpenStack load-balancers)
	// +optional
	IP string `json:"ip,omitempty" protobuf:"bytes,1,opt,name=ip"`

	// Hostname is set for load-balancer ingress points that are DNS based
	// (typically AWS load-balancers)
	// +optional
	Hostname string `json:"hostname,omitempty" protobuf:"bytes,2,opt,name=hostname"`
}

// ServiceSpec describes the attributes that a user creates on a service.
type ServiceSpec struct {
	// The list of ports that are exposed by this service.
	// More info: https://kubernetes.io/docs/concepts/services-networking/service/#virtual-ips-and-service-proxies
	// +patchMergeKey=port
	// +patchStrategy=merge
	// +listType=map
	// +listMapKey=port
	// +listMapKey=protocol
	Ports []ServicePort `json:"ports,omitempty" patchStrategy:"merge" patchMergeKey:"port" protobuf:"bytes,1,rep,name=ports"`

	// Route service traffic to pods with label keys and values matching this
	// selector. If empty or not present, the service is assumed to have an
	// external process managing its endpoints, which Kubernetes will not
	// modify. Only applies to types ClusterIP, NodePort, and LoadBalancer.
	// Ignored if type is ExternalName.
	// More info: https://kubernetes.io/docs/concepts/services-networking/service/
	// +optional
	Selector map[string]string `json:"selector,omitempty" protobuf:"bytes,2,rep,name=selector"`

	// clusterIP is the IP address of the service and is usually assigned
	// randomly by the master. If an address is specified manually and is not in
	// use by others, it will be allocated to the service; otherwise, creation
	// of the service will fail. This field can not be changed through updates.
	// Valid values are "None", empty string (""), or a valid IP address. "None"
	// can be specified for headless services when proxying is not required.
	// Only applies to types ClusterIP, NodePort, and LoadBalancer. Ignored if
	// type is ExternalName.
	// More info: https://kubernetes.io/docs/concepts/services-networking/service/#virtual-ips-and-service-proxies
	// +optional
	ClusterIP string `json:"clusterIP,omitempty" protobuf:"bytes,3,opt,name=clusterIP"`

	// type determines how the Service is exposed. Defaults to ClusterIP. Valid
	// options are ExternalName, ClusterIP, NodePort, and LoadBalancer.
	// "ExternalName" maps to the specified externalName.
	// "ClusterIP" allocates a cluster-internal IP address for load-balancing to
	// endpoints. Endpoints are determined by the selector or if that is not
	// specified, by manual construction of an Endpoints object. If clusterIP is
	// "None", no virtual IP is allocated and the endpoints are published as a
	// set of endpoints rather than a stable IP.
	// "NodePort" builds on ClusterIP and allocates a port on every node which
	// routes to the clusterIP.
	// "LoadBalancer" builds on NodePort and creates an
	// external load-balancer (if supported in the current cloud) which routes
	// to the clusterIP.
	// More info: https://kubernetes.io/docs/concepts/services-networking/service/#publishing-services-service-types
	// +optional
	Type ServiceType `json:"type,omitempty" protobuf:"bytes,4,opt,name=type,casttype=ServiceType"`

	// externalIPs is a list of IP addresses for which nodes in the cluster
	// will also accept traffic for this service.  These IPs are not managed by
	// Kubernetes.  The user is responsible for ensuring that traffic arrives
	// at a node with this IP.  A common example is external load-balancers
	// that are not part of the Kubernetes system.
	// +optional
	ExternalIPs []string `json:"externalIPs,omitempty" protobuf:"bytes,5,rep,name=externalIPs"`

	// Supports "ClientIP" and "None". Used to maintain session affinity.
	// Enable client IP based session affinity.
	// Must be ClientIP or None.
	// Defaults to None.
	// More info: https://kubernetes.io/docs/concepts/services-networking/service/#virtual-ips-and-service-proxies
	// +optional
	SessionAffinity ServiceAffinity `json:"sessionAffinity,omitempty" protobuf:"bytes,7,opt,name=sessionAffinity,casttype=ServiceAffinity"`

	// Only applies to Service Type: LoadBalancer
	// LoadBalancer will get created with the IP specified in this field.
	// This feature depends on whether the underlying cloud-provider supports specifying
	// the loadBalancerIP when a load balancer is created.
	// This field will be ignored if the cloud-provider does not support the feature.
	// +optional
	LoadBalancerIP string `json:"loadBalancerIP,omitempty" protobuf:"bytes,8,opt,name=loadBalancerIP"`

	// If specified and supported by the platform, this will restrict traffic through the cloud-provider
	// load-balancer will be restricted to the specified client IPs. This field will be ignored if the
	// cloud-provider does not support the feature."
	// More info: https://kubernetes.io/docs/tasks/access-application-cluster/configure-cloud-provider-firewall/
	// +optional
	LoadBalancerSourceRanges []string `json:"loadBalancerSourceRanges,omitempty" protobuf:"bytes,9,opt,name=loadBalancerSourceRanges"`

	// externalName is the external reference that kubedns or equivalent will
	// return as a CNAME record for this service. No proxying will be involved.
	// Must be a valid RFC-1123 hostname (https://tools.ietf.org/html/rfc1123)
	// and requires Type to be ExternalName.
	// +optional
	ExternalName string `json:"externalName,omitempty" protobuf:"bytes,10,opt,name=externalName"`

	// externalTrafficPolicy denotes if this Service desires to route external
	// traffic to node-local or cluster-wide endpoints. "Local" preserves the
	// client source IP and avoids a second hop for LoadBalancer and Nodeport
	// type services, but risks potentially imbalanced traffic spreading.
	// "Cluster" obscures the client source IP and may cause a second hop to
	// another node, but should have good overall load-spreading.
	// +optional
	ExternalTrafficPolicy ServiceExternalTrafficPolicyType `json:"externalTrafficPolicy,omitempty" protobuf:"bytes,11,opt,name=externalTrafficPolicy"`

	// healthCheckNodePort specifies the healthcheck nodePort for the service.
	// If not specified, HealthCheckNodePort is created by the service api
	// backend with the allocated nodePort. Will use user-specified nodePort value
	// if specified by the client. Only effects when Type is set to LoadBalancer
	// and ExternalTrafficPolicy is set to Local.
	// +optional
	HealthCheckNodePort int32 `json:"healthCheckNodePort,omitempty" protobuf:"bytes,12,opt,name=healthCheckNodePort"`

	// publishNotReadyAddresses, when set to true, indicates that DNS implementations
	// must publish the notReadyAddresses of subsets for the Endpoints associated with
	// the Service. The default value is false.
	// The primary use case for setting this field is to use a StatefulSet's Headless Service
	// to propagate SRV records for its Pods without respect to their readiness for purpose
	// of peer discovery.
	// +optional
	PublishNotReadyAddresses bool `json:"publishNotReadyAddresses,omitempty" protobuf:"varint,13,opt,name=publishNotReadyAddresses"`
	// sessionAffinityConfig contains the configurations of session affinity.
	// +optional
	SessionAffinityConfig *SessionAffinityConfig `json:"sessionAffinityConfig,omitempty" protobuf:"bytes,14,opt,name=sessionAffinityConfig"`
}

// ServicePort contains information on service's port.
type ServicePort struct {
	// The name of this port within the service. This must be a DNS_LABEL.
	// All ports within a ServiceSpec must have unique names. This maps to
	// the 'Name' field in EndpointPort objects.
	// Optional if only one ServicePort is defined on this service.
	// +optional
	Name string `json:"name,omitempty" protobuf:"bytes,1,opt,name=name"`

	// The IP protocol for this port. Supports "TCP", "UDP", and "SCTP".
	// Default is TCP.
	// +optional
	Protocol Protocol `json:"protocol,omitempty" protobuf:"bytes,2,opt,name=protocol,casttype=Protocol"`

	// The port that will be exposed by this service.
	Port int32 `json:"port" protobuf:"varint,3,opt,name=port"`

	// Number or name of the port to access on the pods targeted by the service.
	// Number must be in the range 1 to 65535. Name must be an IANA_SVC_NAME.
	// If this is a string, it will be looked up as a named port in the
	// target Pod's container ports. If this is not specified, the value
	// of the 'port' field is used (an identity map).
	// This field is ignored for services with clusterIP=None, and should be
	// omitted or set equal to the 'port' field.
	// More info: https://kubernetes.io/docs/concepts/services-networking/service/#defining-a-service
	// +optional
	TargetPort intstr.IntOrString `json:"targetPort,omitempty" protobuf:"bytes,4,opt,name=targetPort"`

	// The port on each node on which this service is exposed when type=NodePort or LoadBalancer.
	// Usually assigned by the system. If specified, it will be allocated to the service
	// if unused or else creation of the service will fail.
	// Default is to auto-allocate a port if the ServiceType of this Service requires one.
	// More info: https://kubernetes.io/docs/concepts/services-networking/service/#type-nodeport
	// +optional
	NodePort int32 `json:"nodePort,omitempty" protobuf:"varint,5,opt,name=nodePort"`
}

// +genclient
// +genclient:skipVerbs=deleteCollection
// +k8s:deepcopy-gen:interfaces=k8s.io/apimachinery/pkg/runtime.Object

// Service is a named abstraction of software service (for example, mysql) consisting of local port
// (for example 3306) that the proxy listens on, and the selector that determines which pods
// will answer requests sent through the proxy.
type Service struct {
	metav1.TypeMeta `json:",inline"`
	// Standard object's metadata.
	// More info: https://git.k8s.io/community/contributors/devel/api-conventions.md#metadata
	// +optional
	metav1.ObjectMeta `json:"metadata,omitempty" protobuf:"bytes,1,opt,name=metadata"`

	// Spec defines the behavior of a service.
	// https://git.k8s.io/community/contributors/devel/api-conventions.md#spec-and-status
	// +optional
	Spec ServiceSpec `json:"spec,omitempty" protobuf:"bytes,2,opt,name=spec"`

	// Most recently observed status of the service.
	// Populated by the system.
	// Read-only.
	// More info: https://git.k8s.io/community/contributors/devel/api-conventions.md#spec-and-status
	// +optional
	Status ServiceStatus `json:"status,omitempty" protobuf:"bytes,3,opt,name=status"`
}

const (
	// ClusterIPNone - do not assign a cluster IP
	// no proxying required and no environment variables should be created for pods
	ClusterIPNone = "None"
)

// +k8s:deepcopy-gen:interfaces=k8s.io/apimachinery/pkg/runtime.Object

// ServiceList holds a list of services.
type ServiceList struct {
	metav1.TypeMeta `json:",inline"`
	// Standard list metadata.
	// More info: https://git.k8s.io/community/contributors/devel/api-conventions.md#types-kinds
	// +optional
	metav1.ListMeta `json:"metadata,omitempty" protobuf:"bytes,1,opt,name=metadata"`

	// List of services
	Items []Service `json:"items" protobuf:"bytes,2,rep,name=items"`
}

// +genclient
// +k8s:deepcopy-gen:interfaces=k8s.io/apimachinery/pkg/runtime.Object

// ServiceAccount binds together:
// * a name, understood by users, and perhaps by peripheral systems, for an identity
// * a principal that can be authenticated and authorized
// * a set of secrets
type ServiceAccount struct {
	metav1.TypeMeta `json:",inline"`
	// Standard object's metadata.
	// More info: https://git.k8s.io/community/contributors/devel/api-conventions.md#metadata
	// +optional
	metav1.ObjectMeta `json:"metadata,omitempty" protobuf:"bytes,1,opt,name=metadata"`

	// Secrets is the list of secrets allowed to be used by pods running using this ServiceAccount.
	// More info: https://kubernetes.io/docs/concepts/configuration/secret
	// +optional
	// +patchMergeKey=name
	// +patchStrategy=merge
	Secrets []ObjectReference `json:"secrets,omitempty" patchStrategy:"merge" patchMergeKey:"name" protobuf:"bytes,2,rep,name=secrets"`

	// ImagePullSecrets is a list of references to secrets in the same namespace to use for pulling any images
	// in pods that reference this ServiceAccount. ImagePullSecrets are distinct from Secrets because Secrets
	// can be mounted in the pod, but ImagePullSecrets are only accessed by the kubelet.
	// More info: https://kubernetes.io/docs/concepts/containers/images/#specifying-imagepullsecrets-on-a-pod
	// +optional
	ImagePullSecrets []LocalObjectReference `json:"imagePullSecrets,omitempty" protobuf:"bytes,3,rep,name=imagePullSecrets"`

	// AutomountServiceAccountToken indicates whether pods running as this service account should have an API token automatically mounted.
	// Can be overridden at the pod level.
	// +optional
	AutomountServiceAccountToken *bool `json:"automountServiceAccountToken,omitempty" protobuf:"varint,4,opt,name=automountServiceAccountToken"`
}

// +k8s:deepcopy-gen:interfaces=k8s.io/apimachinery/pkg/runtime.Object

// ServiceAccountList is a list of ServiceAccount objects
type ServiceAccountList struct {
	metav1.TypeMeta `json:",inline"`
	// Standard list metadata.
	// More info: https://git.k8s.io/community/contributors/devel/api-conventions.md#types-kinds
	// +optional
	metav1.ListMeta `json:"metadata,omitempty" protobuf:"bytes,1,opt,name=metadata"`

	// List of ServiceAccounts.
	// More info: https://kubernetes.io/docs/tasks/configure-pod-container/configure-service-account/
	Items []ServiceAccount `json:"items" protobuf:"bytes,2,rep,name=items"`
}

// +genclient
// +k8s:deepcopy-gen:interfaces=k8s.io/apimachinery/pkg/runtime.Object

// Endpoints is a collection of endpoints that implement the actual service. Example:
//   Name: "mysvc",
//   Subsets: [
//     {
//       Addresses: [{"ip": "10.10.1.1"}, {"ip": "10.10.2.2"}],
//       Ports: [{"name": "a", "port": 8675}, {"name": "b", "port": 309}]
//     },
//     {
//       Addresses: [{"ip": "10.10.3.3"}],
//       Ports: [{"name": "a", "port": 93}, {"name": "b", "port": 76}]
//     },
//  ]
type Endpoints struct {
	metav1.TypeMeta `json:",inline"`
	// Standard object's metadata.
	// More info: https://git.k8s.io/community/contributors/devel/api-conventions.md#metadata
	// +optional
	metav1.ObjectMeta `json:"metadata,omitempty" protobuf:"bytes,1,opt,name=metadata"`

	// The set of all endpoints is the union of all subsets. Addresses are placed into
	// subsets according to the IPs they share. A single address with multiple ports,
	// some of which are ready and some of which are not (because they come from
	// different containers) will result in the address being displayed in different
	// subsets for the different ports. No address will appear in both Addresses and
	// NotReadyAddresses in the same subset.
	// Sets of addresses and ports that comprise a service.
	// +optional
	Subsets []EndpointSubset `json:"subsets,omitempty" protobuf:"bytes,2,rep,name=subsets"`
}

// EndpointSubset is a group of addresses with a common set of ports. The
// expanded set of endpoints is the Cartesian product of Addresses x Ports.
// For example, given:
//   {
//     Addresses: [{"ip": "10.10.1.1"}, {"ip": "10.10.2.2"}],
//     Ports:     [{"name": "a", "port": 8675}, {"name": "b", "port": 309}]
//   }
// The resulting set of endpoints can be viewed as:
//     a: [ 10.10.1.1:8675, 10.10.2.2:8675 ],
//     b: [ 10.10.1.1:309, 10.10.2.2:309 ]
type EndpointSubset struct {
	// IP addresses which offer the related ports that are marked as ready. These endpoints
	// should be considered safe for load balancers and clients to utilize.
	// +optional
	Addresses []EndpointAddress `json:"addresses,omitempty" protobuf:"bytes,1,rep,name=addresses"`
	// IP addresses which offer the related ports but are not currently marked as ready
	// because they have not yet finished starting, have recently failed a readiness check,
	// or have recently failed a liveness check.
	// +optional
	NotReadyAddresses []EndpointAddress `json:"notReadyAddresses,omitempty" protobuf:"bytes,2,rep,name=notReadyAddresses"`
	// Port numbers available on the related IP addresses.
	// +optional
	Ports []EndpointPort `json:"ports,omitempty" protobuf:"bytes,3,rep,name=ports"`
}

// EndpointAddress is a tuple that describes single IP address.
type EndpointAddress struct {
	// The IP of this endpoint.
	// May not be loopback (127.0.0.0/8), link-local (169.254.0.0/16),
	// or link-local multicast ((224.0.0.0/24).
	// IPv6 is also accepted but not fully supported on all platforms. Also, certain
	// kubernetes components, like kube-proxy, are not IPv6 ready.
	// TODO: This should allow hostname or IP, See #4447.
	IP string `json:"ip" protobuf:"bytes,1,opt,name=ip"`
	// The Hostname of this endpoint
	// +optional
	Hostname string `json:"hostname,omitempty" protobuf:"bytes,3,opt,name=hostname"`
	// Optional: Node hosting this endpoint. This can be used to determine endpoints local to a node.
	// +optional
	NodeName *string `json:"nodeName,omitempty" protobuf:"bytes,4,opt,name=nodeName"`
	// Reference to object providing the endpoint.
	// +optional
	TargetRef *ObjectReference `json:"targetRef,omitempty" protobuf:"bytes,2,opt,name=targetRef"`
}

// EndpointPort is a tuple that describes a single port.
type EndpointPort struct {
	// The name of this port (corresponds to ServicePort.Name).
	// Must be a DNS_LABEL.
	// Optional only if one port is defined.
	// +optional
	Name string `json:"name,omitempty" protobuf:"bytes,1,opt,name=name"`

	// The port number of the endpoint.
	Port int32 `json:"port" protobuf:"varint,2,opt,name=port"`

	// The IP protocol for this port.
	// Must be UDP, TCP, or SCTP.
	// Default is TCP.
	// +optional
	Protocol Protocol `json:"protocol,omitempty" protobuf:"bytes,3,opt,name=protocol,casttype=Protocol"`
}

// +k8s:deepcopy-gen:interfaces=k8s.io/apimachinery/pkg/runtime.Object

// EndpointsList is a list of endpoints.
type EndpointsList struct {
	metav1.TypeMeta `json:",inline"`
	// Standard list metadata.
	// More info: https://git.k8s.io/community/contributors/devel/api-conventions.md#types-kinds
	// +optional
	metav1.ListMeta `json:"metadata,omitempty" protobuf:"bytes,1,opt,name=metadata"`

	// List of endpoints.
	Items []Endpoints `json:"items" protobuf:"bytes,2,rep,name=items"`
}

// NodeSpec describes the attributes that a node is created with.
type NodeSpec struct {
	// PodCIDR represents the pod IP range assigned to the node.
	// +optional
	PodCIDR string `json:"podCIDR,omitempty" protobuf:"bytes,1,opt,name=podCIDR"`
	// ID of the node assigned by the cloud provider in the format: <ProviderName>://<ProviderSpecificNodeID>
	// +optional
	ProviderID string `json:"providerID,omitempty" protobuf:"bytes,3,opt,name=providerID"`
	// Unschedulable controls node schedulability of new pods. By default, node is schedulable.
	// More info: https://kubernetes.io/docs/concepts/nodes/node/#manual-node-administration
	// +optional
	Unschedulable bool `json:"unschedulable,omitempty" protobuf:"varint,4,opt,name=unschedulable"`
	// If specified, the node's taints.
	// +optional
	Taints []Taint `json:"taints,omitempty" protobuf:"bytes,5,opt,name=taints"`
	// If specified, the source to get node configuration from
	// The DynamicKubeletConfig feature gate must be enabled for the Kubelet to use this field
	// +optional
	ConfigSource *NodeConfigSource `json:"configSource,omitempty" protobuf:"bytes,6,opt,name=configSource"`

	// Deprecated. Not all kubelets will set this field. Remove field after 1.13.
	// see: https://issues.k8s.io/61966
	// +optional
	DoNotUse_ExternalID string `json:"externalID,omitempty" protobuf:"bytes,2,opt,name=externalID"`
}

// NodeConfigSource specifies a source of node configuration. Exactly one subfield (excluding metadata) must be non-nil.
type NodeConfigSource struct {
	// For historical context, regarding the below kind, apiVersion, and configMapRef deprecation tags:
	// 1. kind/apiVersion were used by the kubelet to persist this struct to disk (they had no protobuf tags)
	// 2. configMapRef and proto tag 1 were used by the API to refer to a configmap,
	//    but used a generic ObjectReference type that didn't really have the fields we needed
	// All uses/persistence of the NodeConfigSource struct prior to 1.11 were gated by alpha feature flags,
	// so there was no persisted data for these fields that needed to be migrated/handled.

	// +k8s:deprecated=kind
	// +k8s:deprecated=apiVersion
	// +k8s:deprecated=configMapRef,protobuf=1

	// ConfigMap is a reference to a Node's ConfigMap
	ConfigMap *ConfigMapNodeConfigSource `json:"configMap,omitempty" protobuf:"bytes,2,opt,name=configMap"`
}

// ConfigMapNodeConfigSource contains the information to reference a ConfigMap as a config source for the Node.
type ConfigMapNodeConfigSource struct {
	// Namespace is the metadata.namespace of the referenced ConfigMap.
	// This field is required in all cases.
	Namespace string `json:"namespace" protobuf:"bytes,1,opt,name=namespace"`

	// Name is the metadata.name of the referenced ConfigMap.
	// This field is required in all cases.
	Name string `json:"name" protobuf:"bytes,2,opt,name=name"`

	// UID is the metadata.UID of the referenced ConfigMap.
	// This field is forbidden in Node.Spec, and required in Node.Status.
	// +optional
	UID types.UID `json:"uid,omitempty" protobuf:"bytes,3,opt,name=uid"`

	// ResourceVersion is the metadata.ResourceVersion of the referenced ConfigMap.
	// This field is forbidden in Node.Spec, and required in Node.Status.
	// +optional
	ResourceVersion string `json:"resourceVersion,omitempty" protobuf:"bytes,4,opt,name=resourceVersion"`

	// KubeletConfigKey declares which key of the referenced ConfigMap corresponds to the KubeletConfiguration structure
	// This field is required in all cases.
	KubeletConfigKey string `json:"kubeletConfigKey" protobuf:"bytes,5,opt,name=kubeletConfigKey"`
}

// DaemonEndpoint contains information about a single Daemon endpoint.
type DaemonEndpoint struct {
	/*
		The port tag was not properly in quotes in earlier releases, so it must be
		uppercased for backwards compat (since it was falling back to var name of
		'Port').
	*/

	// Port number of the given endpoint.
	Port int32 `json:"Port" protobuf:"varint,1,opt,name=Port"`
}

// NodeDaemonEndpoints lists ports opened by daemons running on the Node.
type NodeDaemonEndpoints struct {
	// Endpoint on which Kubelet is listening.
	// +optional
	KubeletEndpoint DaemonEndpoint `json:"kubeletEndpoint,omitempty" protobuf:"bytes,1,opt,name=kubeletEndpoint"`
}

// NodeSystemInfo is a set of ids/uuids to uniquely identify the node.
type NodeSystemInfo struct {
	// MachineID reported by the node. For unique machine identification
	// in the cluster this field is preferred. Learn more from man(5)
	// machine-id: http://man7.org/linux/man-pages/man5/machine-id.5.html
	MachineID string `json:"machineID" protobuf:"bytes,1,opt,name=machineID"`
	// SystemUUID reported by the node. For unique machine identification
	// MachineID is preferred. This field is specific to Red Hat hosts
	// https://access.redhat.com/documentation/en-US/Red_Hat_Subscription_Management/1/html/RHSM/getting-system-uuid.html
	SystemUUID string `json:"systemUUID" protobuf:"bytes,2,opt,name=systemUUID"`
	// Boot ID reported by the node.
	BootID string `json:"bootID" protobuf:"bytes,3,opt,name=bootID"`
	// Kernel Version reported by the node from 'uname -r' (e.g. 3.16.0-0.bpo.4-amd64).
	KernelVersion string `json:"kernelVersion" protobuf:"bytes,4,opt,name=kernelVersion"`
	// OS Image reported by the node from /etc/os-release (e.g. Debian GNU/Linux 7 (wheezy)).
	OSImage string `json:"osImage" protobuf:"bytes,5,opt,name=osImage"`
	// ContainerRuntime Version reported by the node through runtime remote API (e.g. docker://1.5.0).
	ContainerRuntimeVersion string `json:"containerRuntimeVersion" protobuf:"bytes,6,opt,name=containerRuntimeVersion"`
	// Kubelet Version reported by the node.
	KubeletVersion string `json:"kubeletVersion" protobuf:"bytes,7,opt,name=kubeletVersion"`
	// KubeProxy Version reported by the node.
	KubeProxyVersion string `json:"kubeProxyVersion" protobuf:"bytes,8,opt,name=kubeProxyVersion"`
	// The Operating System reported by the node
	OperatingSystem string `json:"operatingSystem" protobuf:"bytes,9,opt,name=operatingSystem"`
	// The Architecture reported by the node
	Architecture string `json:"architecture" protobuf:"bytes,10,opt,name=architecture"`
}

// NodeConfigStatus describes the status of the config assigned by Node.Spec.ConfigSource.
type NodeConfigStatus struct {
	// Assigned reports the checkpointed config the node will try to use.
	// When Node.Spec.ConfigSource is updated, the node checkpoints the associated
	// config payload to local disk, along with a record indicating intended
	// config. The node refers to this record to choose its config checkpoint, and
	// reports this record in Assigned. Assigned only updates in the status after
	// the record has been checkpointed to disk. When the Kubelet is restarted,
	// it tries to make the Assigned config the Active config by loading and
	// validating the checkpointed payload identified by Assigned.
	// +optional
	Assigned *NodeConfigSource `json:"assigned,omitempty" protobuf:"bytes,1,opt,name=assigned"`
	// Active reports the checkpointed config the node is actively using.
	// Active will represent either the current version of the Assigned config,
	// or the current LastKnownGood config, depending on whether attempting to use the
	// Assigned config results in an error.
	// +optional
	Active *NodeConfigSource `json:"active,omitempty" protobuf:"bytes,2,opt,name=active"`
	// LastKnownGood reports the checkpointed config the node will fall back to
	// when it encounters an error attempting to use the Assigned config.
	// The Assigned config becomes the LastKnownGood config when the node determines
	// that the Assigned config is stable and correct.
	// This is currently implemented as a 10-minute soak period starting when the local
	// record of Assigned config is updated. If the Assigned config is Active at the end
	// of this period, it becomes the LastKnownGood. Note that if Spec.ConfigSource is
	// reset to nil (use local defaults), the LastKnownGood is also immediately reset to nil,
	// because the local default config is always assumed good.
	// You should not make assumptions about the node's method of determining config stability
	// and correctness, as this may change or become configurable in the future.
	// +optional
	LastKnownGood *NodeConfigSource `json:"lastKnownGood,omitempty" protobuf:"bytes,3,opt,name=lastKnownGood"`
	// Error describes any problems reconciling the Spec.ConfigSource to the Active config.
	// Errors may occur, for example, attempting to checkpoint Spec.ConfigSource to the local Assigned
	// record, attempting to checkpoint the payload associated with Spec.ConfigSource, attempting
	// to load or validate the Assigned config, etc.
	// Errors may occur at different points while syncing config. Earlier errors (e.g. download or
	// checkpointing errors) will not result in a rollback to LastKnownGood, and may resolve across
	// Kubelet retries. Later errors (e.g. loading or validating a checkpointed config) will result in
	// a rollback to LastKnownGood. In the latter case, it is usually possible to resolve the error
	// by fixing the config assigned in Spec.ConfigSource.
	// You can find additional information for debugging by searching the error message in the Kubelet log.
	// Error is a human-readable description of the error state; machines can check whether or not Error
	// is empty, but should not rely on the stability of the Error text across Kubelet versions.
	// +optional
	Error string `json:"error,omitempty" protobuf:"bytes,4,opt,name=error"`
}

// NodeStatus is information about the current status of a node.
type NodeStatus struct {
	// Capacity represents the total resources of a node.
	// More info: https://kubernetes.io/docs/concepts/storage/persistent-volumes#capacity
	// +optional
	Capacity ResourceList `json:"capacity,omitempty" protobuf:"bytes,1,rep,name=capacity,casttype=ResourceList,castkey=ResourceName"`
	// Allocatable represents the resources of a node that are available for scheduling.
	// Defaults to Capacity.
	// +optional
	Allocatable ResourceList `json:"allocatable,omitempty" protobuf:"bytes,2,rep,name=allocatable,casttype=ResourceList,castkey=ResourceName"`
	// NodePhase is the recently observed lifecycle phase of the node.
	// More info: https://kubernetes.io/docs/concepts/nodes/node/#phase
	// The field is never populated, and now is deprecated.
	// +optional
	Phase NodePhase `json:"phase,omitempty" protobuf:"bytes,3,opt,name=phase,casttype=NodePhase"`
	// Conditions is an array of current observed node conditions.
	// More info: https://kubernetes.io/docs/concepts/nodes/node/#condition
	// +optional
	// +patchMergeKey=type
	// +patchStrategy=merge
	Conditions []NodeCondition `json:"conditions,omitempty" patchStrategy:"merge" patchMergeKey:"type" protobuf:"bytes,4,rep,name=conditions"`
	// List of addresses reachable to the node.
	// Queried from cloud provider, if available.
	// More info: https://kubernetes.io/docs/concepts/nodes/node/#addresses
	// +optional
	// +patchMergeKey=type
	// +patchStrategy=merge
	Addresses []NodeAddress `json:"addresses,omitempty" patchStrategy:"merge" patchMergeKey:"type" protobuf:"bytes,5,rep,name=addresses"`
	// Endpoints of daemons running on the Node.
	// +optional
	DaemonEndpoints NodeDaemonEndpoints `json:"daemonEndpoints,omitempty" protobuf:"bytes,6,opt,name=daemonEndpoints"`
	// Set of ids/uuids to uniquely identify the node.
	// More info: https://kubernetes.io/docs/concepts/nodes/node/#info
	// +optional
	NodeInfo NodeSystemInfo `json:"nodeInfo,omitempty" protobuf:"bytes,7,opt,name=nodeInfo"`
	// List of container images on this node
	// +optional
	Images []ContainerImage `json:"images,omitempty" protobuf:"bytes,8,rep,name=images"`
	// List of attachable volumes in use (mounted) by the node.
	// +optional
	VolumesInUse []UniqueVolumeName `json:"volumesInUse,omitempty" protobuf:"bytes,9,rep,name=volumesInUse"`
	// List of volumes that are attached to the node.
	// +optional
	VolumesAttached []AttachedVolume `json:"volumesAttached,omitempty" protobuf:"bytes,10,rep,name=volumesAttached"`
	// Status of the config assigned to the node via the dynamic Kubelet config feature.
	// +optional
	Config *NodeConfigStatus `json:"config,omitempty" protobuf:"bytes,11,opt,name=config"`
}

type UniqueVolumeName string

// AttachedVolume describes a volume attached to a node
type AttachedVolume struct {
	// Name of the attached volume
	Name UniqueVolumeName `json:"name" protobuf:"bytes,1,rep,name=name"`

	// DevicePath represents the device path where the volume should be available
	DevicePath string `json:"devicePath" protobuf:"bytes,2,rep,name=devicePath"`
}

// AvoidPods describes pods that should avoid this node. This is the value for a
// Node annotation with key scheduler.alpha.kubernetes.io/preferAvoidPods and
// will eventually become a field of NodeStatus.
type AvoidPods struct {
	// Bounded-sized list of signatures of pods that should avoid this node, sorted
	// in timestamp order from oldest to newest. Size of the slice is unspecified.
	// +optional
	PreferAvoidPods []PreferAvoidPodsEntry `json:"preferAvoidPods,omitempty" protobuf:"bytes,1,rep,name=preferAvoidPods"`
}

// Describes a class of pods that should avoid this node.
type PreferAvoidPodsEntry struct {
	// The class of pods.
	PodSignature PodSignature `json:"podSignature" protobuf:"bytes,1,opt,name=podSignature"`
	// Time at which this entry was added to the list.
	// +optional
	EvictionTime metav1.Time `json:"evictionTime,omitempty" protobuf:"bytes,2,opt,name=evictionTime"`
	// (brief) reason why this entry was added to the list.
	// +optional
	Reason string `json:"reason,omitempty" protobuf:"bytes,3,opt,name=reason"`
	// Human readable message indicating why this entry was added to the list.
	// +optional
	Message string `json:"message,omitempty" protobuf:"bytes,4,opt,name=message"`
}

// Describes the class of pods that should avoid this node.
// Exactly one field should be set.
type PodSignature struct {
	// Reference to controller whose pods should avoid this node.
	// +optional
	PodController *metav1.OwnerReference `json:"podController,omitempty" protobuf:"bytes,1,opt,name=podController"`
}

// Describe a container image
type ContainerImage struct {
	// Names by which this image is known.
	// e.g. ["k8s.gcr.io/hyperkube:v1.0.7", "dockerhub.io/google_containers/hyperkube:v1.0.7"]
	Names []string `json:"names" protobuf:"bytes,1,rep,name=names"`
	// The size of the image in bytes.
	// +optional
	SizeBytes int64 `json:"sizeBytes,omitempty" protobuf:"varint,2,opt,name=sizeBytes"`
}

type NodePhase string

// These are the valid phases of node.
const (
	// NodePending means the node has been created/added by the system, but not configured.
	NodePending NodePhase = "Pending"
	// NodeRunning means the node has been configured and has Kubernetes components running.
	NodeRunning NodePhase = "Running"
	// NodeTerminated means the node has been removed from the cluster.
	NodeTerminated NodePhase = "Terminated"
)

type NodeConditionType string

// These are valid conditions of node. Currently, we don't have enough information to decide
// node condition. In the future, we will add more. The proposed set of conditions are:
// NodeReachable, NodeLive, NodeReady, NodeSchedulable, NodeRunnable.
const (
	// NodeReady means kubelet is healthy and ready to accept pods.
	NodeReady NodeConditionType = "Ready"
	// NodeOutOfDisk means the kubelet will not accept new pods due to insufficient free disk
	// space on the node.
	NodeOutOfDisk NodeConditionType = "OutOfDisk"
	// NodeMemoryPressure means the kubelet is under pressure due to insufficient available memory.
	NodeMemoryPressure NodeConditionType = "MemoryPressure"
	// NodeDiskPressure means the kubelet is under pressure due to insufficient available disk.
	NodeDiskPressure NodeConditionType = "DiskPressure"
	// NodePIDPressure means the kubelet is under pressure due to insufficient available PID.
	NodePIDPressure NodeConditionType = "PIDPressure"
	// NodeNetworkUnavailable means that network for the node is not correctly configured.
	NodeNetworkUnavailable NodeConditionType = "NetworkUnavailable"
)

// NodeCondition contains condition information for a node.
type NodeCondition struct {
	// Type of node condition.
	Type NodeConditionType `json:"type" protobuf:"bytes,1,opt,name=type,casttype=NodeConditionType"`
	// Status of the condition, one of True, False, Unknown.
	Status ConditionStatus `json:"status" protobuf:"bytes,2,opt,name=status,casttype=ConditionStatus"`
	// Last time we got an update on a given condition.
	// +optional
	LastHeartbeatTime metav1.Time `json:"lastHeartbeatTime,omitempty" protobuf:"bytes,3,opt,name=lastHeartbeatTime"`
	// Last time the condition transit from one status to another.
	// +optional
	LastTransitionTime metav1.Time `json:"lastTransitionTime,omitempty" protobuf:"bytes,4,opt,name=lastTransitionTime"`
	// (brief) reason for the condition's last transition.
	// +optional
	Reason string `json:"reason,omitempty" protobuf:"bytes,5,opt,name=reason"`
	// Human readable message indicating details about last transition.
	// +optional
	Message string `json:"message,omitempty" protobuf:"bytes,6,opt,name=message"`
}

type NodeAddressType string

// These are valid address type of node.
const (
	NodeHostName    NodeAddressType = "Hostname"
	NodeExternalIP  NodeAddressType = "ExternalIP"
	NodeInternalIP  NodeAddressType = "InternalIP"
	NodeExternalDNS NodeAddressType = "ExternalDNS"
	NodeInternalDNS NodeAddressType = "InternalDNS"
)

// NodeAddress contains information for the node's address.
type NodeAddress struct {
	// Node address type, one of Hostname, ExternalIP or InternalIP.
	Type NodeAddressType `json:"type" protobuf:"bytes,1,opt,name=type,casttype=NodeAddressType"`
	// The node address.
	Address string `json:"address" protobuf:"bytes,2,opt,name=address"`
}

// ResourceName is the name identifying various resources in a ResourceList.
type ResourceName string

// Resource names must be not more than 63 characters, consisting of upper- or lower-case alphanumeric characters,
// with the -, _, and . characters allowed anywhere, except the first or last character.
// The default convention, matching that for annotations, is to use lower-case names, with dashes, rather than
// camel case, separating compound words.
// Fully-qualified resource typenames are constructed from a DNS-style subdomain, followed by a slash `/` and a name.
const (
	// CPU, in cores. (500m = .5 cores)
	ResourceCPU ResourceName = "cpu"
	// Memory, in bytes. (500Gi = 500GiB = 500 * 1024 * 1024 * 1024)
	ResourceMemory ResourceName = "memory"
	// Volume size, in bytes (e,g. 5Gi = 5GiB = 5 * 1024 * 1024 * 1024)
	ResourceStorage ResourceName = "storage"
	// Local ephemeral storage, in bytes. (500Gi = 500GiB = 500 * 1024 * 1024 * 1024)
	// The resource name for ResourceEphemeralStorage is alpha and it can change across releases.
	ResourceEphemeralStorage ResourceName = "ephemeral-storage"
)

const (
	// Default namespace prefix.
	ResourceDefaultNamespacePrefix = "kubernetes.io/"
	// Name prefix for huge page resources (alpha).
	ResourceHugePagesPrefix = "hugepages-"
	// Name prefix for storage resource limits
	ResourceAttachableVolumesPrefix = "attachable-volumes-"
)

// ResourceList is a set of (resource name, quantity) pairs.
type ResourceList map[ResourceName]resource.Quantity

// +genclient
// +genclient:nonNamespaced
// +k8s:deepcopy-gen:interfaces=k8s.io/apimachinery/pkg/runtime.Object

// Node is a worker node in Kubernetes.
// Each node will have a unique identifier in the cache (i.e. in etcd).
type Node struct {
	metav1.TypeMeta `json:",inline"`
	// Standard object's metadata.
	// More info: https://git.k8s.io/community/contributors/devel/api-conventions.md#metadata
	// +optional
	metav1.ObjectMeta `json:"metadata,omitempty" protobuf:"bytes,1,opt,name=metadata"`

	// Spec defines the behavior of a node.
	// https://git.k8s.io/community/contributors/devel/api-conventions.md#spec-and-status
	// +optional
	Spec NodeSpec `json:"spec,omitempty" protobuf:"bytes,2,opt,name=spec"`

	// Most recently observed status of the node.
	// Populated by the system.
	// Read-only.
	// More info: https://git.k8s.io/community/contributors/devel/api-conventions.md#spec-and-status
	// +optional
	Status NodeStatus `json:"status,omitempty" protobuf:"bytes,3,opt,name=status"`
}

// +k8s:deepcopy-gen:interfaces=k8s.io/apimachinery/pkg/runtime.Object

// NodeList is the whole list of all Nodes which have been registered with master.
type NodeList struct {
	metav1.TypeMeta `json:",inline"`
	// Standard list metadata.
	// More info: https://git.k8s.io/community/contributors/devel/api-conventions.md#types-kinds
	// +optional
	metav1.ListMeta `json:"metadata,omitempty" protobuf:"bytes,1,opt,name=metadata"`

	// List of nodes
	Items []Node `json:"items" protobuf:"bytes,2,rep,name=items"`
}

// FinalizerName is the name identifying a finalizer during namespace lifecycle.
type FinalizerName string

// These are internal finalizer values to Kubernetes, must be qualified name unless defined here or
// in metav1.
const (
	FinalizerKubernetes FinalizerName = "kubernetes"
)

// NamespaceSpec describes the attributes on a Namespace.
type NamespaceSpec struct {
	// Finalizers is an opaque list of values that must be empty to permanently remove object from storage.
	// More info: https://kubernetes.io/docs/tasks/administer-cluster/namespaces/
	// +optional
	Finalizers []FinalizerName `json:"finalizers,omitempty" protobuf:"bytes,1,rep,name=finalizers,casttype=FinalizerName"`
}

// NamespaceStatus is information about the current status of a Namespace.
type NamespaceStatus struct {
	// Phase is the current lifecycle phase of the namespace.
	// More info: https://kubernetes.io/docs/tasks/administer-cluster/namespaces/
	// +optional
	Phase NamespacePhase `json:"phase,omitempty" protobuf:"bytes,1,opt,name=phase,casttype=NamespacePhase"`
}

type NamespacePhase string

// These are the valid phases of a namespace.
const (
	// NamespaceActive means the namespace is available for use in the system
	NamespaceActive NamespacePhase = "Active"
	// NamespaceTerminating means the namespace is undergoing graceful termination
	NamespaceTerminating NamespacePhase = "Terminating"
)

// +genclient
// +genclient:nonNamespaced
// +genclient:skipVerbs=deleteCollection
// +k8s:deepcopy-gen:interfaces=k8s.io/apimachinery/pkg/runtime.Object

// Namespace provides a scope for Names.
// Use of multiple namespaces is optional.
type Namespace struct {
	metav1.TypeMeta `json:",inline"`
	// Standard object's metadata.
	// More info: https://git.k8s.io/community/contributors/devel/api-conventions.md#metadata
	// +optional
	metav1.ObjectMeta `json:"metadata,omitempty" protobuf:"bytes,1,opt,name=metadata"`

	// Spec defines the behavior of the Namespace.
	// More info: https://git.k8s.io/community/contributors/devel/api-conventions.md#spec-and-status
	// +optional
	Spec NamespaceSpec `json:"spec,omitempty" protobuf:"bytes,2,opt,name=spec"`

	// Status describes the current status of a Namespace.
	// More info: https://git.k8s.io/community/contributors/devel/api-conventions.md#spec-and-status
	// +optional
	Status NamespaceStatus `json:"status,omitempty" protobuf:"bytes,3,opt,name=status"`
}

// +k8s:deepcopy-gen:interfaces=k8s.io/apimachinery/pkg/runtime.Object

// NamespaceList is a list of Namespaces.
type NamespaceList struct {
	metav1.TypeMeta `json:",inline"`
	// Standard list metadata.
	// More info: https://git.k8s.io/community/contributors/devel/api-conventions.md#types-kinds
	// +optional
	metav1.ListMeta `json:"metadata,omitempty" protobuf:"bytes,1,opt,name=metadata"`

	// Items is the list of Namespace objects in the list.
	// More info: https://kubernetes.io/docs/concepts/overview/working-with-objects/namespaces/
	Items []Namespace `json:"items" protobuf:"bytes,2,rep,name=items"`
}

// +k8s:deepcopy-gen:interfaces=k8s.io/apimachinery/pkg/runtime.Object

// Binding ties one object to another; for example, a pod is bound to a node by a scheduler.
// Deprecated in 1.7, please use the bindings subresource of pods instead.
type Binding struct {
	metav1.TypeMeta `json:",inline"`
	// Standard object's metadata.
	// More info: https://git.k8s.io/community/contributors/devel/api-conventions.md#metadata
	// +optional
	metav1.ObjectMeta `json:"metadata,omitempty" protobuf:"bytes,1,opt,name=metadata"`

	// The target object that you want to bind to the standard object.
	Target ObjectReference `json:"target" protobuf:"bytes,2,opt,name=target"`
}

// Preconditions must be fulfilled before an operation (update, delete, etc.) is carried out.
// +k8s:openapi-gen=false
type Preconditions struct {
	// Specifies the target UID.
	// +optional
	UID *types.UID `json:"uid,omitempty" protobuf:"bytes,1,opt,name=uid,casttype=k8s.io/apimachinery/pkg/types.UID"`
}

// +k8s:deepcopy-gen:interfaces=k8s.io/apimachinery/pkg/runtime.Object

// PodLogOptions is the query options for a Pod's logs REST call.
type PodLogOptions struct {
	metav1.TypeMeta `json:",inline"`

	// The container for which to stream logs. Defaults to only container if there is one container in the pod.
	// +optional
	Container string `json:"container,omitempty" protobuf:"bytes,1,opt,name=container"`
	// Follow the log stream of the pod. Defaults to false.
	// +optional
	Follow bool `json:"follow,omitempty" protobuf:"varint,2,opt,name=follow"`
	// Return previous terminated container logs. Defaults to false.
	// +optional
	Previous bool `json:"previous,omitempty" protobuf:"varint,3,opt,name=previous"`
	// A relative time in seconds before the current time from which to show logs. If this value
	// precedes the time a pod was started, only logs since the pod start will be returned.
	// If this value is in the future, no logs will be returned.
	// Only one of sinceSeconds or sinceTime may be specified.
	// +optional
	SinceSeconds *int64 `json:"sinceSeconds,omitempty" protobuf:"varint,4,opt,name=sinceSeconds"`
	// An RFC3339 timestamp from which to show logs. If this value
	// precedes the time a pod was started, only logs since the pod start will be returned.
	// If this value is in the future, no logs will be returned.
	// Only one of sinceSeconds or sinceTime may be specified.
	// +optional
	SinceTime *metav1.Time `json:"sinceTime,omitempty" protobuf:"bytes,5,opt,name=sinceTime"`
	// If true, add an RFC3339 or RFC3339Nano timestamp at the beginning of every line
	// of log output. Defaults to false.
	// +optional
	Timestamps bool `json:"timestamps,omitempty" protobuf:"varint,6,opt,name=timestamps"`
	// If set, the number of lines from the end of the logs to show. If not specified,
	// logs are shown from the creation of the container or sinceSeconds or sinceTime
	// +optional
	TailLines *int64 `json:"tailLines,omitempty" protobuf:"varint,7,opt,name=tailLines"`
	// If set, the number of bytes to read from the server before terminating the
	// log output. This may not display a complete final line of logging, and may return
	// slightly more or slightly less than the specified limit.
	// +optional
	LimitBytes *int64 `json:"limitBytes,omitempty" protobuf:"varint,8,opt,name=limitBytes"`
}

// +k8s:deepcopy-gen:interfaces=k8s.io/apimachinery/pkg/runtime.Object

// PodAttachOptions is the query options to a Pod's remote attach call.
// ---
// TODO: merge w/ PodExecOptions below for stdin, stdout, etc
// and also when we cut V2, we should export a "StreamOptions" or somesuch that contains Stdin, Stdout, Stder and TTY
type PodAttachOptions struct {
	metav1.TypeMeta `json:",inline"`

	// Stdin if true, redirects the standard input stream of the pod for this call.
	// Defaults to false.
	// +optional
	Stdin bool `json:"stdin,omitempty" protobuf:"varint,1,opt,name=stdin"`

	// Stdout if true indicates that stdout is to be redirected for the attach call.
	// Defaults to true.
	// +optional
	Stdout bool `json:"stdout,omitempty" protobuf:"varint,2,opt,name=stdout"`

	// Stderr if true indicates that stderr is to be redirected for the attach call.
	// Defaults to true.
	// +optional
	Stderr bool `json:"stderr,omitempty" protobuf:"varint,3,opt,name=stderr"`

	// TTY if true indicates that a tty will be allocated for the attach call.
	// This is passed through the container runtime so the tty
	// is allocated on the worker node by the container runtime.
	// Defaults to false.
	// +optional
	TTY bool `json:"tty,omitempty" protobuf:"varint,4,opt,name=tty"`

	// The container in which to execute the command.
	// Defaults to only container if there is only one container in the pod.
	// +optional
	Container string `json:"container,omitempty" protobuf:"bytes,5,opt,name=container"`
}

// +k8s:deepcopy-gen:interfaces=k8s.io/apimachinery/pkg/runtime.Object

// PodExecOptions is the query options to a Pod's remote exec call.
// ---
// TODO: This is largely identical to PodAttachOptions above, make sure they stay in sync and see about merging
// and also when we cut V2, we should export a "StreamOptions" or somesuch that contains Stdin, Stdout, Stder and TTY
type PodExecOptions struct {
	metav1.TypeMeta `json:",inline"`

	// Redirect the standard input stream of the pod for this call.
	// Defaults to false.
	// +optional
	Stdin bool `json:"stdin,omitempty" protobuf:"varint,1,opt,name=stdin"`

	// Redirect the standard output stream of the pod for this call.
	// Defaults to true.
	// +optional
	Stdout bool `json:"stdout,omitempty" protobuf:"varint,2,opt,name=stdout"`

	// Redirect the standard error stream of the pod for this call.
	// Defaults to true.
	// +optional
	Stderr bool `json:"stderr,omitempty" protobuf:"varint,3,opt,name=stderr"`

	// TTY if true indicates that a tty will be allocated for the exec call.
	// Defaults to false.
	// +optional
	TTY bool `json:"tty,omitempty" protobuf:"varint,4,opt,name=tty"`

	// Container in which to execute the command.
	// Defaults to only container if there is only one container in the pod.
	// +optional
	Container string `json:"container,omitempty" protobuf:"bytes,5,opt,name=container"`

	// Command is the remote command to execute. argv array. Not executed within a shell.
	Command []string `json:"command" protobuf:"bytes,6,rep,name=command"`
}

// +k8s:deepcopy-gen:interfaces=k8s.io/apimachinery/pkg/runtime.Object

// PodPortForwardOptions is the query options to a Pod's port forward call
// when using WebSockets.
// The `port` query parameter must specify the port or
// ports (comma separated) to forward over.
// Port forwarding over SPDY does not use these options. It requires the port
// to be passed in the `port` header as part of request.
type PodPortForwardOptions struct {
	metav1.TypeMeta `json:",inline"`

	// List of ports to forward
	// Required when using WebSockets
	// +optional
	Ports []int32 `json:"ports,omitempty" protobuf:"varint,1,rep,name=ports"`
}

// +k8s:deepcopy-gen:interfaces=k8s.io/apimachinery/pkg/runtime.Object

// PodProxyOptions is the query options to a Pod's proxy call.
type PodProxyOptions struct {
	metav1.TypeMeta `json:",inline"`

	// Path is the URL path to use for the current proxy request to pod.
	// +optional
	Path string `json:"path,omitempty" protobuf:"bytes,1,opt,name=path"`
}

// +k8s:deepcopy-gen:interfaces=k8s.io/apimachinery/pkg/runtime.Object

// NodeProxyOptions is the query options to a Node's proxy call.
type NodeProxyOptions struct {
	metav1.TypeMeta `json:",inline"`

	// Path is the URL path to use for the current proxy request to node.
	// +optional
	Path string `json:"path,omitempty" protobuf:"bytes,1,opt,name=path"`
}

// +k8s:deepcopy-gen:interfaces=k8s.io/apimachinery/pkg/runtime.Object

// ServiceProxyOptions is the query options to a Service's proxy call.
type ServiceProxyOptions struct {
	metav1.TypeMeta `json:",inline"`

	// Path is the part of URLs that include service endpoints, suffixes,
	// and parameters to use for the current proxy request to service.
	// For example, the whole request URL is
	// http://localhost/api/v1/namespaces/kube-system/services/elasticsearch-logging/_search?q=user:kimchy.
	// Path is _search?q=user:kimchy.
	// +optional
	Path string `json:"path,omitempty" protobuf:"bytes,1,opt,name=path"`
}

// ObjectReference contains enough information to let you inspect or modify the referred object.
// +k8s:deepcopy-gen:interfaces=k8s.io/apimachinery/pkg/runtime.Object
type ObjectReference struct {
	// Kind of the referent.
	// More info: https://git.k8s.io/community/contributors/devel/api-conventions.md#types-kinds
	// +optional
	Kind string `json:"kind,omitempty" protobuf:"bytes,1,opt,name=kind"`
	// Namespace of the referent.
	// More info: https://kubernetes.io/docs/concepts/overview/working-with-objects/namespaces/
	// +optional
	Namespace string `json:"namespace,omitempty" protobuf:"bytes,2,opt,name=namespace"`
	// Name of the referent.
	// More info: https://kubernetes.io/docs/concepts/overview/working-with-objects/names/#names
	// +optional
	Name string `json:"name,omitempty" protobuf:"bytes,3,opt,name=name"`
	// UID of the referent.
	// More info: https://kubernetes.io/docs/concepts/overview/working-with-objects/names/#uids
	// +optional
	UID types.UID `json:"uid,omitempty" protobuf:"bytes,4,opt,name=uid,casttype=k8s.io/apimachinery/pkg/types.UID"`
	// API version of the referent.
	// +optional
	APIVersion string `json:"apiVersion,omitempty" protobuf:"bytes,5,opt,name=apiVersion"`
	// Specific resourceVersion to which this reference is made, if any.
	// More info: https://git.k8s.io/community/contributors/devel/api-conventions.md#concurrency-control-and-consistency
	// +optional
	ResourceVersion string `json:"resourceVersion,omitempty" protobuf:"bytes,6,opt,name=resourceVersion"`

	// If referring to a piece of an object instead of an entire object, this string
	// should contain a valid JSON/Go field access statement, such as desiredState.manifest.containers[2].
	// For example, if the object reference is to a container within a pod, this would take on a value like:
	// "spec.containers{name}" (where "name" refers to the name of the container that triggered
	// the event) or if no container name is specified "spec.containers[2]" (container with
	// index 2 in this pod). This syntax is chosen only to have some well-defined way of
	// referencing a part of an object.
	// TODO: this design is not final and this field is subject to change in the future.
	// +optional
	FieldPath string `json:"fieldPath,omitempty" protobuf:"bytes,7,opt,name=fieldPath"`
}

// LocalObjectReference contains enough information to let you locate the
// referenced object inside the same namespace.
type LocalObjectReference struct {
	// Name of the referent.
	// More info: https://kubernetes.io/docs/concepts/overview/working-with-objects/names/#names
	// TODO: Add other useful fields. apiVersion, kind, uid?
	// +optional
	Name string `json:"name,omitempty" protobuf:"bytes,1,opt,name=name"`
}

// TypedLocalObjectReference contains enough information to let you locate the
// typed referenced object inside the same namespace.
type TypedLocalObjectReference struct {
	// APIGroup is the group for the resource being referenced.
	// If APIGroup is not specified, the specified Kind must be in the core API group.
	// For any other third-party types, APIGroup is required.
	// +optional
	APIGroup *string `json:"apiGroup" protobuf:"bytes,1,opt,name=apiGroup"`
	// Kind is the type of resource being referenced
	Kind string `json:"kind" protobuf:"bytes,2,opt,name=kind"`
	// Name is the name of resource being referenced
	Name string `json:"name" protobuf:"bytes,3,opt,name=name"`
}

// +k8s:deepcopy-gen:interfaces=k8s.io/apimachinery/pkg/runtime.Object

// SerializedReference is a reference to serialized object.
type SerializedReference struct {
	metav1.TypeMeta `json:",inline"`
	// The reference to an object in the system.
	// +optional
	Reference ObjectReference `json:"reference,omitempty" protobuf:"bytes,1,opt,name=reference"`
}

// EventSource contains information for an event.
type EventSource struct {
	// Component from which the event is generated.
	// +optional
	Component string `json:"component,omitempty" protobuf:"bytes,1,opt,name=component"`
	// Node name on which the event is generated.
	// +optional
	Host string `json:"host,omitempty" protobuf:"bytes,2,opt,name=host"`
}

// Valid values for event types (new types could be added in future)
const (
	// Information only and will not cause any problems
	EventTypeNormal string = "Normal"
	// These events are to warn that something might go wrong
	EventTypeWarning string = "Warning"
)

// +genclient
// +k8s:deepcopy-gen:interfaces=k8s.io/apimachinery/pkg/runtime.Object

// Event is a report of an event somewhere in the cluster.
type Event struct {
	metav1.TypeMeta `json:",inline"`
	// Standard object's metadata.
	// More info: https://git.k8s.io/community/contributors/devel/api-conventions.md#metadata
	metav1.ObjectMeta `json:"metadata" protobuf:"bytes,1,opt,name=metadata"`

	// The object that this event is about.
	InvolvedObject ObjectReference `json:"involvedObject" protobuf:"bytes,2,opt,name=involvedObject"`

	// This should be a short, machine understandable string that gives the reason
	// for the transition into the object's current status.
	// TODO: provide exact specification for format.
	// +optional
	Reason string `json:"reason,omitempty" protobuf:"bytes,3,opt,name=reason"`

	// A human-readable description of the status of this operation.
	// TODO: decide on maximum length.
	// +optional
	Message string `json:"message,omitempty" protobuf:"bytes,4,opt,name=message"`

	// The component reporting this event. Should be a short machine understandable string.
	// +optional
	Source EventSource `json:"source,omitempty" protobuf:"bytes,5,opt,name=source"`

	// The time at which the event was first recorded. (Time of server receipt is in TypeMeta.)
	// +optional
	FirstTimestamp metav1.Time `json:"firstTimestamp,omitempty" protobuf:"bytes,6,opt,name=firstTimestamp"`

	// The time at which the most recent occurrence of this event was recorded.
	// +optional
	LastTimestamp metav1.Time `json:"lastTimestamp,omitempty" protobuf:"bytes,7,opt,name=lastTimestamp"`

	// The number of times this event has occurred.
	// +optional
	Count int32 `json:"count,omitempty" protobuf:"varint,8,opt,name=count"`

	// Type of this event (Normal, Warning), new types could be added in the future
	// +optional
	Type string `json:"type,omitempty" protobuf:"bytes,9,opt,name=type"`

	// Time when this Event was first observed.
	// +optional
	EventTime metav1.MicroTime `json:"eventTime,omitempty" protobuf:"bytes,10,opt,name=eventTime"`

	// Data about the Event series this event represents or nil if it's a singleton Event.
	// +optional
	Series *EventSeries `json:"series,omitempty" protobuf:"bytes,11,opt,name=series"`

	// What action was taken/failed regarding to the Regarding object.
	// +optional
	Action string `json:"action,omitempty" protobuf:"bytes,12,opt,name=action"`

	// Optional secondary object for more complex actions.
	// +optional
	Related *ObjectReference `json:"related,omitempty" protobuf:"bytes,13,opt,name=related"`

	// Name of the controller that emitted this Event, e.g. `kubernetes.io/kubelet`.
	// +optional
	ReportingController string `json:"reportingComponent" protobuf:"bytes,14,opt,name=reportingComponent"`

	// ID of the controller instance, e.g. `kubelet-xyzf`.
	// +optional
	ReportingInstance string `json:"reportingInstance" protobuf:"bytes,15,opt,name=reportingInstance"`
}

// EventSeries contain information on series of events, i.e. thing that was/is happening
// continuously for some time.
type EventSeries struct {
	// Number of occurrences in this series up to the last heartbeat time
	Count int32 `json:"count,omitempty" protobuf:"varint,1,name=count"`
	// Time of the last occurrence observed
	LastObservedTime metav1.MicroTime `json:"lastObservedTime,omitempty" protobuf:"bytes,2,name=lastObservedTime"`
	// State of this Series: Ongoing or Finished
	State EventSeriesState `json:"state,omitempty" protobuf:"bytes,3,name=state"`
}

type EventSeriesState string

const (
	EventSeriesStateOngoing  EventSeriesState = "Ongoing"
	EventSeriesStateFinished EventSeriesState = "Finished"
	EventSeriesStateUnknown  EventSeriesState = "Unknown"
)

// +k8s:deepcopy-gen:interfaces=k8s.io/apimachinery/pkg/runtime.Object

// EventList is a list of events.
type EventList struct {
	metav1.TypeMeta `json:",inline"`
	// Standard list metadata.
	// More info: https://git.k8s.io/community/contributors/devel/api-conventions.md#types-kinds
	// +optional
	metav1.ListMeta `json:"metadata,omitempty" protobuf:"bytes,1,opt,name=metadata"`

	// List of events
	Items []Event `json:"items" protobuf:"bytes,2,rep,name=items"`
}

// +k8s:deepcopy-gen:interfaces=k8s.io/apimachinery/pkg/runtime.Object

// List holds a list of objects, which may not be known by the server.
type List metav1.List

// LimitType is a type of object that is limited
type LimitType string

const (
	// Limit that applies to all pods in a namespace
	LimitTypePod LimitType = "Pod"
	// Limit that applies to all containers in a namespace
	LimitTypeContainer LimitType = "Container"
	// Limit that applies to all persistent volume claims in a namespace
	LimitTypePersistentVolumeClaim LimitType = "PersistentVolumeClaim"
)

// LimitRangeItem defines a min/max usage limit for any resource that matches on kind.
type LimitRangeItem struct {
	// Type of resource that this limit applies to.
	// +optional
	Type LimitType `json:"type,omitempty" protobuf:"bytes,1,opt,name=type,casttype=LimitType"`
	// Max usage constraints on this kind by resource name.
	// +optional
	Max ResourceList `json:"max,omitempty" protobuf:"bytes,2,rep,name=max,casttype=ResourceList,castkey=ResourceName"`
	// Min usage constraints on this kind by resource name.
	// +optional
	Min ResourceList `json:"min,omitempty" protobuf:"bytes,3,rep,name=min,casttype=ResourceList,castkey=ResourceName"`
	// Default resource requirement limit value by resource name if resource limit is omitted.
	// +optional
	Default ResourceList `json:"default,omitempty" protobuf:"bytes,4,rep,name=default,casttype=ResourceList,castkey=ResourceName"`
	// DefaultRequest is the default resource requirement request value by resource name if resource request is omitted.
	// +optional
	DefaultRequest ResourceList `json:"defaultRequest,omitempty" protobuf:"bytes,5,rep,name=defaultRequest,casttype=ResourceList,castkey=ResourceName"`
	// MaxLimitRequestRatio if specified, the named resource must have a request and limit that are both non-zero where limit divided by request is less than or equal to the enumerated value; this represents the max burst for the named resource.
	// +optional
	MaxLimitRequestRatio ResourceList `json:"maxLimitRequestRatio,omitempty" protobuf:"bytes,6,rep,name=maxLimitRequestRatio,casttype=ResourceList,castkey=ResourceName"`
}

// LimitRangeSpec defines a min/max usage limit for resources that match on kind.
type LimitRangeSpec struct {
	// Limits is the list of LimitRangeItem objects that are enforced.
	Limits []LimitRangeItem `json:"limits" protobuf:"bytes,1,rep,name=limits"`
}

// +genclient
// +k8s:deepcopy-gen:interfaces=k8s.io/apimachinery/pkg/runtime.Object

// LimitRange sets resource usage limits for each kind of resource in a Namespace.
type LimitRange struct {
	metav1.TypeMeta `json:",inline"`
	// Standard object's metadata.
	// More info: https://git.k8s.io/community/contributors/devel/api-conventions.md#metadata
	// +optional
	metav1.ObjectMeta `json:"metadata,omitempty" protobuf:"bytes,1,opt,name=metadata"`

	// Spec defines the limits enforced.
	// More info: https://git.k8s.io/community/contributors/devel/api-conventions.md#spec-and-status
	// +optional
	Spec LimitRangeSpec `json:"spec,omitempty" protobuf:"bytes,2,opt,name=spec"`
}

// +k8s:deepcopy-gen:interfaces=k8s.io/apimachinery/pkg/runtime.Object

// LimitRangeList is a list of LimitRange items.
type LimitRangeList struct {
	metav1.TypeMeta `json:",inline"`
	// Standard list metadata.
	// More info: https://git.k8s.io/community/contributors/devel/api-conventions.md#types-kinds
	// +optional
	metav1.ListMeta `json:"metadata,omitempty" protobuf:"bytes,1,opt,name=metadata"`

	// Items is a list of LimitRange objects.
	// More info: https://kubernetes.io/docs/concepts/configuration/manage-compute-resources-container/
	Items []LimitRange `json:"items" protobuf:"bytes,2,rep,name=items"`
}

// The following identify resource constants for Kubernetes object types
const (
	// Pods, number
	ResourcePods ResourceName = "pods"
	// Services, number
	ResourceServices ResourceName = "services"
	// ReplicationControllers, number
	ResourceReplicationControllers ResourceName = "replicationcontrollers"
	// ResourceQuotas, number
	ResourceQuotas ResourceName = "resourcequotas"
	// ResourceSecrets, number
	ResourceSecrets ResourceName = "secrets"
	// ResourceConfigMaps, number
	ResourceConfigMaps ResourceName = "configmaps"
	// ResourcePersistentVolumeClaims, number
	ResourcePersistentVolumeClaims ResourceName = "persistentvolumeclaims"
	// ResourceServicesNodePorts, number
	ResourceServicesNodePorts ResourceName = "services.nodeports"
	// ResourceServicesLoadBalancers, number
	ResourceServicesLoadBalancers ResourceName = "services.loadbalancers"
	// CPU request, in cores. (500m = .5 cores)
	ResourceRequestsCPU ResourceName = "requests.cpu"
	// Memory request, in bytes. (500Gi = 500GiB = 500 * 1024 * 1024 * 1024)
	ResourceRequestsMemory ResourceName = "requests.memory"
	// Storage request, in bytes
	ResourceRequestsStorage ResourceName = "requests.storage"
	// Local ephemeral storage request, in bytes. (500Gi = 500GiB = 500 * 1024 * 1024 * 1024)
	ResourceRequestsEphemeralStorage ResourceName = "requests.ephemeral-storage"
	// CPU limit, in cores. (500m = .5 cores)
	ResourceLimitsCPU ResourceName = "limits.cpu"
	// Memory limit, in bytes. (500Gi = 500GiB = 500 * 1024 * 1024 * 1024)
	ResourceLimitsMemory ResourceName = "limits.memory"
	// Local ephemeral storage limit, in bytes. (500Gi = 500GiB = 500 * 1024 * 1024 * 1024)
	ResourceLimitsEphemeralStorage ResourceName = "limits.ephemeral-storage"
)

// The following identify resource prefix for Kubernetes object types
const (
	// HugePages request, in bytes. (500Gi = 500GiB = 500 * 1024 * 1024 * 1024)
	// As burst is not supported for HugePages, we would only quota its request, and ignore the limit.
	ResourceRequestsHugePagesPrefix = "requests.hugepages-"
	// Default resource requests prefix
	DefaultResourceRequestsPrefix = "requests."
)

// A ResourceQuotaScope defines a filter that must match each object tracked by a quota
type ResourceQuotaScope string

const (
	// Match all pod objects where spec.activeDeadlineSeconds
	ResourceQuotaScopeTerminating ResourceQuotaScope = "Terminating"
	// Match all pod objects where !spec.activeDeadlineSeconds
	ResourceQuotaScopeNotTerminating ResourceQuotaScope = "NotTerminating"
	// Match all pod objects that have best effort quality of service
	ResourceQuotaScopeBestEffort ResourceQuotaScope = "BestEffort"
	// Match all pod objects that do not have best effort quality of service
	ResourceQuotaScopeNotBestEffort ResourceQuotaScope = "NotBestEffort"
	// Match all pod objects that have priority class mentioned
	ResourceQuotaScopePriorityClass ResourceQuotaScope = "PriorityClass"
)

// ResourceQuotaSpec defines the desired hard limits to enforce for Quota.
type ResourceQuotaSpec struct {
	// hard is the set of desired hard limits for each named resource.
	// More info: https://kubernetes.io/docs/concepts/policy/resource-quotas/
	// +optional
	Hard ResourceList `json:"hard,omitempty" protobuf:"bytes,1,rep,name=hard,casttype=ResourceList,castkey=ResourceName"`
	// A collection of filters that must match each object tracked by a quota.
	// If not specified, the quota matches all objects.
	// +optional
	Scopes []ResourceQuotaScope `json:"scopes,omitempty" protobuf:"bytes,2,rep,name=scopes,casttype=ResourceQuotaScope"`
	// scopeSelector is also a collection of filters like scopes that must match each object tracked by a quota
	// but expressed using ScopeSelectorOperator in combination with possible values.
	// For a resource to match, both scopes AND scopeSelector (if specified in spec), must be matched.
	// +optional
	ScopeSelector *ScopeSelector `json:"scopeSelector,omitempty" protobuf:"bytes,3,opt,name=scopeSelector"`
}

// A scope selector represents the AND of the selectors represented
// by the scoped-resource selector requirements.
type ScopeSelector struct {
	// A list of scope selector requirements by scope of the resources.
	// +optional
	MatchExpressions []ScopedResourceSelectorRequirement `json:"matchExpressions,omitempty" protobuf:"bytes,1,rep,name=matchExpressions"`
}

// A scoped-resource selector requirement is a selector that contains values, a scope name, and an operator
// that relates the scope name and values.
type ScopedResourceSelectorRequirement struct {
	// The name of the scope that the selector applies to.
	ScopeName ResourceQuotaScope `json:"scopeName" protobuf:"bytes,1,opt,name=scopeName"`
	// Represents a scope's relationship to a set of values.
	// Valid operators are In, NotIn, Exists, DoesNotExist.
	Operator ScopeSelectorOperator `json:"operator" protobuf:"bytes,2,opt,name=operator,casttype=ScopedResourceSelectorOperator"`
	// An array of string values. If the operator is In or NotIn,
	// the values array must be non-empty. If the operator is Exists or DoesNotExist,
	// the values array must be empty.
	// This array is replaced during a strategic merge patch.
	// +optional
	Values []string `json:"values,omitempty" protobuf:"bytes,3,rep,name=values"`
}

// A scope selector operator is the set of operators that can be used in
// a scope selector requirement.
type ScopeSelectorOperator string

const (
	ScopeSelectorOpIn           ScopeSelectorOperator = "In"
	ScopeSelectorOpNotIn        ScopeSelectorOperator = "NotIn"
	ScopeSelectorOpExists       ScopeSelectorOperator = "Exists"
	ScopeSelectorOpDoesNotExist ScopeSelectorOperator = "DoesNotExist"
)

// ResourceQuotaStatus defines the enforced hard limits and observed use.
type ResourceQuotaStatus struct {
	// Hard is the set of enforced hard limits for each named resource.
	// More info: https://kubernetes.io/docs/concepts/policy/resource-quotas/
	// +optional
	Hard ResourceList `json:"hard,omitempty" protobuf:"bytes,1,rep,name=hard,casttype=ResourceList,castkey=ResourceName"`
	// Used is the current observed total usage of the resource in the namespace.
	// +optional
	Used ResourceList `json:"used,omitempty" protobuf:"bytes,2,rep,name=used,casttype=ResourceList,castkey=ResourceName"`
}

// +genclient
// +k8s:deepcopy-gen:interfaces=k8s.io/apimachinery/pkg/runtime.Object

// ResourceQuota sets aggregate quota restrictions enforced per namespace
type ResourceQuota struct {
	metav1.TypeMeta `json:",inline"`
	// Standard object's metadata.
	// More info: https://git.k8s.io/community/contributors/devel/api-conventions.md#metadata
	// +optional
	metav1.ObjectMeta `json:"metadata,omitempty" protobuf:"bytes,1,opt,name=metadata"`

	// Spec defines the desired quota.
	// https://git.k8s.io/community/contributors/devel/api-conventions.md#spec-and-status
	// +optional
	Spec ResourceQuotaSpec `json:"spec,omitempty" protobuf:"bytes,2,opt,name=spec"`

	// Status defines the actual enforced quota and its current usage.
	// https://git.k8s.io/community/contributors/devel/api-conventions.md#spec-and-status
	// +optional
	Status ResourceQuotaStatus `json:"status,omitempty" protobuf:"bytes,3,opt,name=status"`
}

// +k8s:deepcopy-gen:interfaces=k8s.io/apimachinery/pkg/runtime.Object

// ResourceQuotaList is a list of ResourceQuota items.
type ResourceQuotaList struct {
	metav1.TypeMeta `json:",inline"`
	// Standard list metadata.
	// More info: https://git.k8s.io/community/contributors/devel/api-conventions.md#types-kinds
	// +optional
	metav1.ListMeta `json:"metadata,omitempty" protobuf:"bytes,1,opt,name=metadata"`

	// Items is a list of ResourceQuota objects.
	// More info: https://kubernetes.io/docs/concepts/policy/resource-quotas/
	Items []ResourceQuota `json:"items" protobuf:"bytes,2,rep,name=items"`
}

// +genclient
// +k8s:deepcopy-gen:interfaces=k8s.io/apimachinery/pkg/runtime.Object

// Secret holds secret data of a certain type. The total bytes of the values in
// the Data field must be less than MaxSecretSize bytes.
type Secret struct {
	metav1.TypeMeta `json:",inline"`
	// Standard object's metadata.
	// More info: https://git.k8s.io/community/contributors/devel/api-conventions.md#metadata
	// +optional
	metav1.ObjectMeta `json:"metadata,omitempty" protobuf:"bytes,1,opt,name=metadata"`

	// Data contains the secret data. Each key must consist of alphanumeric
	// characters, '-', '_' or '.'. The serialized form of the secret data is a
	// base64 encoded string, representing the arbitrary (possibly non-string)
	// data value here. Described in https://tools.ietf.org/html/rfc4648#section-4
	// +optional
	Data map[string][]byte `json:"data,omitempty" protobuf:"bytes,2,rep,name=data"`

	// stringData allows specifying non-binary secret data in string form.
	// It is provided as a write-only convenience method.
	// All keys and values are merged into the data field on write, overwriting any existing values.
	// It is never output when reading from the API.
	// +k8s:conversion-gen=false
	// +optional
	StringData map[string]string `json:"stringData,omitempty" protobuf:"bytes,4,rep,name=stringData"`

	// Used to facilitate programmatic handling of secret data.
	// +optional
	Type SecretType `json:"type,omitempty" protobuf:"bytes,3,opt,name=type,casttype=SecretType"`
}

const MaxSecretSize = 1 * 1024 * 1024

type SecretType string

const (
	// SecretTypeOpaque is the default. Arbitrary user-defined data
	SecretTypeOpaque SecretType = "Opaque"

	// SecretTypeServiceAccountToken contains a token that identifies a service account to the API
	//
	// Required fields:
	// - Secret.Annotations["kubernetes.io/service-account.name"] - the name of the ServiceAccount the token identifies
	// - Secret.Annotations["kubernetes.io/service-account.uid"] - the UID of the ServiceAccount the token identifies
	// - Secret.Data["token"] - a token that identifies the service account to the API
	SecretTypeServiceAccountToken SecretType = "kubernetes.io/service-account-token"

	// ServiceAccountNameKey is the key of the required annotation for SecretTypeServiceAccountToken secrets
	ServiceAccountNameKey = "kubernetes.io/service-account.name"
	// ServiceAccountUIDKey is the key of the required annotation for SecretTypeServiceAccountToken secrets
	ServiceAccountUIDKey = "kubernetes.io/service-account.uid"
	// ServiceAccountTokenKey is the key of the required data for SecretTypeServiceAccountToken secrets
	ServiceAccountTokenKey = "token"
	// ServiceAccountKubeconfigKey is the key of the optional kubeconfig data for SecretTypeServiceAccountToken secrets
	ServiceAccountKubeconfigKey = "kubernetes.kubeconfig"
	// ServiceAccountRootCAKey is the key of the optional root certificate authority for SecretTypeServiceAccountToken secrets
	ServiceAccountRootCAKey = "ca.crt"
	// ServiceAccountNamespaceKey is the key of the optional namespace to use as the default for namespaced API calls
	ServiceAccountNamespaceKey = "namespace"

	// SecretTypeDockercfg contains a dockercfg file that follows the same format rules as ~/.dockercfg
	//
	// Required fields:
	// - Secret.Data[".dockercfg"] - a serialized ~/.dockercfg file
	SecretTypeDockercfg SecretType = "kubernetes.io/dockercfg"

	// DockerConfigKey is the key of the required data for SecretTypeDockercfg secrets
	DockerConfigKey = ".dockercfg"

	// SecretTypeDockerConfigJson contains a dockercfg file that follows the same format rules as ~/.docker/config.json
	//
	// Required fields:
	// - Secret.Data[".dockerconfigjson"] - a serialized ~/.docker/config.json file
	SecretTypeDockerConfigJson SecretType = "kubernetes.io/dockerconfigjson"

	// DockerConfigJsonKey is the key of the required data for SecretTypeDockerConfigJson secrets
	DockerConfigJsonKey = ".dockerconfigjson"

	// SecretTypeBasicAuth contains data needed for basic authentication.
	//
	// Required at least one of fields:
	// - Secret.Data["username"] - username used for authentication
	// - Secret.Data["password"] - password or token needed for authentication
	SecretTypeBasicAuth SecretType = "kubernetes.io/basic-auth"

	// BasicAuthUsernameKey is the key of the username for SecretTypeBasicAuth secrets
	BasicAuthUsernameKey = "username"
	// BasicAuthPasswordKey is the key of the password or token for SecretTypeBasicAuth secrets
	BasicAuthPasswordKey = "password"

	// SecretTypeSSHAuth contains data needed for SSH authetication.
	//
	// Required field:
	// - Secret.Data["ssh-privatekey"] - private SSH key needed for authentication
	SecretTypeSSHAuth SecretType = "kubernetes.io/ssh-auth"

	// SSHAuthPrivateKey is the key of the required SSH private key for SecretTypeSSHAuth secrets
	SSHAuthPrivateKey = "ssh-privatekey"
	// SecretTypeTLS contains information about a TLS client or server secret. It
	// is primarily used with TLS termination of the Ingress resource, but may be
	// used in other types.
	//
	// Required fields:
	// - Secret.Data["tls.key"] - TLS private key.
	//   Secret.Data["tls.crt"] - TLS certificate.
	// TODO: Consider supporting different formats, specifying CA/destinationCA.
	SecretTypeTLS SecretType = "kubernetes.io/tls"

	// TLSCertKey is the key for tls certificates in a TLS secert.
	TLSCertKey = "tls.crt"
	// TLSPrivateKeyKey is the key for the private key field in a TLS secret.
	TLSPrivateKeyKey = "tls.key"
	// SecretTypeBootstrapToken is used during the automated bootstrap process (first
	// implemented by kubeadm). It stores tokens that are used to sign well known
	// ConfigMaps. They are used for authn.
	SecretTypeBootstrapToken SecretType = "bootstrap.kubernetes.io/token"
)

// +k8s:deepcopy-gen:interfaces=k8s.io/apimachinery/pkg/runtime.Object

// SecretList is a list of Secret.
type SecretList struct {
	metav1.TypeMeta `json:",inline"`
	// Standard list metadata.
	// More info: https://git.k8s.io/community/contributors/devel/api-conventions.md#types-kinds
	// +optional
	metav1.ListMeta `json:"metadata,omitempty" protobuf:"bytes,1,opt,name=metadata"`

	// Items is a list of secret objects.
	// More info: https://kubernetes.io/docs/concepts/configuration/secret
	Items []Secret `json:"items" protobuf:"bytes,2,rep,name=items"`
}

// +genclient
// +k8s:deepcopy-gen:interfaces=k8s.io/apimachinery/pkg/runtime.Object

// ConfigMap holds configuration data for pods to consume.
type ConfigMap struct {
	metav1.TypeMeta `json:",inline"`
	// Standard object's metadata.
	// More info: https://git.k8s.io/community/contributors/devel/api-conventions.md#metadata
	// +optional
	metav1.ObjectMeta `json:"metadata,omitempty" protobuf:"bytes,1,opt,name=metadata"`

	// Data contains the configuration data.
	// Each key must consist of alphanumeric characters, '-', '_' or '.'.
	// Values with non-UTF-8 byte sequences must use the BinaryData field.
	// The keys stored in Data must not overlap with the keys in
	// the BinaryData field, this is enforced during validation process.
	// +optional
	Data map[string]string `json:"data,omitempty" protobuf:"bytes,2,rep,name=data"`

	// BinaryData contains the binary data.
	// Each key must consist of alphanumeric characters, '-', '_' or '.'.
	// BinaryData can contain byte sequences that are not in the UTF-8 range.
	// The keys stored in BinaryData must not overlap with the ones in
	// the Data field, this is enforced during validation process.
	// Using this field will require 1.10+ apiserver and
	// kubelet.
	// +optional
	BinaryData map[string][]byte `json:"binaryData,omitempty" protobuf:"bytes,3,rep,name=binaryData"`
}

// +k8s:deepcopy-gen:interfaces=k8s.io/apimachinery/pkg/runtime.Object

// ConfigMapList is a resource containing a list of ConfigMap objects.
type ConfigMapList struct {
	metav1.TypeMeta `json:",inline"`

	// More info: https://git.k8s.io/community/contributors/devel/api-conventions.md#metadata
	// +optional
	metav1.ListMeta `json:"metadata,omitempty" protobuf:"bytes,1,opt,name=metadata"`

	// Items is the list of ConfigMaps.
	Items []ConfigMap `json:"items" protobuf:"bytes,2,rep,name=items"`
}

// Type and constants for component health validation.
type ComponentConditionType string

// These are the valid conditions for the component.
const (
	ComponentHealthy ComponentConditionType = "Healthy"
)

// Information about the condition of a component.
type ComponentCondition struct {
	// Type of condition for a component.
	// Valid value: "Healthy"
	Type ComponentConditionType `json:"type" protobuf:"bytes,1,opt,name=type,casttype=ComponentConditionType"`
	// Status of the condition for a component.
	// Valid values for "Healthy": "True", "False", or "Unknown".
	Status ConditionStatus `json:"status" protobuf:"bytes,2,opt,name=status,casttype=ConditionStatus"`
	// Message about the condition for a component.
	// For example, information about a health check.
	// +optional
	Message string `json:"message,omitempty" protobuf:"bytes,3,opt,name=message"`
	// Condition error code for a component.
	// For example, a health check error code.
	// +optional
	Error string `json:"error,omitempty" protobuf:"bytes,4,opt,name=error"`
}

// +genclient
// +genclient:nonNamespaced
// +k8s:deepcopy-gen:interfaces=k8s.io/apimachinery/pkg/runtime.Object

// ComponentStatus (and ComponentStatusList) holds the cluster validation info.
type ComponentStatus struct {
	metav1.TypeMeta `json:",inline"`
	// Standard object's metadata.
	// More info: https://git.k8s.io/community/contributors/devel/api-conventions.md#metadata
	// +optional
	metav1.ObjectMeta `json:"metadata,omitempty" protobuf:"bytes,1,opt,name=metadata"`

	// List of component conditions observed
	// +optional
	// +patchMergeKey=type
	// +patchStrategy=merge
	Conditions []ComponentCondition `json:"conditions,omitempty" patchStrategy:"merge" patchMergeKey:"type" protobuf:"bytes,2,rep,name=conditions"`
}

// +k8s:deepcopy-gen:interfaces=k8s.io/apimachinery/pkg/runtime.Object

// Status of all the conditions for the component as a list of ComponentStatus objects.
type ComponentStatusList struct {
	metav1.TypeMeta `json:",inline"`
	// Standard list metadata.
	// More info: https://git.k8s.io/community/contributors/devel/api-conventions.md#types-kinds
	// +optional
	metav1.ListMeta `json:"metadata,omitempty" protobuf:"bytes,1,opt,name=metadata"`

	// List of ComponentStatus objects.
	Items []ComponentStatus `json:"items" protobuf:"bytes,2,rep,name=items"`
}

// DownwardAPIVolumeSource represents a volume containing downward API info.
// Downward API volumes support ownership management and SELinux relabeling.
type DownwardAPIVolumeSource struct {
	// Items is a list of downward API volume file
	// +optional
	Items []DownwardAPIVolumeFile `json:"items,omitempty" protobuf:"bytes,1,rep,name=items"`
	// Optional: mode bits to use on created files by default. Must be a
	// value between 0 and 0777. Defaults to 0644.
	// Directories within the path are not affected by this setting.
	// This might be in conflict with other options that affect the file
	// mode, like fsGroup, and the result can be other mode bits set.
	// +optional
	DefaultMode *int32 `json:"defaultMode,omitempty" protobuf:"varint,2,opt,name=defaultMode"`
}

const (
	DownwardAPIVolumeSourceDefaultMode int32 = 0644
)

// DownwardAPIVolumeFile represents information to create the file containing the pod field
type DownwardAPIVolumeFile struct {
	// Required: Path is  the relative path name of the file to be created. Must not be absolute or contain the '..' path. Must be utf-8 encoded. The first item of the relative path must not start with '..'
	Path string `json:"path" protobuf:"bytes,1,opt,name=path"`
	// Required: Selects a field of the pod: only annotations, labels, name and namespace are supported.
	// +optional
	FieldRef *ObjectFieldSelector `json:"fieldRef,omitempty" protobuf:"bytes,2,opt,name=fieldRef"`
	// Selects a resource of the container: only resources limits and requests
	// (limits.cpu, limits.memory, requests.cpu and requests.memory) are currently supported.
	// +optional
	ResourceFieldRef *ResourceFieldSelector `json:"resourceFieldRef,omitempty" protobuf:"bytes,3,opt,name=resourceFieldRef"`
	// Optional: mode bits to use on this file, must be a value between 0
	// and 0777. If not specified, the volume defaultMode will be used.
	// This might be in conflict with other options that affect the file
	// mode, like fsGroup, and the result can be other mode bits set.
	// +optional
	Mode *int32 `json:"mode,omitempty" protobuf:"varint,4,opt,name=mode"`
}

// Represents downward API info for projecting into a projected volume.
// Note that this is identical to a downwardAPI volume source without the default
// mode.
type DownwardAPIProjection struct {
	// Items is a list of DownwardAPIVolume file
	// +optional
	Items []DownwardAPIVolumeFile `json:"items,omitempty" protobuf:"bytes,1,rep,name=items"`
}

// SecurityContext holds security configuration that will be applied to a container.
// Some fields are present in both SecurityContext and PodSecurityContext.  When both
// are set, the values in SecurityContext take precedence.
type SecurityContext struct {
	// The capabilities to add/drop when running containers.
	// Defaults to the default set of capabilities granted by the container runtime.
	// +optional
	Capabilities *Capabilities `json:"capabilities,omitempty" protobuf:"bytes,1,opt,name=capabilities"`
	// Run container in privileged mode.
	// Processes in privileged containers are essentially equivalent to root on the host.
	// Defaults to false.
	// +optional
	Privileged *bool `json:"privileged,omitempty" protobuf:"varint,2,opt,name=privileged"`
	// The SELinux context to be applied to the container.
	// If unspecified, the container runtime will allocate a random SELinux context for each
	// container.  May also be set in PodSecurityContext.  If set in both SecurityContext and
	// PodSecurityContext, the value specified in SecurityContext takes precedence.
	// +optional
	SELinuxOptions *SELinuxOptions `json:"seLinuxOptions,omitempty" protobuf:"bytes,3,opt,name=seLinuxOptions"`
	// The UID to run the entrypoint of the container process.
	// Defaults to user specified in image metadata if unspecified.
	// May also be set in PodSecurityContext.  If set in both SecurityContext and
	// PodSecurityContext, the value specified in SecurityContext takes precedence.
	// +optional
	RunAsUser *int64 `json:"runAsUser,omitempty" protobuf:"varint,4,opt,name=runAsUser"`
	// The GID to run the entrypoint of the container process.
	// Uses runtime default if unset.
	// May also be set in PodSecurityContext.  If set in both SecurityContext and
	// PodSecurityContext, the value specified in SecurityContext takes precedence.
	// +optional
	RunAsGroup *int64 `json:"runAsGroup,omitempty" protobuf:"varint,8,opt,name=runAsGroup"`
	// Indicates that the container must run as a non-root user.
	// If true, the Kubelet will validate the image at runtime to ensure that it
	// does not run as UID 0 (root) and fail to start the container if it does.
	// If unset or false, no such validation will be performed.
	// May also be set in PodSecurityContext.  If set in both SecurityContext and
	// PodSecurityContext, the value specified in SecurityContext takes precedence.
	// +optional
	RunAsNonRoot *bool `json:"runAsNonRoot,omitempty" protobuf:"varint,5,opt,name=runAsNonRoot"`
	// Whether this container has a read-only root filesystem.
	// Default is false.
	// +optional
	ReadOnlyRootFilesystem *bool `json:"readOnlyRootFilesystem,omitempty" protobuf:"varint,6,opt,name=readOnlyRootFilesystem"`
	// AllowPrivilegeEscalation controls whether a process can gain more
	// privileges than its parent process. This bool directly controls if
	// the no_new_privs flag will be set on the container process.
	// AllowPrivilegeEscalation is true always when the container is:
	// 1) run as Privileged
	// 2) has CAP_SYS_ADMIN
	// +optional
	AllowPrivilegeEscalation *bool `json:"allowPrivilegeEscalation,omitempty" protobuf:"varint,7,opt,name=allowPrivilegeEscalation"`
	// procMount denotes the type of proc mount to use for the containers.
	// The default is DefaultProcMount which uses the container runtime defaults for
	// readonly paths and masked paths.
	// This requires the ProcMountType feature flag to be enabled.
	// +optional
<<<<<<< HEAD
	ProcMount *ProcMountType `json:"procMount,omitEmpty" protobuf:"bytes,9,opt,name=procMount"`
=======
	ProcMount *ProcMountType `json:"procMount,omitempty" protobuf:"bytes,9,opt,name=procMount"`
>>>>>>> fac3cd4a
}

type ProcMountType string

const (
	// DefaultProcMount uses the container runtime defaults for readonly and masked
	// paths for /proc.  Most container runtimes mask certain paths in /proc to avoid
	// accidental security exposure of special devices or information.
	DefaultProcMount ProcMountType = "Default"

	// UnmaskedProcMount bypasses the default masking behavior of the container
	// runtime and ensures the newly created /proc the container stays in tact with
	// no modifications.
	UnmaskedProcMount ProcMountType = "Unmasked"
)

// SELinuxOptions are the labels to be applied to the container
type SELinuxOptions struct {
	// User is a SELinux user label that applies to the container.
	// +optional
	User string `json:"user,omitempty" protobuf:"bytes,1,opt,name=user"`
	// Role is a SELinux role label that applies to the container.
	// +optional
	Role string `json:"role,omitempty" protobuf:"bytes,2,opt,name=role"`
	// Type is a SELinux type label that applies to the container.
	// +optional
	Type string `json:"type,omitempty" protobuf:"bytes,3,opt,name=type"`
	// Level is SELinux level label that applies to the container.
	// +optional
	Level string `json:"level,omitempty" protobuf:"bytes,4,opt,name=level"`
}

// +k8s:deepcopy-gen:interfaces=k8s.io/apimachinery/pkg/runtime.Object

// RangeAllocation is not a public type.
type RangeAllocation struct {
	metav1.TypeMeta `json:",inline"`
	// Standard object's metadata.
	// More info: https://git.k8s.io/community/contributors/devel/api-conventions.md#metadata
	// +optional
	metav1.ObjectMeta `json:"metadata,omitempty" protobuf:"bytes,1,opt,name=metadata"`

	// Range is string that identifies the range represented by 'data'.
	Range string `json:"range" protobuf:"bytes,2,opt,name=range"`
	// Data is a bit array containing all allocated addresses in the previous segment.
	Data []byte `json:"data" protobuf:"bytes,3,opt,name=data"`
}

const (
	// "default-scheduler" is the name of default scheduler.
	DefaultSchedulerName = "default-scheduler"

	// RequiredDuringScheduling affinity is not symmetric, but there is an implicit PreferredDuringScheduling affinity rule
	// corresponding to every RequiredDuringScheduling affinity rule.
	// When the --hard-pod-affinity-weight scheduler flag is not specified,
	// DefaultHardPodAffinityWeight defines the weight of the implicit PreferredDuringScheduling affinity rule.
	DefaultHardPodAffinitySymmetricWeight int32 = 1
)

// Sysctl defines a kernel parameter to be set
type Sysctl struct {
	// Name of a property to set
	Name string `json:"name" protobuf:"bytes,1,opt,name=name"`
	// Value of a property to set
	Value string `json:"value" protobuf:"bytes,2,opt,name=value"`
}

// NodeResources is an object for conveying resource information about a node.
// see http://releases.k8s.io/HEAD/docs/design/resources.md for more details.
type NodeResources struct {
	// Capacity represents the available resources of a node
	Capacity ResourceList `protobuf:"bytes,1,rep,name=capacity,casttype=ResourceList,castkey=ResourceName"`
}

const (
	// Enable stdin for remote command execution
	ExecStdinParam = "input"
	// Enable stdout for remote command execution
	ExecStdoutParam = "output"
	// Enable stderr for remote command execution
	ExecStderrParam = "error"
	// Enable TTY for remote command execution
	ExecTTYParam = "tty"
	// Command to run for remote command execution
	ExecCommandParam = "command"

	// Name of header that specifies stream type
	StreamType = "streamType"
	// Value for streamType header for stdin stream
	StreamTypeStdin = "stdin"
	// Value for streamType header for stdout stream
	StreamTypeStdout = "stdout"
	// Value for streamType header for stderr stream
	StreamTypeStderr = "stderr"
	// Value for streamType header for data stream
	StreamTypeData = "data"
	// Value for streamType header for error stream
	StreamTypeError = "error"
	// Value for streamType header for terminal resize stream
	StreamTypeResize = "resize"

	// Name of header that specifies the port being forwarded
	PortHeader = "port"
	// Name of header that specifies a request ID used to associate the error
	// and data streams for a single forwarded connection
	PortForwardRequestIDHeader = "requestID"
)<|MERGE_RESOLUTION|>--- conflicted
+++ resolved
@@ -470,11 +470,7 @@
 	// In the future, we plan to support more data source types and the behavior
 	// of the provisioner may change.
 	// +optional
-<<<<<<< HEAD
-	DataSource *TypedLocalObjectReference `json:"dataSource" protobuf:"bytes,7,opt,name=dataSource"`
-=======
 	DataSource *TypedLocalObjectReference `json:"dataSource,omitempty" protobuf:"bytes,7,opt,name=dataSource"`
->>>>>>> fac3cd4a
 }
 
 // PersistentVolumeClaimConditionType is a valid value of PersistentVolumeClaimCondition.Type
@@ -2968,12 +2964,6 @@
 	// to run this pod.  If no RuntimeClass resource matches the named class, the pod will not be run.
 	// If unset or empty, the "legacy" RuntimeClass will be used, which is an implicit class with an
 	// empty definition that uses the default runtime handler.
-<<<<<<< HEAD
-	// More info: https://github.com/kubernetes/community/blob/master/keps/sig-node/0014-runtime-class.md
-	// This is an alpha feature and may change in the future.
-	// +optional
-	RuntimeClassName *string `json:"runtimeClassName,omitempty" protobuf:"bytes,29,opt,name=runtimeClassName"`
-=======
 	// More info: https://git.k8s.io/enhancements/keps/sig-node/runtime-class.md
 	// This is an alpha feature and may change in the future.
 	// +optional
@@ -2983,7 +2973,6 @@
 	// Optional: Defaults to true.
 	// +optional
 	EnableServiceLinks *bool `json:"enableServiceLinks,omitempty" protobuf:"varint,30,opt,name=enableServiceLinks"`
->>>>>>> fac3cd4a
 }
 
 const (
@@ -5315,11 +5304,7 @@
 	// readonly paths and masked paths.
 	// This requires the ProcMountType feature flag to be enabled.
 	// +optional
-<<<<<<< HEAD
-	ProcMount *ProcMountType `json:"procMount,omitEmpty" protobuf:"bytes,9,opt,name=procMount"`
-=======
 	ProcMount *ProcMountType `json:"procMount,omitempty" protobuf:"bytes,9,opt,name=procMount"`
->>>>>>> fac3cd4a
 }
 
 type ProcMountType string
