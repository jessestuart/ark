package plugin

import (
	"crypto/tls"
	"crypto/x509"
	"encoding/base64"
	"errors"
	"fmt"
	"io/ioutil"
	"log"
	"net"
	"os"
	"os/signal"
	"runtime"
	"sort"
	"strconv"
	"strings"
	"sync/atomic"

	"github.com/hashicorp/go-hclog"

	"google.golang.org/grpc"
)

// CoreProtocolVersion is the ProtocolVersion of the plugin system itself.
// We will increment this whenever we change any protocol behavior. This
// will invalidate any prior plugins but will at least allow us to iterate
// on the core in a safe way. We will do our best to do this very
// infrequently.
const CoreProtocolVersion = 1

// HandshakeConfig is the configuration used by client and servers to
// handshake before starting a plugin connection. This is embedded by
// both ServeConfig and ClientConfig.
//
// In practice, the plugin host creates a HandshakeConfig that is exported
// and plugins then can easily consume it.
type HandshakeConfig struct {
	// ProtocolVersion is the version that clients must match on to
	// agree they can communicate. This should match the ProtocolVersion
	// set on ClientConfig when using a plugin.
	// This field is not required if VersionedPlugins are being used in the
	// Client or Server configurations.
	ProtocolVersion uint

	// MagicCookieKey and value are used as a very basic verification
	// that a plugin is intended to be launched. This is not a security
	// measure, just a UX feature. If the magic cookie doesn't match,
	// we show human-friendly output.
	MagicCookieKey   string
	MagicCookieValue string
}

// PluginSet is a set of plugins provided to be registered in the plugin
// server.
type PluginSet map[string]Plugin

// ServeConfig configures what sorts of plugins are served.
type ServeConfig struct {
	// HandshakeConfig is the configuration that must match clients.
	HandshakeConfig

	// TLSProvider is a function that returns a configured tls.Config.
	TLSProvider func() (*tls.Config, error)

	// Plugins are the plugins that are served.
	// The implied version of this PluginSet is the Handshake.ProtocolVersion.
	Plugins PluginSet

	// VersionedPlugins is a map of PluginSets for specific protocol versions.
	// These can be used to negotiate a compatible version between client and
	// server. If this is set, Handshake.ProtocolVersion is not required.
	VersionedPlugins map[int]PluginSet

	// GRPCServer should be non-nil to enable serving the plugins over
	// gRPC. This is a function to create the server when needed with the
	// given server options. The server options populated by go-plugin will
	// be for TLS if set. You may modify the input slice.
	//
	// Note that the grpc.Server will automatically be registered with
	// the gRPC health checking service. This is not optional since go-plugin
	// relies on this to implement Ping().
	GRPCServer func([]grpc.ServerOption) *grpc.Server

	// Logger is used to pass a logger into the server. If none is provided the
	// server will create a default logger.
	Logger hclog.Logger
}

// protocolVersion determines the protocol version and plugin set to be used by
// the server. In the event that there is no suitable version, the last version
// in the config is returned leaving the client to report the incompatibility.
func protocolVersion(opts *ServeConfig) (int, Protocol, PluginSet) {
	protoVersion := int(opts.ProtocolVersion)
	pluginSet := opts.Plugins
	protoType := ProtocolNetRPC
	// Check if the client sent a list of acceptable versions
	var clientVersions []int
	if vs := os.Getenv("PLUGIN_PROTOCOL_VERSIONS"); vs != "" {
		for _, s := range strings.Split(vs, ",") {
			v, err := strconv.Atoi(s)
			if err != nil {
				fmt.Fprintf(os.Stderr, "server sent invalid plugin version %q", s)
				continue
			}
			clientVersions = append(clientVersions, v)
		}
	}

	// We want to iterate in reverse order, to ensure we match the newest
	// compatible plugin version.
	sort.Sort(sort.Reverse(sort.IntSlice(clientVersions)))

	// set the old un-versioned fields as if they were versioned plugins
	if opts.VersionedPlugins == nil {
		opts.VersionedPlugins = make(map[int]PluginSet)
	}

	if pluginSet != nil {
		opts.VersionedPlugins[protoVersion] = pluginSet
<<<<<<< HEAD
	}

	// Sort the version to make sure we match the latest first
	var versions []int
	for v := range opts.VersionedPlugins {
		versions = append(versions, v)
	}

	sort.Sort(sort.Reverse(sort.IntSlice(versions)))

	// See if we have multiple versions of Plugins to choose from
	for _, version := range versions {
		// Record each version, since we guarantee that this returns valid
		// values even if they are not a protocol match.
		protoVersion = version
		pluginSet = opts.VersionedPlugins[version]

		// If we have a configured gRPC server we should select a protocol
		if opts.GRPCServer != nil {
			// All plugins in a set must use the same transport, so check the first
			// for the protocol type
			for _, p := range pluginSet {
				switch p.(type) {
				case GRPCPlugin:
					protoType = ProtocolGRPC
				default:
					protoType = ProtocolNetRPC
				}
				break
			}
		}

		for _, clientVersion := range clientVersions {
			if clientVersion == protoVersion {
				return protoVersion, protoType, pluginSet
			}
		}
	}

=======
	}

	// Sort the version to make sure we match the latest first
	var versions []int
	for v := range opts.VersionedPlugins {
		versions = append(versions, v)
	}

	sort.Sort(sort.Reverse(sort.IntSlice(versions)))

	// See if we have multiple versions of Plugins to choose from
	for _, version := range versions {
		// Record each version, since we guarantee that this returns valid
		// values even if they are not a protocol match.
		protoVersion = version
		pluginSet = opts.VersionedPlugins[version]

		// If we have a configured gRPC server we should select a protocol
		if opts.GRPCServer != nil {
			// All plugins in a set must use the same transport, so check the first
			// for the protocol type
			for _, p := range pluginSet {
				switch p.(type) {
				case GRPCPlugin:
					protoType = ProtocolGRPC
				default:
					protoType = ProtocolNetRPC
				}
				break
			}
		}

		for _, clientVersion := range clientVersions {
			if clientVersion == protoVersion {
				return protoVersion, protoType, pluginSet
			}
		}
	}

>>>>>>> fac3cd4a
	// Return the lowest version as the fallback.
	// Since we iterated over all the versions in reverse order above, these
	// values are from the lowest version number plugins (which may be from
	// a combination of the Handshake.ProtocolVersion and ServeConfig.Plugins
	// fields). This allows serving the oldest version of our plugins to a
	// legacy client that did not send a PLUGIN_PROTOCOL_VERSIONS list.
	return protoVersion, protoType, pluginSet
}

// Serve serves the plugins given by ServeConfig.
//
// Serve doesn't return until the plugin is done being executed. Any
// errors will be outputted to os.Stderr.
//
// This is the method that plugins should call in their main() functions.
func Serve(opts *ServeConfig) {
	// Validate the handshake config
	if opts.MagicCookieKey == "" || opts.MagicCookieValue == "" {
		fmt.Fprintf(os.Stderr,
			"Misconfigured ServeConfig given to serve this plugin: no magic cookie\n"+
				"key or value was set. Please notify the plugin author and report\n"+
				"this as a bug.\n")
		os.Exit(1)
	}

	// First check the cookie
	if os.Getenv(opts.MagicCookieKey) != opts.MagicCookieValue {
		fmt.Fprintf(os.Stderr,
			"This binary is a plugin. These are not meant to be executed directly.\n"+
				"Please execute the program that consumes these plugins, which will\n"+
				"load any plugins automatically\n")
		os.Exit(1)
	}

	// negotiate the version and plugins
	// start with default version in the handshake config
	protoVersion, protoType, pluginSet := protocolVersion(opts)

	// Logging goes to the original stderr
	log.SetOutput(os.Stderr)

	logger := opts.Logger
	if logger == nil {
		// internal logger to os.Stderr
		logger = hclog.New(&hclog.LoggerOptions{
			Level:      hclog.Trace,
			Output:     os.Stderr,
			JSONFormat: true,
		})
	}

	// Create our new stdout, stderr files. These will override our built-in
	// stdout/stderr so that it works across the stream boundary.
	stdout_r, stdout_w, err := os.Pipe()
	if err != nil {
		fmt.Fprintf(os.Stderr, "Error preparing plugin: %s\n", err)
		os.Exit(1)
	}
	stderr_r, stderr_w, err := os.Pipe()
	if err != nil {
		fmt.Fprintf(os.Stderr, "Error preparing plugin: %s\n", err)
		os.Exit(1)
	}

	// Register a listener so we can accept a connection
	listener, err := serverListener()
	if err != nil {
		logger.Error("plugin init error", "error", err)
		return
	}

	// Close the listener on return. We wrap this in a func() on purpose
	// because the "listener" reference may change to TLS.
	defer func() {
		listener.Close()
	}()

	var tlsConfig *tls.Config
	if opts.TLSProvider != nil {
		tlsConfig, err = opts.TLSProvider()
		if err != nil {
			logger.Error("plugin tls init", "error", err)
			return
		}
	}

	var serverCert string
	clientCert := os.Getenv("PLUGIN_CLIENT_CERT")
	// If the client is configured using AutoMTLS, the certificate will be here,
	// and we need to generate our own in response.
	if tlsConfig == nil && clientCert != "" {
		logger.Info("configuring server automatic mTLS")
		clientCertPool := x509.NewCertPool()
		if !clientCertPool.AppendCertsFromPEM([]byte(clientCert)) {
			logger.Error("client cert provided but failed to parse", "cert", clientCert)
		}

		certPEM, keyPEM, err := generateCert()
		if err != nil {
			logger.Error("failed to generate client certificate", "error", err)
			panic(err)
		}

		cert, err := tls.X509KeyPair(certPEM, keyPEM)
		if err != nil {
			logger.Error("failed to parse client certificate", "error", err)
			panic(err)
		}

		tlsConfig = &tls.Config{
			Certificates: []tls.Certificate{cert},
			ClientAuth:   tls.RequireAndVerifyClientCert,
			ClientCAs:    clientCertPool,
			MinVersion:   tls.VersionTLS12,
		}

		// We send back the raw leaf cert data for the client rather than the
		// PEM, since the protocol can't handle newlines.
		serverCert = base64.RawStdEncoding.EncodeToString(cert.Certificate[0])
	}

	// Create the channel to tell us when we're done
	doneCh := make(chan struct{})

	// Build the server type
	var server ServerProtocol
	switch protoType {
	case ProtocolNetRPC:
		// If we have a TLS configuration then we wrap the listener
		// ourselves and do it at that level.
		if tlsConfig != nil {
			listener = tls.NewListener(listener, tlsConfig)
		}

		// Create the RPC server to dispense
		server = &RPCServer{
			Plugins: pluginSet,
			Stdout:  stdout_r,
			Stderr:  stderr_r,
			DoneCh:  doneCh,
		}

	case ProtocolGRPC:
		// Create the gRPC server
		server = &GRPCServer{
			Plugins: pluginSet,
			Server:  opts.GRPCServer,
			TLS:     tlsConfig,
			Stdout:  stdout_r,
			Stderr:  stderr_r,
			DoneCh:  doneCh,
			logger:  logger,
		}

	default:
		panic("unknown server protocol: " + protoType)
	}

	// Initialize the servers
	if err := server.Init(); err != nil {
		logger.Error("protocol init", "error", err)
		return
	}

	logger.Debug("plugin address", "network", listener.Addr().Network(), "address", listener.Addr().String())

	// Output the address and service name to stdout so that the client can bring it up.
	fmt.Printf("%d|%d|%s|%s|%s|%s\n",
		CoreProtocolVersion,
		protoVersion,
		listener.Addr().Network(),
		listener.Addr().String(),
		protoType,
		serverCert)
	os.Stdout.Sync()

	// Eat the interrupts
	ch := make(chan os.Signal, 1)
	signal.Notify(ch, os.Interrupt)
	go func() {
		var count int32 = 0
		for {
			<-ch
			newCount := atomic.AddInt32(&count, 1)
			logger.Debug("plugin received interrupt signal, ignoring", "count", newCount)
		}
	}()

	// Set our new out, err
	os.Stdout = stdout_w
	os.Stderr = stderr_w

	// Accept connections and wait for completion
	go server.Serve(listener)
	<-doneCh
}

func serverListener() (net.Listener, error) {
	if runtime.GOOS == "windows" {
		return serverListener_tcp()
	}

	return serverListener_unix()
}

func serverListener_tcp() (net.Listener, error) {
	envMinPort := os.Getenv("PLUGIN_MIN_PORT")
	envMaxPort := os.Getenv("PLUGIN_MAX_PORT")

	var minPort, maxPort int64
	var err error

	switch {
	case len(envMinPort) == 0:
		minPort = 0
	default:
		minPort, err = strconv.ParseInt(envMinPort, 10, 32)
		if err != nil {
			return nil, fmt.Errorf("Couldn't get value from PLUGIN_MIN_PORT: %v", err)
		}
	}

	switch {
	case len(envMaxPort) == 0:
		maxPort = 0
	default:
		maxPort, err = strconv.ParseInt(envMaxPort, 10, 32)
		if err != nil {
			return nil, fmt.Errorf("Couldn't get value from PLUGIN_MAX_PORT: %v", err)
		}
	}

	if minPort > maxPort {
		return nil, fmt.Errorf("ENV_MIN_PORT value of %d is greater than PLUGIN_MAX_PORT value of %d", minPort, maxPort)
	}

	for port := minPort; port <= maxPort; port++ {
		address := fmt.Sprintf("127.0.0.1:%d", port)
		listener, err := net.Listen("tcp", address)
		if err == nil {
			return listener, nil
		}
	}

	return nil, errors.New("Couldn't bind plugin TCP listener")
}

func serverListener_unix() (net.Listener, error) {
	tf, err := ioutil.TempFile("", "plugin")
	if err != nil {
		return nil, err
	}
	path := tf.Name()

	// Close the file and remove it because it has to not exist for
	// the domain socket.
	if err := tf.Close(); err != nil {
		return nil, err
	}
	if err := os.Remove(path); err != nil {
		return nil, err
	}

	l, err := net.Listen("unix", path)
	if err != nil {
		return nil, err
	}

	// Wrap the listener in rmListener so that the Unix domain socket file
	// is removed on close.
	return &rmListener{
		Listener: l,
		Path:     path,
	}, nil
}

// rmListener is an implementation of net.Listener that forwards most
// calls to the listener but also removes a file as part of the close. We
// use this to cleanup the unix domain socket on close.
type rmListener struct {
	net.Listener
	Path string
}

func (l *rmListener) Close() error {
	// Close the listener itself
	if err := l.Listener.Close(); err != nil {
		return err
	}

	// Remove the file
	return os.Remove(l.Path)
}<|MERGE_RESOLUTION|>--- conflicted
+++ resolved
@@ -118,7 +118,6 @@
 
 	if pluginSet != nil {
 		opts.VersionedPlugins[protoVersion] = pluginSet
-<<<<<<< HEAD
 	}
 
 	// Sort the version to make sure we match the latest first
@@ -158,47 +157,6 @@
 		}
 	}
 
-=======
-	}
-
-	// Sort the version to make sure we match the latest first
-	var versions []int
-	for v := range opts.VersionedPlugins {
-		versions = append(versions, v)
-	}
-
-	sort.Sort(sort.Reverse(sort.IntSlice(versions)))
-
-	// See if we have multiple versions of Plugins to choose from
-	for _, version := range versions {
-		// Record each version, since we guarantee that this returns valid
-		// values even if they are not a protocol match.
-		protoVersion = version
-		pluginSet = opts.VersionedPlugins[version]
-
-		// If we have a configured gRPC server we should select a protocol
-		if opts.GRPCServer != nil {
-			// All plugins in a set must use the same transport, so check the first
-			// for the protocol type
-			for _, p := range pluginSet {
-				switch p.(type) {
-				case GRPCPlugin:
-					protoType = ProtocolGRPC
-				default:
-					protoType = ProtocolNetRPC
-				}
-				break
-			}
-		}
-
-		for _, clientVersion := range clientVersions {
-			if clientVersion == protoVersion {
-				return protoVersion, protoType, pluginSet
-			}
-		}
-	}
-
->>>>>>> fac3cd4a
 	// Return the lowest version as the fallback.
 	// Since we iterated over all the versions in reverse order above, these
 	// values are from the lowest version number plugins (which may be from
