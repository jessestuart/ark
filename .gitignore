# Compiled Object files, Static and Dynamic libs (Shared Objects)
*.o
*.a
*.so

# Folders
_obj
_test
_output
config

# Architecture specific extensions/prefixes
*.[568vq]
[568vq].out

*.cgo1.go
*.cgo2.c
_cgo_defun.c
_cgo_gotypes.go
_cgo_export.*

_testmain.go

*.exe
*.test
*.prof

debug

<<<<<<< HEAD
/ark
/ark-restic-restore-helper
=======
/velero
>>>>>>> 49eeeb04
.idea/

.container-*
.vimrc
.go
.DS_Store
.push-*
.vscode
*.diff

_site/

.vs

qemu-*
cmd/ark/ark
cmd/ark-restic-restore-helper/ark-restic-restore-helper<|MERGE_RESOLUTION|>--- conflicted
+++ resolved
@@ -27,12 +27,7 @@
 
 debug
 
-<<<<<<< HEAD
-/ark
-/ark-restic-restore-helper
-=======
 /velero
->>>>>>> 49eeeb04
 .idea/
 
 .container-*
