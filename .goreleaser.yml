--- conflicted
+++ resolved
@@ -42,29 +42,17 @@
         goarch: ppc64le
     ldflags:
       - -X "github.com/heptio/velero/pkg/buildinfo.Version={{ .Tag }}" -X "github.com/heptio/velero/pkg/buildinfo.GitSHA={{ .FullCommit }}" -X "github.com/heptio/velero/pkg/buildinfo.GitTreeState={{ .Env.GIT_TREE_STATE }}"
-<<<<<<< HEAD
-archive:
-  name_template: "{{ .ProjectName }}-{{ .Tag }}-{{ .Os }}-{{ .Arch }}"
-  files:
-    - LICENSE
-    - config/**/*
-=======
 archives:
   - name_template: "{{ .ProjectName }}-{{ .Tag }}-{{ .Os }}-{{ .Arch }}"
     wrap_in_directory: true
     files:
       - LICENSE
       - examples/**/*
->>>>>>> b56f32c9
 checksum:
   name_template: 'CHECKSUM'
 release:
   github:
     owner: heptio
     name: velero
-<<<<<<< HEAD
   draft: true
-=======
-  draft: true
-  prerelease: auto
->>>>>>> b56f32c9
+  prerelease: auto