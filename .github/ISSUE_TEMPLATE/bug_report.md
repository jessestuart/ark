---
name: Bug report
about: Tell us about a problem you are experiencing

---

**What steps did you take and what happened:**
[A clear and concise description of what the bug is, and what commands you ran.)


**What did you expect to happen:**


**The output of the following commands will help us better understand what's going on**:
(Pasting long output into a [GitHub gist](https://gist.github.com) or other pastebin is fine.)

* `kubectl logs deployment/velero -n velero`
* `velero backup describe <backupname>` or `kubectl get backup/<backupname> -n velero -o yaml`
* `velero backup logs <backupname>`
* `velero restore describe <restorename>` or `kubectl get restore/<restorename> -n velero -o yaml`
* `velero restore logs <restorename>`


**Anything else you would like to add:**
[Miscellaneous information that will assist in solving the issue.]


**Environment:**

<<<<<<< HEAD
- Velero version (use `ark version`): 
=======
- Velero version (use `velero version`): 
>>>>>>> b56f32c9
- Kubernetes version (use `kubectl version`):
- Kubernetes installer & version:
- Cloud provider or hardware configuration:
- OS (e.g. from `/etc/os-release`):<|MERGE_RESOLUTION|>--- conflicted
+++ resolved
@@ -27,11 +27,7 @@
 
 **Environment:**
 
-<<<<<<< HEAD
-- Velero version (use `ark version`): 
-=======
 - Velero version (use `velero version`): 
->>>>>>> b56f32c9
 - Kubernetes version (use `kubectl version`):
 - Kubernetes installer & version:
 - Cloud provider or hardware configuration:
