--- conflicted
+++ resolved
@@ -25,11 +25,7 @@
 	"github.com/stretchr/testify/assert"
 	"github.com/stretchr/testify/require"
 
-<<<<<<< HEAD
-	velerotest "github.com/heptio/velero/pkg/util/test"
-=======
 	velerotest "github.com/heptio/velero/pkg/test"
->>>>>>> b56f32c9
 )
 
 type mockWriteCloser struct {
@@ -101,11 +97,7 @@
 	for _, test := range tests {
 		t.Run(test.name, func(t *testing.T) {
 			wc := newMockWriteCloser(test.writeErr, test.closeErr)
-<<<<<<< HEAD
-			o := NewObjectStore(velerotest.NewLogger()).(*objectStore)
-=======
 			o := NewObjectStore(velerotest.NewLogger())
->>>>>>> b56f32c9
 			o.bucketWriter = newFakeWriter(wc)
 
 			err := o.PutObject("bucket", "key", strings.NewReader("contents"))
