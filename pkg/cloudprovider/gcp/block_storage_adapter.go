/*
Copyright 2017 Heptio Inc.

Licensed under the Apache License, Version 2.0 (the "License");
you may not use this file except in compliance with the License.
You may obtain a copy of the License at

    http://www.apache.org/licenses/LICENSE-2.0

Unless required by applicable law or agreed to in writing, software
distributed under the License is distributed on an "AS IS" BASIS,
WITHOUT WARRANTIES OR CONDITIONS OF ANY KIND, either express or implied.
See the License for the specific language governing permissions and
limitations under the License.
*/

package gcp

import (
	"strings"
	"time"

	"github.com/pkg/errors"
	uuid "github.com/satori/go.uuid"
	"golang.org/x/oauth2"
	"golang.org/x/oauth2/google"
	"google.golang.org/api/compute/v0.beta"

	"k8s.io/apimachinery/pkg/util/wait"

	"github.com/heptio/ark/pkg/cloudprovider"
)

type blockStorageAdapter struct {
	gce     *compute.Service
	project string
}

var _ cloudprovider.BlockStorageAdapter = &blockStorageAdapter{}

func NewBlockStorageAdapter(project string) (cloudprovider.BlockStorageAdapter, error) {
	if project == "" {
		return nil, errors.New("missing project in gcp configuration in config file")
	}

	client, err := google.DefaultClient(oauth2.NoContext, compute.ComputeScope)
	if err != nil {
		return nil, errors.WithStack(err)
	}

	gce, err := compute.New(client)
	if err != nil {
		return nil, errors.WithStack(err)
	}

	// validate project
	res, err := gce.Projects.Get(project).Do()
	if err != nil {
		return nil, errors.WithStack(err)
	}

	if res == nil {
<<<<<<< HEAD
		return nil, fmt.Errorf("error getting project %q", project)
=======
		return nil, errors.Errorf("zone %q not found for project %q", project, zone)
>>>>>>> 87f60ed8
	}

	return &blockStorageAdapter{
		gce:     gce,
		project: project,
	}, nil
}

func (op *blockStorageAdapter) CreateVolumeFromSnapshot(snapshotID, volumeType, volumeAZ string, iops *int64) (volumeID string, err error) {
	res, err := op.gce.Snapshots.Get(op.project, snapshotID).Do()
	if err != nil {
		return "", errors.WithStack(err)
	}

	disk := &compute.Disk{
		Name:           "restore-" + uuid.NewV4().String(),
		SourceSnapshot: res.SelfLink,
		Type:           volumeType,
	}

<<<<<<< HEAD
	if _, err = op.gce.Disks.Insert(op.project, volumeAZ, disk).Do(); err != nil {
		return "", err
=======
	if _, err = op.gce.Disks.Insert(op.project, op.zone, disk).Do(); err != nil {
		return "", errors.WithStack(err)
>>>>>>> 87f60ed8
	}

	return disk.Name, nil
}

func (op *blockStorageAdapter) GetVolumeInfo(volumeID, volumeAZ string) (string, *int64, error) {
	res, err := op.gce.Disks.Get(op.project, volumeAZ, volumeID).Do()
	if err != nil {
		return "", nil, errors.WithStack(err)
	}

	return res.Type, nil, nil
}

func (op *blockStorageAdapter) IsVolumeReady(volumeID, volumeAZ string) (ready bool, err error) {
	disk, err := op.gce.Disks.Get(op.project, volumeAZ, volumeID).Do()
	if err != nil {
		return false, errors.WithStack(err)
	}

	// TODO can we consider a disk ready while it's in the RESTORING state?
	return disk.Status == "READY", nil
}

func (op *blockStorageAdapter) ListSnapshots(tagFilters map[string]string) ([]string, error) {
	useParentheses := len(tagFilters) > 1
	subFilters := make([]string, 0, len(tagFilters))

	for k, v := range tagFilters {
		fs := k + " eq " + v
		if useParentheses {
			fs = "(" + fs + ")"
		}
		subFilters = append(subFilters, fs)
	}

	filter := strings.Join(subFilters, " ")

	res, err := op.gce.Snapshots.List(op.project).Filter(filter).Do()
	if err != nil {
		return nil, errors.WithStack(err)
	}

	ret := make([]string, 0, len(res.Items))
	for _, snap := range res.Items {
		ret = append(ret, snap.Name)
	}

	return ret, nil
}

func (op *blockStorageAdapter) CreateSnapshot(volumeID, volumeAZ string, tags map[string]string) (string, error) {
	// snapshot names must adhere to RFC1035 and be 1-63 characters
	// long
	var snapshotName string
	suffix := "-" + uuid.NewV4().String()

	if len(volumeID) <= (63 - len(suffix)) {
		snapshotName = volumeID + suffix
	} else {
		snapshotName = volumeID[0:63-len(suffix)] + suffix
	}

	gceSnap := compute.Snapshot{
		Name: snapshotName,
	}

	_, err := op.gce.Disks.CreateSnapshot(op.project, volumeAZ, volumeID, &gceSnap).Do()
	if err != nil {
		return "", errors.WithStack(err)
	}

	// the snapshot is not immediately available after creation for putting labels
	// on it. poll for a period of time.
	if pollErr := wait.Poll(1*time.Second, 30*time.Second, func() (bool, error) {
		if res, err := op.gce.Snapshots.Get(op.project, gceSnap.Name).Do(); err == nil {
			gceSnap = *res
			return true, nil
		}
		return false, nil
	}); pollErr != nil {
		return "", errors.WithStack(err)
	}

	labels := &compute.GlobalSetLabelsRequest{
		Labels:           tags,
		LabelFingerprint: gceSnap.LabelFingerprint,
	}

	_, err = op.gce.Snapshots.SetLabels(op.project, gceSnap.Name, labels).Do()
	if err != nil {
		return "", errors.WithStack(err)
	}

	return gceSnap.Name, nil
}

func (op *blockStorageAdapter) DeleteSnapshot(snapshotID string) error {
	_, err := op.gce.Snapshots.Delete(op.project, snapshotID).Do()

	return errors.WithStack(err)
}<|MERGE_RESOLUTION|>--- conflicted
+++ resolved
@@ -60,11 +60,7 @@
 	}
 
 	if res == nil {
-<<<<<<< HEAD
-		return nil, fmt.Errorf("error getting project %q", project)
-=======
-		return nil, errors.Errorf("zone %q not found for project %q", project, zone)
->>>>>>> 87f60ed8
+		return nil, errors.Errorf("error getting project %q", project)
 	}
 
 	return &blockStorageAdapter{
@@ -85,13 +81,8 @@
 		Type:           volumeType,
 	}
 
-<<<<<<< HEAD
 	if _, err = op.gce.Disks.Insert(op.project, volumeAZ, disk).Do(); err != nil {
-		return "", err
-=======
-	if _, err = op.gce.Disks.Insert(op.project, op.zone, disk).Do(); err != nil {
 		return "", errors.WithStack(err)
->>>>>>> 87f60ed8
 	}
 
 	return disk.Name, nil
