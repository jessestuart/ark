--- conflicted
+++ resolved
@@ -27,18 +27,11 @@
 	"github.com/pkg/errors"
 	uuid "github.com/satori/go.uuid"
 	"github.com/sirupsen/logrus"
-	"k8s.io/apimachinery/pkg/apis/meta/v1/unstructured"
-	"k8s.io/apimachinery/pkg/runtime"
 	kerrors "k8s.io/apimachinery/pkg/util/errors"
 
 	velerov1api "github.com/heptio/velero/pkg/apis/velero/v1"
-<<<<<<< HEAD
-	"github.com/heptio/velero/pkg/cloudprovider"
-	"github.com/heptio/velero/pkg/generated/clientset/versioned/scheme"
-=======
 	"github.com/heptio/velero/pkg/generated/clientset/versioned/scheme"
 	"github.com/heptio/velero/pkg/plugin/velero"
->>>>>>> b56f32c9
 	"github.com/heptio/velero/pkg/volume"
 )
 
@@ -60,11 +53,7 @@
 
 	ListBackups() ([]string, error)
 
-<<<<<<< HEAD
-	PutBackup(name string, metadata, contents, log, volumeSnapshots io.Reader) error
-=======
 	PutBackup(info BackupInfo) error
->>>>>>> b56f32c9
 	GetBackupMetadata(name string) (*velerov1api.Backup, error)
 	GetBackupVolumeSnapshots(name string) ([]*volume.Snapshot, error)
 	GetPodVolumeBackups(name string) ([]*velerov1api.PodVolumeBackup, error)
@@ -268,54 +257,8 @@
 }
 
 func (s *objectBackupStore) GetBackupMetadata(name string) (*velerov1api.Backup, error) {
-<<<<<<< HEAD
-	// We need to determine whether the backup metadata file is the legacy ark.heptio.com
-	// one (named ark-backup.json) or the current velero.io one (named velero-backup.json).
-	// Listing all objects in the backup directory and searching for them is easiest, because
-	// GetObject() calls don't immediately return an error if the object is not found due to
-	// a bug related to the plugin infrastructure, and even if they did, it's difficult to
-	// distinguish between a 404 and a different error.
-	//
-	// TODO once the plugin/error-related bugs are fixed, simplify this code by just calling
-	// GetObject() to check existence of the metadata files.
-	keys, err := s.objectStore.ListObjects(s.bucket, s.layout.getBackupDir(name))
-	if err != nil {
-		return nil, errors.WithStack(err)
-	}
-
-	var (
-		metadataKey       = s.layout.getBackupMetadataKey(name)
-		legacyMetadataKey = s.layout.getLegacyBackupMetadataKey(name)
-		legacyMetadata    bool
-	)
-
-	var found bool
-	for _, key := range keys {
-		switch key {
-		case metadataKey:
-			found = true
-		case legacyMetadataKey:
-			found = true
-			legacyMetadata = true
-		}
-
-		if found {
-			break
-		}
-	}
-
-	if legacyMetadata {
-		s.logger.WithField("backup", name).Debug("Legacy metadata file found, converting")
-		return s.getAndConvertLegacyBackupMetadata(legacyMetadataKey)
-	}
-
-	// TODO(1.0): remove everything in this method from here up, except the metadataKey
-	// declaration.
-
-=======
 	metadataKey := s.layout.getBackupMetadataKey(name)
 
->>>>>>> b56f32c9
 	res, err := s.objectStore.GetObject(s.bucket, metadataKey)
 	if err != nil {
 		return nil, err
@@ -341,58 +284,11 @@
 	return backupObj, nil
 }
 
-<<<<<<< HEAD
-// TODO(1.0): remove
-func (s *objectBackupStore) getAndConvertLegacyBackupMetadata(key string) (*velerov1api.Backup, error) {
-	obj, err := s.objectStore.GetObject(s.bucket, key)
-	if err != nil {
-		return nil, err
-	}
-
-	data, err := ioutil.ReadAll(obj)
-	if err != nil {
-		return nil, errors.WithStack(err)
-	}
-
-	res := new(unstructured.Unstructured)
-	if err := json.Unmarshal(data, &res); err != nil {
-		return nil, errors.WithStack(err)
-	}
-
-	res.SetAPIVersion(velerov1api.SchemeGroupVersion.String())
-	res.SetLabels(convertMapKeys(res.GetLabels(), "ark.heptio.com", "velero.io"))
-	res.SetLabels(convertMapKeys(res.GetLabels(), "ark-schedule", velerov1api.ScheduleNameLabel))
-	res.SetAnnotations(convertMapKeys(res.GetAnnotations(), "ark.heptio.com", "velero.io"))
-
-	backup := new(velerov1api.Backup)
-	if err := runtime.DefaultUnstructuredConverter.FromUnstructured(res.Object, backup); err != nil {
-		return nil, errors.WithStack(err)
-	}
-
-	return backup, nil
-}
-
-// TODO(1.0): remove
-func convertMapKeys(m map[string]string, find, replace string) map[string]string {
-	for k, v := range m {
-		if updatedKey := strings.Replace(k, find, replace, -1); updatedKey != k {
-			m[updatedKey] = v
-			delete(m, k)
-		}
-	}
-
-	return m
-}
-
-func keyExists(objectStore cloudprovider.ObjectStore, bucket, prefix, key string) (bool, error) {
-	keys, err := objectStore.ListObjects(bucket, prefix)
-=======
 func (s *objectBackupStore) GetBackupVolumeSnapshots(name string) ([]*volume.Snapshot, error) {
 	// if the volumesnapshots file doesn't exist, we don't want to return an error, since
 	// a legacy backup or a backup with no snapshots would not have this file, so check for
 	// its existence before attempting to get its contents.
 	res, err := tryGet(s.objectStore, s.bucket, s.layout.getBackupVolumeSnapshotsKey(name))
->>>>>>> b56f32c9
 	if err != nil {
 		return nil, err
 	}
@@ -530,11 +426,8 @@
 		return s.objectStore.CreateSignedURL(s.bucket, s.layout.getBackupLogKey(target.Name), DownloadURLTTL)
 	case velerov1api.DownloadTargetKindBackupVolumeSnapshots:
 		return s.objectStore.CreateSignedURL(s.bucket, s.layout.getBackupVolumeSnapshotsKey(target.Name), DownloadURLTTL)
-<<<<<<< HEAD
-=======
 	case velerov1api.DownloadTargetKindBackupResourceList:
 		return s.objectStore.CreateSignedURL(s.bucket, s.layout.getBackupResourceListKey(target.Name), DownloadURLTTL)
->>>>>>> b56f32c9
 	case velerov1api.DownloadTargetKindRestoreLog:
 		return s.objectStore.CreateSignedURL(s.bucket, s.layout.getRestoreLogKey(target.Name), DownloadURLTTL)
 	case velerov1api.DownloadTargetKindRestoreResults:
