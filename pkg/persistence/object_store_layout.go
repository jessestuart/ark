/*
Copyright 2018 the Velero contributors.

Licensed under the Apache License, Version 2.0 (the "License");
you may not use this file except in compliance with the License.
You may obtain a copy of the License at

    http://www.apache.org/licenses/LICENSE-2.0

Unless required by applicable law or agreed to in writing, software
distributed under the License is distributed on an "AS IS" BASIS,
WITHOUT WARRANTIES OR CONDITIONS OF ANY KIND, either express or implied.
See the License for the specific language governing permissions and
limitations under the License.
*/

package persistence

import (
	"fmt"
	"path"
	"strings"
)

// ObjectStoreLayout defines how Velero's persisted files map to
// keys in an object storage bucket.
type ObjectStoreLayout struct {
	rootPrefix string
	subdirs    map[string]string
}

func NewObjectStoreLayout(prefix string) *ObjectStoreLayout {
	if prefix != "" && !strings.HasSuffix(prefix, "/") {
		prefix = prefix + "/"
	}

	subdirs := map[string]string{
		"backups":  path.Join(prefix, "backups") + "/",
		"restores": path.Join(prefix, "restores") + "/",
		"restic":   path.Join(prefix, "restic") + "/",
		"metadata": path.Join(prefix, "metadata") + "/",
	}

	return &ObjectStoreLayout{
		rootPrefix: prefix,
		subdirs:    subdirs,
	}
}

// GetResticDir returns the full prefix representing the restic
// directory within an object storage bucket containing a backup
// store.
func (l *ObjectStoreLayout) GetResticDir() string {
	return l.subdirs["restic"]
}

func (l *ObjectStoreLayout) isValidSubdir(name string) bool {
	_, ok := l.subdirs[name]
	return ok
}

func (l *ObjectStoreLayout) getRevisionKey() string {
	return path.Join(l.subdirs["metadata"], "revision")
}

func (l *ObjectStoreLayout) getBackupDir(backup string) string {
	return path.Join(l.subdirs["backups"], backup) + "/"
}

func (l *ObjectStoreLayout) getRestoreDir(restore string) string {
	return path.Join(l.subdirs["restores"], restore) + "/"
}

func (l *ObjectStoreLayout) getBackupMetadataKey(backup string) string {
	return path.Join(l.subdirs["backups"], backup, "velero-backup.json")
<<<<<<< HEAD
}

// TODO(1.0): remove
func (l *ObjectStoreLayout) getLegacyBackupMetadataKey(backup string) string {
	return path.Join(l.subdirs["backups"], backup, "ark-backup.json")
=======
>>>>>>> b56f32c9
}

func (l *ObjectStoreLayout) getBackupContentsKey(backup string) string {
	return path.Join(l.subdirs["backups"], backup, fmt.Sprintf("%s.tar.gz", backup))
}

func (l *ObjectStoreLayout) getBackupLogKey(backup string) string {
	return path.Join(l.subdirs["backups"], backup, fmt.Sprintf("%s-logs.gz", backup))
}

func (l *ObjectStoreLayout) getPodVolumeBackupsKey(backup string) string {
	return path.Join(l.subdirs["backups"], backup, fmt.Sprintf("%s-podvolumebackups.json.gz", backup))
}

func (l *ObjectStoreLayout) getBackupVolumeSnapshotsKey(backup string) string {
	return path.Join(l.subdirs["backups"], backup, fmt.Sprintf("%s-volumesnapshots.json.gz", backup))
}

func (l *ObjectStoreLayout) getBackupResourceListKey(backup string) string {
	return path.Join(l.subdirs["backups"], backup, fmt.Sprintf("%s-resource-list.json.gz", backup))
}

func (l *ObjectStoreLayout) getRestoreLogKey(restore string) string {
	return path.Join(l.subdirs["restores"], restore, fmt.Sprintf("restore-%s-logs.gz", restore))
}

func (l *ObjectStoreLayout) getRestoreResultsKey(restore string) string {
	return path.Join(l.subdirs["restores"], restore, fmt.Sprintf("restore-%s-results.gz", restore))
}<|MERGE_RESOLUTION|>--- conflicted
+++ resolved
@@ -73,14 +73,6 @@
 
 func (l *ObjectStoreLayout) getBackupMetadataKey(backup string) string {
 	return path.Join(l.subdirs["backups"], backup, "velero-backup.json")
-<<<<<<< HEAD
-}
-
-// TODO(1.0): remove
-func (l *ObjectStoreLayout) getLegacyBackupMetadataKey(backup string) string {
-	return path.Join(l.subdirs["backups"], backup, "ark-backup.json")
-=======
->>>>>>> b56f32c9
 }
 
 func (l *ObjectStoreLayout) getBackupContentsKey(backup string) string {
