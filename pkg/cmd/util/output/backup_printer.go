--- conflicted
+++ resolved
@@ -43,11 +43,7 @@
 	}
 )
 
-<<<<<<< HEAD
-func printBackupList(list *velerov1api.BackupList, w io.Writer, options printers.PrintOptions) error {
-=======
 func printBackupList(list *velerov1api.BackupList, options printers.PrintOptions) ([]metav1.TableRow, error) {
->>>>>>> b56f32c9
 	sortBackupsByPrefixAndTimestamp(list)
 	rows := make([]metav1.TableRow, 0, len(list.Items))
 
@@ -61,20 +57,12 @@
 	return rows, nil
 }
 
-<<<<<<< HEAD
-func sortBackupsByPrefixAndTimestamp(list *velerov1api.BackupList) {
-	// sort by default alphabetically, but if backups stem from a common schedule
-	// (detected by the presence of a 14-digit timestamp suffix), then within that
-	// group, sort by newest to oldest (i.e. prefix ASC, suffix DESC)
-	timestampSuffix := regexp.MustCompile("-[0-9]{14}$")
-=======
 // sort by default alphabetically, but if backups stem from a common schedule
 // (detected by the presence of a 14-digit timestamp suffix), then within that
 // group, sort by newest to oldest (i.e. prefix ASC, suffix DESC)
 var timestampSuffix = regexp.MustCompile("-[0-9]{14}$")
 
 func sortBackupsByPrefixAndTimestamp(list *velerov1api.BackupList) {
->>>>>>> b56f32c9
 
 	sort.Slice(list.Items, func(i, j int) bool {
 		iSuffixIndex := timestampSuffix.FindStringIndex(list.Items[i].Name)
@@ -95,19 +83,9 @@
 	})
 }
 
-<<<<<<< HEAD
-func printBackup(backup *velerov1api.Backup, w io.Writer, options printers.PrintOptions) error {
-	name := printers.FormatResourceName(options.Kind, backup.Name, options.WithKind)
-
-	if options.WithNamespace {
-		if _, err := fmt.Fprintf(w, "%s\t", backup.Namespace); err != nil {
-			return err
-		}
-=======
 func printBackup(backup *velerov1api.Backup, options printers.PrintOptions) ([]metav1.TableRow, error) {
 	row := metav1.TableRow{
 		Object: runtime.RawExtension{Object: backup},
->>>>>>> b56f32c9
 	}
 
 	expiration := backup.Status.Expiration.Time
@@ -117,11 +95,7 @@
 
 	status := string(backup.Status.Phase)
 	if status == "" {
-<<<<<<< HEAD
-		status = velerov1api.BackupPhaseNew
-=======
 		status = string(velerov1api.BackupPhaseNew)
->>>>>>> b56f32c9
 	}
 	if backup.DeletionTimestamp != nil && !backup.DeletionTimestamp.Time.IsZero() {
 		status = "Deleting"
