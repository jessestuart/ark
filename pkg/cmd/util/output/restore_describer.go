--- conflicted
+++ resolved
@@ -28,10 +28,7 @@
 	v1 "github.com/heptio/velero/pkg/apis/velero/v1"
 	"github.com/heptio/velero/pkg/cmd/util/downloadrequest"
 	clientset "github.com/heptio/velero/pkg/generated/clientset/versioned"
-<<<<<<< HEAD
-=======
 	pkgrestore "github.com/heptio/velero/pkg/restore"
->>>>>>> b56f32c9
 )
 
 func DescribeRestore(restore *v1.Restore, podVolumeRestores []v1.PodVolumeRestore, details bool, veleroClient clientset.Interface) string {
@@ -110,25 +107,6 @@
 		d.Println()
 		d.Printf("Restore PVs:\t%s\n", BoolPointerString(restore.Spec.RestorePVs, "false", "true", "auto"))
 
-<<<<<<< HEAD
-		d.Println()
-		d.Printf("Phase:\t%s\n", restore.Status.Phase)
-
-		d.Println()
-		d.Printf("Validation errors:")
-		if len(restore.Status.ValidationErrors) == 0 {
-			d.Printf("\t<none>\n")
-		} else {
-			for _, ve := range restore.Status.ValidationErrors {
-				d.Printf("\t%s\n", ve)
-			}
-		}
-
-		d.Println()
-		describeRestoreResults(d, restore, veleroClient)
-
-=======
->>>>>>> b56f32c9
 		if len(podVolumeRestores) > 0 {
 			d.Println()
 			describePodVolumeRestores(d, podVolumeRestores, details)
@@ -166,12 +144,7 @@
 
 func describeRestoreResult(d *Describer, name string, result pkgrestore.Result) {
 	d.Printf("%s:\n", name)
-<<<<<<< HEAD
-	// TODO(1.0): only describe result.Velero
-	d.DescribeSlice(1, "Velero", append(result.Ark, result.Velero...))
-=======
 	d.DescribeSlice(1, "Velero", result.Velero)
->>>>>>> b56f32c9
 	d.DescribeSlice(1, "Cluster", result.Cluster)
 	if len(result.Namespaces) == 0 {
 		d.Printf("\tNamespaces: <none>\n")
