/*
Copyright 2017, 2019 the Velero contributors.

Licensed under the Apache License, Version 2.0 (the "License");
you may not use this file except in compliance with the License.
You may obtain a copy of the License at

    http://www.apache.org/licenses/LICENSE-2.0

Unless required by applicable law or agreed to in writing, software
distributed under the License is distributed on an "AS IS" BASIS,
WITHOUT WARRANTIES OR CONDITIONS OF ANY KIND, either express or implied.
See the License for the specific language governing permissions and
limitations under the License.
*/

package plugin

import (
	"github.com/sirupsen/logrus"
	"github.com/spf13/cobra"

	"github.com/heptio/velero/pkg/backup"
	"github.com/heptio/velero/pkg/client"
	"github.com/heptio/velero/pkg/cloudprovider/aws"
	"github.com/heptio/velero/pkg/cloudprovider/azure"
	"github.com/heptio/velero/pkg/cloudprovider/gcp"
	velerodiscovery "github.com/heptio/velero/pkg/discovery"
<<<<<<< HEAD
	veleroplugin "github.com/heptio/velero/pkg/plugin"
=======
	veleroplugin "github.com/heptio/velero/pkg/plugin/framework"
>>>>>>> b56f32c9
	"github.com/heptio/velero/pkg/restore"
)

func NewCommand(f client.Factory) *cobra.Command {
<<<<<<< HEAD
	logger := veleroplugin.NewLogger()

=======
	pluginServer := veleroplugin.NewServer()
>>>>>>> b56f32c9
	c := &cobra.Command{
		Use:    "run-plugins",
		Hidden: true,
		Short:  "INTERNAL COMMAND ONLY - not intended to be run directly by users",
		Run: func(c *cobra.Command, args []string) {
<<<<<<< HEAD
			logger.Debug("Executing run-plugins command")

			veleroplugin.NewServer(logger).
				RegisterObjectStore("aws", newAwsObjectStore).
				RegisterObjectStore("azure", newAzureObjectStore).
				RegisterObjectStore("gcp", newGcpObjectStore).
				RegisterBlockStore("aws", newAwsBlockStore).
				RegisterBlockStore("azure", newAzureBlockStore).
				RegisterBlockStore("gcp", newGcpBlockStore).
				RegisterBackupItemAction("pv", newPVBackupItemAction).
				RegisterBackupItemAction("pod", newPodBackupItemAction).
				RegisterBackupItemAction("serviceaccount", newServiceAccountBackupItemAction(f)).
				RegisterRestoreItemAction("job", newJobRestoreItemAction).
				RegisterRestoreItemAction("pod", newPodRestoreItemAction).
				RegisterRestoreItemAction("restic", newResticRestoreItemAction).
				RegisterRestoreItemAction("service", newServiceRestoreItemAction).
				RegisterRestoreItemAction("serviceaccount", newServiceAccountRestoreItemAction).
=======
			pluginServer.
				RegisterObjectStore("velero.io/aws", newAwsObjectStore).
				RegisterObjectStore("velero.io/azure", newAzureObjectStore).
				RegisterObjectStore("velero.io/gcp", newGcpObjectStore).
				RegisterVolumeSnapshotter("velero.io/aws", newAwsVolumeSnapshotter).
				RegisterVolumeSnapshotter("velero.io/azure", newAzureVolumeSnapshotter).
				RegisterVolumeSnapshotter("velero.io/gcp", newGcpVolumeSnapshotter).
				RegisterBackupItemAction("velero.io/pv", newPVBackupItemAction).
				RegisterBackupItemAction("velero.io/pod", newPodBackupItemAction).
				RegisterBackupItemAction("velero.io/service-account", newServiceAccountBackupItemAction(f)).
				RegisterRestoreItemAction("velero.io/job", newJobRestoreItemAction).
				RegisterRestoreItemAction("velero.io/pod", newPodRestoreItemAction).
				RegisterRestoreItemAction("velero.io/restic", newResticRestoreItemAction(f)).
				RegisterRestoreItemAction("velero.io/service", newServiceRestoreItemAction).
				RegisterRestoreItemAction("velero.io/service-account", newServiceAccountRestoreItemAction).
				RegisterRestoreItemAction("velero.io/add-pvc-from-pod", newAddPVCFromPodRestoreItemAction).
				RegisterRestoreItemAction("velero.io/add-pv-from-pvc", newAddPVFromPVCRestoreItemAction).
				RegisterRestoreItemAction("velero.io/change-storage-class", newChangeStorageClassRestoreItemAction(f)).
>>>>>>> b56f32c9
				Serve()
		},
	}

	pluginServer.BindFlags(c.Flags())

	return c
}

func newAwsObjectStore(logger logrus.FieldLogger) (interface{}, error) {
	return aws.NewObjectStore(logger), nil
}

func newAzureObjectStore(logger logrus.FieldLogger) (interface{}, error) {
	return azure.NewObjectStore(logger), nil
}

func newGcpObjectStore(logger logrus.FieldLogger) (interface{}, error) {
	return gcp.NewObjectStore(logger), nil
}

func newAwsVolumeSnapshotter(logger logrus.FieldLogger) (interface{}, error) {
	return aws.NewVolumeSnapshotter(logger), nil
}

func newAzureVolumeSnapshotter(logger logrus.FieldLogger) (interface{}, error) {
	return azure.NewVolumeSnapshotter(logger), nil
}

func newGcpVolumeSnapshotter(logger logrus.FieldLogger) (interface{}, error) {
	return gcp.NewVolumeSnapshotter(logger), nil
}

func newPVBackupItemAction(logger logrus.FieldLogger) (interface{}, error) {
	return backup.NewPVCAction(logger), nil
}

func newPodBackupItemAction(logger logrus.FieldLogger) (interface{}, error) {
	return backup.NewPodAction(logger), nil
}

func newServiceAccountBackupItemAction(f client.Factory) veleroplugin.HandlerInitializer {
	return func(logger logrus.FieldLogger) (interface{}, error) {
		// TODO(ncdc): consider a k8s style WantsKubernetesClientSet initialization approach
		clientset, err := f.KubeClient()
		if err != nil {
			return nil, err
		}

		discoveryHelper, err := velerodiscovery.NewHelper(clientset.Discovery(), logger)
		if err != nil {
			return nil, err
		}

		action, err := backup.NewServiceAccountAction(
			logger,
			backup.NewClusterRoleBindingListerMap(clientset),
			discoveryHelper)
		if err != nil {
			return nil, err
		}

		return action, nil
	}
}

func newJobRestoreItemAction(logger logrus.FieldLogger) (interface{}, error) {
	return restore.NewJobAction(logger), nil
}

func newPodRestoreItemAction(logger logrus.FieldLogger) (interface{}, error) {
	return restore.NewPodAction(logger), nil
}

func newResticRestoreItemAction(f client.Factory) veleroplugin.HandlerInitializer {
	return func(logger logrus.FieldLogger) (interface{}, error) {
		client, err := f.KubeClient()
		if err != nil {
			return nil, err
		}

		veleroClient, err := f.Client()
		if err != nil {
			return nil, err
		}

		return restore.NewResticRestoreAction(logger, client.CoreV1().ConfigMaps(f.Namespace()), veleroClient.VeleroV1().PodVolumeBackups(f.Namespace())), nil
	}
}

func newServiceRestoreItemAction(logger logrus.FieldLogger) (interface{}, error) {
	return restore.NewServiceAction(logger), nil
}

func newServiceAccountRestoreItemAction(logger logrus.FieldLogger) (interface{}, error) {
	return restore.NewServiceAccountAction(logger), nil
}

func newAddPVCFromPodRestoreItemAction(logger logrus.FieldLogger) (interface{}, error) {
	return restore.NewAddPVCFromPodAction(logger), nil
}

func newAddPVFromPVCRestoreItemAction(logger logrus.FieldLogger) (interface{}, error) {
	return restore.NewAddPVFromPVCAction(logger), nil
}

func newChangeStorageClassRestoreItemAction(f client.Factory) veleroplugin.HandlerInitializer {
	return func(logger logrus.FieldLogger) (interface{}, error) {
		client, err := f.KubeClient()
		if err != nil {
			return nil, err
		}

		return restore.NewChangeStorageClassAction(
			logger,
			client.CoreV1().ConfigMaps(f.Namespace()),
			client.StorageV1().StorageClasses(),
		), nil
	}
}<|MERGE_RESOLUTION|>--- conflicted
+++ resolved
@@ -26,45 +26,17 @@
 	"github.com/heptio/velero/pkg/cloudprovider/azure"
 	"github.com/heptio/velero/pkg/cloudprovider/gcp"
 	velerodiscovery "github.com/heptio/velero/pkg/discovery"
-<<<<<<< HEAD
-	veleroplugin "github.com/heptio/velero/pkg/plugin"
-=======
 	veleroplugin "github.com/heptio/velero/pkg/plugin/framework"
->>>>>>> b56f32c9
 	"github.com/heptio/velero/pkg/restore"
 )
 
 func NewCommand(f client.Factory) *cobra.Command {
-<<<<<<< HEAD
-	logger := veleroplugin.NewLogger()
-
-=======
 	pluginServer := veleroplugin.NewServer()
->>>>>>> b56f32c9
 	c := &cobra.Command{
 		Use:    "run-plugins",
 		Hidden: true,
 		Short:  "INTERNAL COMMAND ONLY - not intended to be run directly by users",
 		Run: func(c *cobra.Command, args []string) {
-<<<<<<< HEAD
-			logger.Debug("Executing run-plugins command")
-
-			veleroplugin.NewServer(logger).
-				RegisterObjectStore("aws", newAwsObjectStore).
-				RegisterObjectStore("azure", newAzureObjectStore).
-				RegisterObjectStore("gcp", newGcpObjectStore).
-				RegisterBlockStore("aws", newAwsBlockStore).
-				RegisterBlockStore("azure", newAzureBlockStore).
-				RegisterBlockStore("gcp", newGcpBlockStore).
-				RegisterBackupItemAction("pv", newPVBackupItemAction).
-				RegisterBackupItemAction("pod", newPodBackupItemAction).
-				RegisterBackupItemAction("serviceaccount", newServiceAccountBackupItemAction(f)).
-				RegisterRestoreItemAction("job", newJobRestoreItemAction).
-				RegisterRestoreItemAction("pod", newPodRestoreItemAction).
-				RegisterRestoreItemAction("restic", newResticRestoreItemAction).
-				RegisterRestoreItemAction("service", newServiceRestoreItemAction).
-				RegisterRestoreItemAction("serviceaccount", newServiceAccountRestoreItemAction).
-=======
 			pluginServer.
 				RegisterObjectStore("velero.io/aws", newAwsObjectStore).
 				RegisterObjectStore("velero.io/azure", newAzureObjectStore).
@@ -83,7 +55,6 @@
 				RegisterRestoreItemAction("velero.io/add-pvc-from-pod", newAddPVCFromPodRestoreItemAction).
 				RegisterRestoreItemAction("velero.io/add-pv-from-pvc", newAddPVFromPVCRestoreItemAction).
 				RegisterRestoreItemAction("velero.io/change-storage-class", newChangeStorageClassRestoreItemAction(f)).
->>>>>>> b56f32c9
 				Serve()
 		},
 	}
