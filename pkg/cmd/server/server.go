/*
Copyright 2017, 2019 the Velero contributors.

Licensed under the Apache License, Version 2.0 (the "License");
you may not use this file except in compliance with the License.
You may obtain a copy of the License at

    http://www.apache.org/licenses/LICENSE-2.0

Unless required by applicable law or agreed to in writing, software
distributed under the License is distributed on an "AS IS" BASIS,
WITHOUT WARRANTIES OR CONDITIONS OF ANY KIND, either express or implied.
See the License for the specific language governing permissions and
limitations under the License.
*/

package server

import (
	"context"
	"fmt"
	"log"
	"net/http"
	"net/http/pprof"
	"os"
	"strings"
	"sync"
	"time"

	"github.com/pkg/errors"
	"github.com/prometheus/client_golang/prometheus/promhttp"
	"github.com/sirupsen/logrus"
	"github.com/spf13/cobra"
	apierrors "k8s.io/apimachinery/pkg/api/errors"
	metav1 "k8s.io/apimachinery/pkg/apis/meta/v1"
	kubeerrs "k8s.io/apimachinery/pkg/util/errors"
	"k8s.io/apimachinery/pkg/util/sets"
	"k8s.io/apimachinery/pkg/util/wait"
	"k8s.io/client-go/discovery"
	"k8s.io/client-go/dynamic"
	corev1informers "k8s.io/client-go/informers/core/v1"
	"k8s.io/client-go/kubernetes"
	"k8s.io/client-go/rest"
	"k8s.io/client-go/tools/cache"

	api "github.com/heptio/velero/pkg/apis/velero/v1"
	"github.com/heptio/velero/pkg/backup"
	"github.com/heptio/velero/pkg/buildinfo"
	"github.com/heptio/velero/pkg/client"
	"github.com/heptio/velero/pkg/cmd"
	"github.com/heptio/velero/pkg/cmd/util/flag"
	"github.com/heptio/velero/pkg/cmd/util/signals"
	"github.com/heptio/velero/pkg/controller"
	velerodiscovery "github.com/heptio/velero/pkg/discovery"
	clientset "github.com/heptio/velero/pkg/generated/clientset/versioned"
	informers "github.com/heptio/velero/pkg/generated/informers/externalversions"
	"github.com/heptio/velero/pkg/metrics"
	"github.com/heptio/velero/pkg/persistence"
<<<<<<< HEAD
	"github.com/heptio/velero/pkg/plugin"
	"github.com/heptio/velero/pkg/podexec"
	"github.com/heptio/velero/pkg/restic"
	"github.com/heptio/velero/pkg/restore"
	"github.com/heptio/velero/pkg/util/kube"
	"github.com/heptio/velero/pkg/util/logging"
	"github.com/heptio/velero/pkg/util/stringslice"
=======
	"github.com/heptio/velero/pkg/plugin/clientmgmt"
	"github.com/heptio/velero/pkg/podexec"
	"github.com/heptio/velero/pkg/restic"
	"github.com/heptio/velero/pkg/restore"
	"github.com/heptio/velero/pkg/util/logging"
>>>>>>> b56f32c9
)

const (
	// the port where prometheus metrics are exposed
	defaultMetricsAddress = ":8085"

	defaultBackupSyncPeriod           = time.Minute
	defaultPodVolumeOperationTimeout  = 60 * time.Minute
	defaultResourceTerminatingTimeout = 10 * time.Minute

	// server's client default qps and burst
	defaultClientQPS   float32 = 20.0
	defaultClientBurst int     = 30

	defaultProfilerAddress = "localhost:6060"

	// keys used to map out available controllers with disable-controllers flag
	BackupControllerKey              = "backup"
	BackupSyncControllerKey          = "backup-sync"
	ScheduleControllerKey            = "schedule"
	GcControllerKey                  = "gc"
	BackupDeletionControllerKey      = "backup-deletion"
	RestoreControllerKey             = "restore"
	DownloadRequestControllerKey     = "download-request"
	ResticRepoControllerKey          = "restic-repo"
	ServerStatusRequestControllerKey = "server-status-request"

	defaultControllerWorkers = 1
	// the default TTL for a backup
	defaultBackupTTL = 30 * 24 * time.Hour
)

// list of available controllers for input validation
var disableControllerList = []string{
	BackupControllerKey,
	BackupSyncControllerKey,
	ScheduleControllerKey,
	GcControllerKey,
	BackupDeletionControllerKey,
	RestoreControllerKey,
	DownloadRequestControllerKey,
	ResticRepoControllerKey,
	ServerStatusRequestControllerKey,
}

type serverConfig struct {
	pluginDir, metricsAddress, defaultBackupLocation                        string
	backupSyncPeriod, podVolumeOperationTimeout, resourceTerminatingTimeout time.Duration
<<<<<<< HEAD
	restoreResourcePriorities                                               []string
	defaultVolumeSnapshotLocations                                          map[string]string
	restoreOnly                                                             bool
	clientQPS                                                               float32
	clientBurst                                                             int
	profilerAddress                                                         string
=======
	defaultBackupTTL                                                        time.Duration
	restoreResourcePriorities                                               []string
	defaultVolumeSnapshotLocations                                          map[string]string
	restoreOnly                                                             bool
	disabledControllers                                                     []string
	clientQPS                                                               float32
	clientBurst                                                             int
	profilerAddress                                                         string
	formatFlag                                                              *logging.FormatFlag
>>>>>>> b56f32c9
}

type controllerRunInfo struct {
	controller controller.Interface
	numWorkers int
}

func NewCommand(f client.Factory) *cobra.Command {
	var (
		volumeSnapshotLocations = flag.NewMap().WithKeyValueDelimiter(":")
		logLevelFlag            = logging.LogLevelFlag(logrus.InfoLevel)
		config                  = serverConfig{
			pluginDir:                      "/plugins",
			metricsAddress:                 defaultMetricsAddress,
			defaultBackupLocation:          "default",
			defaultVolumeSnapshotLocations: make(map[string]string),
			backupSyncPeriod:               defaultBackupSyncPeriod,
			defaultBackupTTL:               defaultBackupTTL,
			podVolumeOperationTimeout:      defaultPodVolumeOperationTimeout,
			restoreResourcePriorities:      defaultRestorePriorities,
			clientQPS:                      defaultClientQPS,
			clientBurst:                    defaultClientBurst,
			profilerAddress:                defaultProfilerAddress,
			resourceTerminatingTimeout:     defaultResourceTerminatingTimeout,
<<<<<<< HEAD
=======
			formatFlag:                     logging.NewFormatFlag(),
>>>>>>> b56f32c9
		}
	)

	var command = &cobra.Command{
<<<<<<< HEAD
		Use:   "server",
		Short: "Run the velero server",
		Long:  "Run the velero server",
=======
		Use:    "server",
		Short:  "Run the velero server",
		Long:   "Run the velero server",
		Hidden: true,
>>>>>>> b56f32c9
		Run: func(c *cobra.Command, args []string) {
			// go-plugin uses log.Println to log when it's waiting for all plugin processes to complete so we need to
			// set its output to stdout.
			log.SetOutput(os.Stdout)

			logLevel := logLevelFlag.Parse()
			format := config.formatFlag.Parse()

			// Make sure we log to stdout so cloud log dashboards don't show this as an error.
			logrus.SetOutput(os.Stdout)
<<<<<<< HEAD
			logrus.Infof("setting log-level to %s", strings.ToUpper(logLevel.String()))

			// Velero's DefaultLogger logs to stdout, so all is good there.
			logger := logging.DefaultLogger(logLevel)
			logger.Infof("Starting Velero server %s (%s)", buildinfo.Version, buildinfo.FormattedGitSHA())

			// NOTE: the namespace flag is bound to velero's persistent flags when the root velero command
			// creates the client Factory and binds the Factory's flags. We're not using a Factory here in
			// the server because the Factory gets its basename set at creation time, and the basename is
			// used to construct the user-agent for clients. Also, the Factory's Namespace() method uses
			// the client config file to determine the appropriate namespace to use, and that isn't
			// applicable to the server (it uses the method directly below instead). We could potentially
			// add a SetBasename() method to the Factory, and tweak how Namespace() works, if we wanted to
			// have the server use the Factory.
			namespaceFlag := c.Flag("namespace")
			if namespaceFlag == nil {
				cmd.CheckError(errors.New("unable to look up namespace flag"))
			}
			namespace := getServerNamespace(namespaceFlag)
=======

			// Velero's DefaultLogger logs to stdout, so all is good there.
			logger := logging.DefaultLogger(logLevel, format)

			logger.Infof("setting log-level to %s", strings.ToUpper(logLevel.String()))

			logger.Infof("Starting Velero server %s (%s)", buildinfo.Version, buildinfo.FormattedGitSHA())
>>>>>>> b56f32c9

			if volumeSnapshotLocations.Data() != nil {
				config.defaultVolumeSnapshotLocations = volumeSnapshotLocations.Data()
			}

			f.SetBasename(fmt.Sprintf("%s-%s", c.Parent().Name(), c.Name()))

			s, err := newServer(f, config, logger)
			cmd.CheckError(err)

			cmd.CheckError(s.run())
		},
	}

	command.Flags().Var(logLevelFlag, "log-level", fmt.Sprintf("the level at which to log. Valid values are %s.", strings.Join(logLevelFlag.AllowedValues(), ", ")))
<<<<<<< HEAD
=======
	command.Flags().Var(config.formatFlag, "log-format", fmt.Sprintf("the format for log output. Valid values are %s.", strings.Join(config.formatFlag.AllowedValues(), ", ")))
>>>>>>> b56f32c9
	command.Flags().StringVar(&config.pluginDir, "plugin-dir", config.pluginDir, "directory containing Velero plugins")
	command.Flags().StringVar(&config.metricsAddress, "metrics-address", config.metricsAddress, "the address to expose prometheus metrics")
	command.Flags().DurationVar(&config.backupSyncPeriod, "backup-sync-period", config.backupSyncPeriod, "how often to ensure all Velero backups in object storage exist as Backup API objects in the cluster")
	command.Flags().DurationVar(&config.podVolumeOperationTimeout, "restic-timeout", config.podVolumeOperationTimeout, "how long backups/restores of pod volumes should be allowed to run before timing out")
	command.Flags().BoolVar(&config.restoreOnly, "restore-only", config.restoreOnly, "run in a mode where only restores are allowed; backups, schedules, and garbage-collection are all disabled. DEPRECATED: this flag will be removed in v2.0. Use read-only backup storage locations instead.")
	command.Flags().StringSliceVar(&config.disabledControllers, "disable-controllers", config.disabledControllers, fmt.Sprintf("list of controllers to disable on startup. Valid values are %s", strings.Join(disableControllerList, ",")))
	command.Flags().StringSliceVar(&config.restoreResourcePriorities, "restore-resource-priorities", config.restoreResourcePriorities, "desired order of resource restores; any resource not in the list will be restored alphabetically after the prioritized resources")
	command.Flags().StringVar(&config.defaultBackupLocation, "default-backup-storage-location", config.defaultBackupLocation, "name of the default backup storage location")
	command.Flags().Var(&volumeSnapshotLocations, "default-volume-snapshot-locations", "list of unique volume providers and default volume snapshot location (provider1:location-01,provider2:location-02,...)")
	command.Flags().Float32Var(&config.clientQPS, "client-qps", config.clientQPS, "maximum number of requests per second by the server to the Kubernetes API once the burst limit has been reached")
	command.Flags().IntVar(&config.clientBurst, "client-burst", config.clientBurst, "maximum number of requests by the server to the Kubernetes API in a short period of time")
	command.Flags().StringVar(&config.profilerAddress, "profiler-address", config.profilerAddress, "the address to expose the pprof profiler")
	command.Flags().DurationVar(&config.resourceTerminatingTimeout, "terminating-resource-timeout", config.resourceTerminatingTimeout, "how long to wait on persistent volumes and namespaces to terminate during a restore before timing out")
<<<<<<< HEAD
=======
	command.Flags().DurationVar(&config.defaultBackupTTL, "default-backup-ttl", config.defaultBackupTTL, "how long to wait by default before backups can be garbage collected")
>>>>>>> b56f32c9

	return command
}

type server struct {
	namespace             string
	metricsAddress        string
	kubeClientConfig      *rest.Config
	kubeClient            kubernetes.Interface
	veleroClient          clientset.Interface
	discoveryClient       discovery.DiscoveryInterface
	discoveryHelper       velerodiscovery.Helper
	dynamicClient         dynamic.Interface
	sharedInformerFactory informers.SharedInformerFactory
	ctx                   context.Context
	cancelFunc            context.CancelFunc
	logger                logrus.FieldLogger
	logLevel              logrus.Level
	pluginRegistry        clientmgmt.Registry
	pluginManager         clientmgmt.Manager
	resticManager         restic.RepositoryManager
	metrics               *metrics.ServerMetrics
	config                serverConfig
}

func newServer(f client.Factory, config serverConfig, logger *logrus.Logger) (*server, error) {
	if config.clientQPS < 0.0 {
		return nil, errors.New("client-qps must be positive")
	}
	f.SetClientQPS(config.clientQPS)

	if config.clientBurst <= 0 {
		return nil, errors.New("client-burst must be positive")
	}
	f.SetClientBurst(config.clientBurst)

	kubeClient, err := f.KubeClient()
	if err != nil {
		return nil, err
	}

	veleroClient, err := f.Client()
	if err != nil {
		return nil, err
	}

<<<<<<< HEAD
	veleroClient, err := clientset.NewForConfig(clientConfig)
=======
	dynamicClient, err := f.DynamicClient()
>>>>>>> b56f32c9
	if err != nil {
		return nil, err
	}

	pluginRegistry := clientmgmt.NewRegistry(config.pluginDir, logger, logger.Level)
	if err := pluginRegistry.DiscoverPlugins(); err != nil {
		return nil, err
	}
	pluginManager := clientmgmt.NewManager(logger, logger.Level, pluginRegistry)
	if err != nil {
		return nil, err
	}

	ctx, cancelFunc := context.WithCancel(context.Background())

	clientConfig, err := f.ClientConfig()
	if err != nil {
		return nil, err
	}

	s := &server{
		namespace:             f.Namespace(),
		metricsAddress:        config.metricsAddress,
		kubeClientConfig:      clientConfig,
		kubeClient:            kubeClient,
		veleroClient:          veleroClient,
		discoveryClient:       veleroClient.Discovery(),
		dynamicClient:         dynamicClient,
<<<<<<< HEAD
		sharedInformerFactory: informers.NewSharedInformerFactoryWithOptions(veleroClient, 0, informers.WithNamespace(namespace)),
=======
		sharedInformerFactory: informers.NewSharedInformerFactoryWithOptions(veleroClient, 0, informers.WithNamespace(f.Namespace())),
>>>>>>> b56f32c9
		ctx:                   ctx,
		cancelFunc:            cancelFunc,
		logger:                logger,
		logLevel:              logger.Level,
		pluginRegistry:        pluginRegistry,
		pluginManager:         pluginManager,
		config:                config,
	}

	return s, nil
}

func (s *server) run() error {
	defer s.pluginManager.CleanupClients()

	signals.CancelOnShutdown(s.cancelFunc, s.logger)

	if s.config.profilerAddress != "" {
		go s.runProfiler()
	}

	// Since s.namespace, which specifies where backups/restores/schedules/etc. should live,
	// *could* be different from the namespace where the Velero server pod runs, check to make
	// sure it exists, and fail fast if it doesn't.
	if err := s.namespaceExists(s.namespace); err != nil {
		return err
	}

	if err := s.initDiscoveryHelper(); err != nil {
		return err
	}

	if err := s.veleroResourcesExist(); err != nil {
		return err
	}

	if err := s.validateBackupStorageLocations(); err != nil {
		return err
	}

	if _, err := s.veleroClient.VeleroV1().BackupStorageLocations(s.namespace).Get(s.config.defaultBackupLocation, metav1.GetOptions{}); err != nil {
		s.logger.WithError(errors.WithStack(err)).
			Warnf("A backup storage location named %s has been specified for the server to use by default, but no corresponding backup storage location exists. Backups with a location not matching the default will need to explicitly specify an existing location", s.config.defaultBackupLocation)
	}

	if err := s.initRestic(); err != nil {
		return err
	}

	if err := s.runControllers(s.config.defaultVolumeSnapshotLocations); err != nil {
		return err
	}

	return nil
}

// namespaceExists returns nil if namespace can be successfully
// gotten from the kubernetes API, or an error otherwise.
func (s *server) namespaceExists(namespace string) error {
	s.logger.WithField("namespace", namespace).Info("Checking existence of namespace")

	if _, err := s.kubeClient.CoreV1().Namespaces().Get(namespace, metav1.GetOptions{}); err != nil {
		return errors.WithStack(err)
	}

	s.logger.WithField("namespace", namespace).Info("Namespace exists")
	return nil
}

// initDiscoveryHelper instantiates the server's discovery helper and spawns a
// goroutine to call Refresh() every 5 minutes.
func (s *server) initDiscoveryHelper() error {
	discoveryHelper, err := velerodiscovery.NewHelper(s.discoveryClient, s.logger)
	if err != nil {
		return err
	}
	s.discoveryHelper = discoveryHelper

	go wait.Until(
		func() {
			if err := discoveryHelper.Refresh(); err != nil {
				s.logger.WithError(err).Error("Error refreshing discovery")
			}
		},
		5*time.Minute,
		s.ctx.Done(),
	)

	return nil
}

// veleroResourcesExist checks for the existence of each Velero CRD via discovery
// and returns an error if any of them don't exist.
func (s *server) veleroResourcesExist() error {
	s.logger.Info("Checking existence of Velero custom resource definitions")

	var veleroGroupVersion *metav1.APIResourceList
	for _, gv := range s.discoveryHelper.Resources() {
		if gv.GroupVersion == api.SchemeGroupVersion.String() {
			veleroGroupVersion = gv
			break
		}
	}

	if veleroGroupVersion == nil {
		return errors.Errorf("Velero API group %s not found. Apply examples/common/00-prereqs.yaml to create it.", api.SchemeGroupVersion)
	}

	foundResources := sets.NewString()
	for _, resource := range veleroGroupVersion.APIResources {
		foundResources.Insert(resource.Kind)
	}

	var errs []error
	for kind := range api.CustomResources() {
		if foundResources.Has(kind) {
			s.logger.WithField("kind", kind).Debug("Found custom resource")
			continue
		}

		errs = append(errs, errors.Errorf("custom resource %s not found in Velero API group %s", kind, api.SchemeGroupVersion))
	}

	if len(errs) > 0 {
		errs = append(errs, errors.New("Velero custom resources not found - apply examples/common/00-prereqs.yaml to update the custom resource definitions"))
		return kubeerrs.NewAggregate(errs)
	}

	s.logger.Info("All Velero custom resource definitions exist")
	return nil
}

// validateBackupStorageLocations checks to ensure all backup storage locations exist
// and have a compatible layout, and returns an error if not.
func (s *server) validateBackupStorageLocations() error {
	s.logger.Info("Checking that all backup storage locations are valid")

	locations, err := s.veleroClient.VeleroV1().BackupStorageLocations(s.namespace).List(metav1.ListOptions{})
	if err != nil {
		return errors.WithStack(err)
	}

	var invalid []string
	for _, location := range locations.Items {
		backupStore, err := persistence.NewObjectBackupStore(&location, s.pluginManager, s.logger)
		if err != nil {
			invalid = append(invalid, errors.Wrapf(err, "error getting backup store for location %q", location.Name).Error())
			continue
		}

		if err := backupStore.IsValid(); err != nil {
<<<<<<< HEAD
			invalid = append(invalid, errors.Wrapf(err,
				"backup store for location %q is invalid (if upgrading from a pre-v0.10 version of Velero, please refer to https://heptio.github.io/velero/v0.10.0/storage-layout-reorg-v0.10 for instructions)",
				location.Name,
			).Error())
=======
			invalid = append(invalid, errors.Wrapf(err, "backup store for location %q is invalid", location.Name).Error())
>>>>>>> b56f32c9
		}
	}

	if len(invalid) > 0 {
		return errors.Errorf("some backup storage locations are invalid: %s", strings.Join(invalid, "; "))
	}

	return nil
}

// - Namespaces go first because all namespaced resources depend on them.
// - Storage Classes are needed to create PVs and PVCs correctly.
// - PVs go before PVCs because PVCs depend on them.
// - PVCs go before pods or controllers so they can be mounted as volumes.
// - Secrets and config maps go before pods or controllers so they can be mounted
// 	 as volumes.
// - Service accounts go before pods or controllers so pods can use them.
// - Limit ranges go before pods or controllers so pods can use them.
// - Pods go before controllers so they can be explicitly restored and potentially
//	 have restic restores run before controllers adopt the pods.
// - Custom Resource Definitions come before Custom Resource so that they can be
//   restored with their corresponding CRD.
var defaultRestorePriorities = []string{
	"namespaces",
	"storageclasses",
	"persistentvolumes",
	"persistentvolumeclaims",
	"secrets",
	"configmaps",
	"serviceaccounts",
	"limitranges",
	"pods",
	"replicaset",
	"customresourcedefinitions",
}

func (s *server) initRestic() error {
	// warn if restic daemonset does not exist
	if _, err := s.kubeClient.AppsV1().DaemonSets(s.namespace).Get(restic.DaemonSet, metav1.GetOptions{}); apierrors.IsNotFound(err) {
		s.logger.Warn("Velero restic daemonset not found; restic backups/restores will not work until it's created")
	} else if err != nil {
		s.logger.WithError(errors.WithStack(err)).Warn("Error checking for existence of velero restic daemonset")
	}

	// ensure the repo key secret is set up
	if err := restic.EnsureCommonRepositoryKey(s.kubeClient.CoreV1(), s.namespace); err != nil {
		return err
	}

	// use a stand-alone secrets informer so we can filter to only the restic credentials
	// secret(s) within the velero namespace
	//
	// note: using an informer to access the single secret for all velero-managed
	// restic repositories is overkill for now, but will be useful when we move
	// to fully-encrypted backups and have unique keys per repository.
	secretsInformer := corev1informers.NewFilteredSecretInformer(
		s.kubeClient,
		s.namespace,
		0,
		cache.Indexers{cache.NamespaceIndex: cache.MetaNamespaceIndexFunc},
		func(opts *metav1.ListOptions) {
			opts.FieldSelector = fmt.Sprintf("metadata.name=%s", restic.CredentialsSecretName)
		},
	)
	go secretsInformer.Run(s.ctx.Done())

	res, err := restic.NewRepositoryManager(
		s.ctx,
		s.namespace,
		s.veleroClient,
		secretsInformer,
		s.sharedInformerFactory.Velero().V1().ResticRepositories(),
		s.veleroClient.VeleroV1(),
		s.sharedInformerFactory.Velero().V1().BackupStorageLocations(),
<<<<<<< HEAD
=======
		s.kubeClient.CoreV1(),
		s.kubeClient.CoreV1(),
>>>>>>> b56f32c9
		s.logger,
	)
	if err != nil {
		return err
	}
	s.resticManager = res

	return nil
}

func (s *server) runControllers(defaultVolumeSnapshotLocations map[string]string) error {
	s.logger.Info("Starting controllers")

	ctx := s.ctx
	var wg sync.WaitGroup

	go func() {
		metricsMux := http.NewServeMux()
		metricsMux.Handle("/metrics", promhttp.Handler())
		s.logger.Infof("Starting metric server at address [%s]", s.metricsAddress)
		if err := http.ListenAndServe(s.metricsAddress, metricsMux); err != nil {
			s.logger.Fatalf("Failed to start metric server at [%s]: %v", s.metricsAddress, err)
		}
	}()
	s.metrics = metrics.NewServerMetrics()
	s.metrics.RegisterAllMetrics()
	// Initialize manual backup metrics
	s.metrics.InitSchedule("")

	newPluginManager := func(logger logrus.FieldLogger) clientmgmt.Manager {
		return clientmgmt.NewManager(logger, s.logLevel, s.pluginRegistry)
	}

<<<<<<< HEAD
	backupSyncController := controller.NewBackupSyncController(
		s.veleroClient.VeleroV1(),
		s.veleroClient.VeleroV1(),
		s.sharedInformerFactory.Velero().V1().Backups(),
		s.sharedInformerFactory.Velero().V1().BackupStorageLocations(),
		s.config.backupSyncPeriod,
		s.namespace,
		s.config.defaultBackupLocation,
		newPluginManager,
		s.logger,
	)
	wg.Add(1)
	go func() {
		backupSyncController.Run(ctx, 1)
		wg.Done()
	}()
=======
	backupSyncControllerRunInfo := func() controllerRunInfo {
		backupSyncContoller := controller.NewBackupSyncController(
			s.veleroClient.VeleroV1(),
			s.veleroClient.VeleroV1(),
			s.veleroClient.VeleroV1(),
			s.sharedInformerFactory.Velero().V1().Backups(),
			s.sharedInformerFactory.Velero().V1().BackupStorageLocations(),
			s.sharedInformerFactory.Velero().V1().PodVolumeBackups(),
			s.config.backupSyncPeriod,
			s.namespace,
			s.config.defaultBackupLocation,
			newPluginManager,
			s.logger,
		)
>>>>>>> b56f32c9

		return controllerRunInfo{
			controller: backupSyncContoller,
			numWorkers: defaultControllerWorkers,
		}
	}

	backupTracker := controller.NewBackupTracker()

	backupControllerRunInfo := func() controllerRunInfo {
		backupper, err := backup.NewKubernetesBackupper(
			s.discoveryHelper,
			client.NewDynamicFactory(s.dynamicClient),
			podexec.NewPodCommandExecutor(s.kubeClientConfig, s.kubeClient.CoreV1().RESTClient()),
			s.resticManager,
			s.config.podVolumeOperationTimeout,
		)
		cmd.CheckError(err)

		backupController := controller.NewBackupController(
			s.sharedInformerFactory.Velero().V1().Backups(),
			s.veleroClient.VeleroV1(),
			backupper,
			s.logger,
			s.logLevel,
			newPluginManager,
			backupTracker,
			s.sharedInformerFactory.Velero().V1().BackupStorageLocations(),
			s.config.defaultBackupLocation,
<<<<<<< HEAD
=======
			s.config.defaultBackupTTL,
>>>>>>> b56f32c9
			s.sharedInformerFactory.Velero().V1().VolumeSnapshotLocations(),
			defaultVolumeSnapshotLocations,
			s.metrics,
			s.config.formatFlag.Parse(),
		)

		return controllerRunInfo{
			controller: backupController,
			numWorkers: defaultControllerWorkers,
		}
	}

	scheduleControllerRunInfo := func() controllerRunInfo {
		scheduleController := controller.NewScheduleController(
			s.namespace,
			s.veleroClient.VeleroV1(),
			s.veleroClient.VeleroV1(),
			s.sharedInformerFactory.Velero().V1().Schedules(),
			s.logger,
			s.metrics,
		)

		return controllerRunInfo{
			controller: scheduleController,
			numWorkers: defaultControllerWorkers,
		}
	}

	gcControllerRunInfo := func() controllerRunInfo {
		gcController := controller.NewGCController(
			s.logger,
			s.sharedInformerFactory.Velero().V1().Backups(),
			s.sharedInformerFactory.Velero().V1().DeleteBackupRequests(),
			s.veleroClient.VeleroV1(),
<<<<<<< HEAD
=======
			s.sharedInformerFactory.Velero().V1().BackupStorageLocations(),
>>>>>>> b56f32c9
		)

		return controllerRunInfo{
			controller: gcController,
			numWorkers: defaultControllerWorkers,
		}
	}

	deletionControllerRunInfo := func() controllerRunInfo {
		deletionController := controller.NewBackupDeletionController(
			s.logger,
			s.sharedInformerFactory.Velero().V1().DeleteBackupRequests(),
			s.veleroClient.VeleroV1(), // deleteBackupRequestClient
			s.veleroClient.VeleroV1(), // backupClient
			s.sharedInformerFactory.Velero().V1().Restores(),
			s.veleroClient.VeleroV1(), // restoreClient
			backupTracker,
			s.resticManager,
			s.sharedInformerFactory.Velero().V1().PodVolumeBackups(),
			s.sharedInformerFactory.Velero().V1().BackupStorageLocations(),
			s.sharedInformerFactory.Velero().V1().VolumeSnapshotLocations(),
			newPluginManager,
			s.metrics,
		)
<<<<<<< HEAD
		wg.Add(1)
		go func() {
			backupDeletionController.Run(ctx, 1)
			wg.Done()
		}()
	}

	restorer, err := restore.NewKubernetesRestorer(
		s.discoveryHelper,
		client.NewDynamicFactory(s.dynamicClient),
		s.config.restoreResourcePriorities,
		s.kubeClient.CoreV1().Namespaces(),
		s.resticManager,
		s.config.podVolumeOperationTimeout,
		s.config.resourceTerminatingTimeout,
		s.logger,
	)
	cmd.CheckError(err)

	restoreController := controller.NewRestoreController(
		s.namespace,
		s.sharedInformerFactory.Velero().V1().Restores(),
		s.veleroClient.VeleroV1(),
		s.veleroClient.VeleroV1(),
		restorer,
		s.sharedInformerFactory.Velero().V1().Backups(),
		s.sharedInformerFactory.Velero().V1().BackupStorageLocations(),
		s.sharedInformerFactory.Velero().V1().VolumeSnapshotLocations(),
		s.logger,
		s.logLevel,
		newPluginManager,
		s.config.defaultBackupLocation,
		s.metrics,
	)
=======

		return controllerRunInfo{
			controller: deletionController,
			numWorkers: defaultControllerWorkers,
		}
	}

	restoreControllerRunInfo := func() controllerRunInfo {

		restorer, err := restore.NewKubernetesRestorer(
			s.discoveryHelper,
			client.NewDynamicFactory(s.dynamicClient),
			s.config.restoreResourcePriorities,
			s.kubeClient.CoreV1().Namespaces(),
			s.resticManager,
			s.config.podVolumeOperationTimeout,
			s.config.resourceTerminatingTimeout,
			s.logger,
		)
		cmd.CheckError(err)
>>>>>>> b56f32c9

		restoreController := controller.NewRestoreController(
			s.namespace,
			s.sharedInformerFactory.Velero().V1().Restores(),
			s.veleroClient.VeleroV1(),
			s.veleroClient.VeleroV1(),
			restorer,
			s.sharedInformerFactory.Velero().V1().Backups(),
			s.sharedInformerFactory.Velero().V1().BackupStorageLocations(),
			s.sharedInformerFactory.Velero().V1().VolumeSnapshotLocations(),
			s.logger,
			s.logLevel,
			newPluginManager,
			s.config.defaultBackupLocation,
			s.metrics,
			s.config.formatFlag.Parse(),
		)

<<<<<<< HEAD
	downloadRequestController := controller.NewDownloadRequestController(
		s.veleroClient.VeleroV1(),
		s.sharedInformerFactory.Velero().V1().DownloadRequests(),
		s.sharedInformerFactory.Velero().V1().Restores(),
		s.sharedInformerFactory.Velero().V1().BackupStorageLocations(),
		s.sharedInformerFactory.Velero().V1().Backups(),
		newPluginManager,
		s.logger,
	)
	wg.Add(1)
	go func() {
		downloadRequestController.Run(ctx, 1)
		wg.Done()
	}()

	resticRepoController := controller.NewResticRepositoryController(
		s.logger,
		s.sharedInformerFactory.Velero().V1().ResticRepositories(),
		s.veleroClient.VeleroV1(),
		s.sharedInformerFactory.Velero().V1().BackupStorageLocations(),
		s.resticManager,
	)
	wg.Add(1)
	go func() {
		// TODO only having a single worker may be an issue since maintenance
		// can take a long time.
		resticRepoController.Run(ctx, 1)
		wg.Done()
	}()

	serverStatusRequestController := controller.NewServerStatusRequestController(
		s.logger,
		s.veleroClient.VeleroV1(),
		s.sharedInformerFactory.Velero().V1().ServerStatusRequests(),
	)
	wg.Add(1)
	go func() {
		serverStatusRequestController.Run(ctx, 1)
		wg.Done()
	}()
=======
		return controllerRunInfo{
			controller: restoreController,
			numWorkers: defaultControllerWorkers,
		}
	}

	resticRepoControllerRunInfo := func() controllerRunInfo {
		resticRepoController := controller.NewResticRepositoryController(
			s.logger,
			s.sharedInformerFactory.Velero().V1().ResticRepositories(),
			s.veleroClient.VeleroV1(),
			s.sharedInformerFactory.Velero().V1().BackupStorageLocations(),
			s.resticManager,
		)

		return controllerRunInfo{
			controller: resticRepoController,
			numWorkers: defaultControllerWorkers,
		}
	}

	downloadrequestControllerRunInfo := func() controllerRunInfo {
		downloadRequestController := controller.NewDownloadRequestController(
			s.veleroClient.VeleroV1(),
			s.sharedInformerFactory.Velero().V1().DownloadRequests(),
			s.sharedInformerFactory.Velero().V1().Restores(),
			s.sharedInformerFactory.Velero().V1().BackupStorageLocations(),
			s.sharedInformerFactory.Velero().V1().Backups(),
			newPluginManager,
			s.logger,
		)

		return controllerRunInfo{
			controller: downloadRequestController,
			numWorkers: defaultControllerWorkers,
		}
	}

	serverStatusRequestControllerRunInfo := func() controllerRunInfo {
		serverStatusRequestController := controller.NewServerStatusRequestController(
			s.logger,
			s.veleroClient.VeleroV1(),
			s.sharedInformerFactory.Velero().V1().ServerStatusRequests(),
			s.pluginRegistry,
		)

		return controllerRunInfo{
			controller: serverStatusRequestController,
			numWorkers: defaultControllerWorkers,
		}
	}

	enabledControllers := map[string]func() controllerRunInfo{
		BackupSyncControllerKey:          backupSyncControllerRunInfo,
		BackupControllerKey:              backupControllerRunInfo,
		ScheduleControllerKey:            scheduleControllerRunInfo,
		GcControllerKey:                  gcControllerRunInfo,
		BackupDeletionControllerKey:      deletionControllerRunInfo,
		RestoreControllerKey:             restoreControllerRunInfo,
		ResticRepoControllerKey:          resticRepoControllerRunInfo,
		DownloadRequestControllerKey:     downloadrequestControllerRunInfo,
		ServerStatusRequestControllerKey: serverStatusRequestControllerRunInfo,
	}

	if s.config.restoreOnly {
		s.logger.Info("Restore only mode - not starting the backup, schedule, delete-backup, or GC controllers")
		s.config.disabledControllers = append(s.config.disabledControllers,
			BackupControllerKey,
			ScheduleControllerKey,
			GcControllerKey,
			BackupDeletionControllerKey,
		)
	}

	// remove disabled controllers
	for _, controllerName := range s.config.disabledControllers {
		if _, ok := enabledControllers[controllerName]; ok {
			s.logger.Infof("Disabling controller: %s", controllerName)
			delete(enabledControllers, controllerName)
		} else {
			s.logger.Fatalf("Invalid value for --disable-controllers flag provided: %s. Valid values are: %s", controllerName, strings.Join(disableControllerList, ","))
		}
	}

	for _, newController := range enabledControllers {
		controllerRunInfo := newController()
		wg.Add(1)
		go func() {
			controllerRunInfo.controller.Run(ctx, controllerRunInfo.numWorkers)
			wg.Done()
		}()
	}
>>>>>>> b56f32c9

	// SHARED INFORMERS HAVE TO BE STARTED AFTER ALL CONTROLLERS
	go s.sharedInformerFactory.Start(ctx.Done())

<<<<<<< HEAD
	// TODO(1.0): remove
	cache.WaitForCacheSync(ctx.Done(), s.sharedInformerFactory.Velero().V1().Backups().Informer().HasSynced)
	s.removeDeprecatedGCFinalizer()

=======
>>>>>>> b56f32c9
	s.logger.Info("Server started successfully")

	<-ctx.Done()

	s.logger.Info("Waiting for all controllers to shut down gracefully")
	wg.Wait()

	return nil
}

func (s *server) runProfiler() {
	mux := http.NewServeMux()
	mux.HandleFunc("/debug/pprof/", pprof.Index)
	mux.HandleFunc("/debug/pprof/cmdline", pprof.Cmdline)
	mux.HandleFunc("/debug/pprof/profile", pprof.Profile)
	mux.HandleFunc("/debug/pprof/symbol", pprof.Symbol)
	mux.HandleFunc("/debug/pprof/trace", pprof.Trace)

	if err := http.ListenAndServe(s.config.profilerAddress, mux); err != nil {
		s.logger.WithError(errors.WithStack(err)).Error("error running profiler http server")
	}
<<<<<<< HEAD
}

// TODO(1.0): remove
func (s *server) removeDeprecatedGCFinalizer() {
	const gcFinalizer = "gc.ark.heptio.com"

	backups, err := s.sharedInformerFactory.Velero().V1().Backups().Lister().List(labels.Everything())
	if err != nil {
		s.logger.WithError(errors.WithStack(err)).Error("error listing backups from cache - unable to remove old finalizers")
		return
	}

	for _, backup := range backups {
		log := s.logger.WithField("backup", kube.NamespaceAndName(backup))

		if !stringslice.Has(backup.Finalizers, gcFinalizer) {
			log.Debug("backup doesn't have deprecated finalizer - skipping")
			continue
		}

		log.Info("removing deprecated finalizer from backup")

		patch := map[string]interface{}{
			"metadata": map[string]interface{}{
				"finalizers":      stringslice.Except(backup.Finalizers, gcFinalizer),
				"resourceVersion": backup.ResourceVersion,
			},
		}

		patchBytes, err := json.Marshal(patch)
		if err != nil {
			log.WithError(errors.WithStack(err)).Error("error marshaling finalizers patch")
			continue
		}

		_, err = s.veleroClient.VeleroV1().Backups(backup.Namespace).Patch(backup.Name, types.MergePatchType, patchBytes)
		if err != nil {
			log.WithError(errors.WithStack(err)).Error("error marshaling finalizers patch")
		}
	}
=======
>>>>>>> b56f32c9
}<|MERGE_RESOLUTION|>--- conflicted
+++ resolved
@@ -56,21 +56,11 @@
 	informers "github.com/heptio/velero/pkg/generated/informers/externalversions"
 	"github.com/heptio/velero/pkg/metrics"
 	"github.com/heptio/velero/pkg/persistence"
-<<<<<<< HEAD
-	"github.com/heptio/velero/pkg/plugin"
-	"github.com/heptio/velero/pkg/podexec"
-	"github.com/heptio/velero/pkg/restic"
-	"github.com/heptio/velero/pkg/restore"
-	"github.com/heptio/velero/pkg/util/kube"
-	"github.com/heptio/velero/pkg/util/logging"
-	"github.com/heptio/velero/pkg/util/stringslice"
-=======
 	"github.com/heptio/velero/pkg/plugin/clientmgmt"
 	"github.com/heptio/velero/pkg/podexec"
 	"github.com/heptio/velero/pkg/restic"
 	"github.com/heptio/velero/pkg/restore"
 	"github.com/heptio/velero/pkg/util/logging"
->>>>>>> b56f32c9
 )
 
 const (
@@ -119,14 +109,6 @@
 type serverConfig struct {
 	pluginDir, metricsAddress, defaultBackupLocation                        string
 	backupSyncPeriod, podVolumeOperationTimeout, resourceTerminatingTimeout time.Duration
-<<<<<<< HEAD
-	restoreResourcePriorities                                               []string
-	defaultVolumeSnapshotLocations                                          map[string]string
-	restoreOnly                                                             bool
-	clientQPS                                                               float32
-	clientBurst                                                             int
-	profilerAddress                                                         string
-=======
 	defaultBackupTTL                                                        time.Duration
 	restoreResourcePriorities                                               []string
 	defaultVolumeSnapshotLocations                                          map[string]string
@@ -136,7 +118,6 @@
 	clientBurst                                                             int
 	profilerAddress                                                         string
 	formatFlag                                                              *logging.FormatFlag
->>>>>>> b56f32c9
 }
 
 type controllerRunInfo struct {
@@ -161,24 +142,15 @@
 			clientBurst:                    defaultClientBurst,
 			profilerAddress:                defaultProfilerAddress,
 			resourceTerminatingTimeout:     defaultResourceTerminatingTimeout,
-<<<<<<< HEAD
-=======
 			formatFlag:                     logging.NewFormatFlag(),
->>>>>>> b56f32c9
 		}
 	)
 
 	var command = &cobra.Command{
-<<<<<<< HEAD
-		Use:   "server",
-		Short: "Run the velero server",
-		Long:  "Run the velero server",
-=======
 		Use:    "server",
 		Short:  "Run the velero server",
 		Long:   "Run the velero server",
 		Hidden: true,
->>>>>>> b56f32c9
 		Run: func(c *cobra.Command, args []string) {
 			// go-plugin uses log.Println to log when it's waiting for all plugin processes to complete so we need to
 			// set its output to stdout.
@@ -189,27 +161,6 @@
 
 			// Make sure we log to stdout so cloud log dashboards don't show this as an error.
 			logrus.SetOutput(os.Stdout)
-<<<<<<< HEAD
-			logrus.Infof("setting log-level to %s", strings.ToUpper(logLevel.String()))
-
-			// Velero's DefaultLogger logs to stdout, so all is good there.
-			logger := logging.DefaultLogger(logLevel)
-			logger.Infof("Starting Velero server %s (%s)", buildinfo.Version, buildinfo.FormattedGitSHA())
-
-			// NOTE: the namespace flag is bound to velero's persistent flags when the root velero command
-			// creates the client Factory and binds the Factory's flags. We're not using a Factory here in
-			// the server because the Factory gets its basename set at creation time, and the basename is
-			// used to construct the user-agent for clients. Also, the Factory's Namespace() method uses
-			// the client config file to determine the appropriate namespace to use, and that isn't
-			// applicable to the server (it uses the method directly below instead). We could potentially
-			// add a SetBasename() method to the Factory, and tweak how Namespace() works, if we wanted to
-			// have the server use the Factory.
-			namespaceFlag := c.Flag("namespace")
-			if namespaceFlag == nil {
-				cmd.CheckError(errors.New("unable to look up namespace flag"))
-			}
-			namespace := getServerNamespace(namespaceFlag)
-=======
 
 			// Velero's DefaultLogger logs to stdout, so all is good there.
 			logger := logging.DefaultLogger(logLevel, format)
@@ -217,7 +168,6 @@
 			logger.Infof("setting log-level to %s", strings.ToUpper(logLevel.String()))
 
 			logger.Infof("Starting Velero server %s (%s)", buildinfo.Version, buildinfo.FormattedGitSHA())
->>>>>>> b56f32c9
 
 			if volumeSnapshotLocations.Data() != nil {
 				config.defaultVolumeSnapshotLocations = volumeSnapshotLocations.Data()
@@ -233,10 +183,7 @@
 	}
 
 	command.Flags().Var(logLevelFlag, "log-level", fmt.Sprintf("the level at which to log. Valid values are %s.", strings.Join(logLevelFlag.AllowedValues(), ", ")))
-<<<<<<< HEAD
-=======
 	command.Flags().Var(config.formatFlag, "log-format", fmt.Sprintf("the format for log output. Valid values are %s.", strings.Join(config.formatFlag.AllowedValues(), ", ")))
->>>>>>> b56f32c9
 	command.Flags().StringVar(&config.pluginDir, "plugin-dir", config.pluginDir, "directory containing Velero plugins")
 	command.Flags().StringVar(&config.metricsAddress, "metrics-address", config.metricsAddress, "the address to expose prometheus metrics")
 	command.Flags().DurationVar(&config.backupSyncPeriod, "backup-sync-period", config.backupSyncPeriod, "how often to ensure all Velero backups in object storage exist as Backup API objects in the cluster")
@@ -250,10 +197,7 @@
 	command.Flags().IntVar(&config.clientBurst, "client-burst", config.clientBurst, "maximum number of requests by the server to the Kubernetes API in a short period of time")
 	command.Flags().StringVar(&config.profilerAddress, "profiler-address", config.profilerAddress, "the address to expose the pprof profiler")
 	command.Flags().DurationVar(&config.resourceTerminatingTimeout, "terminating-resource-timeout", config.resourceTerminatingTimeout, "how long to wait on persistent volumes and namespaces to terminate during a restore before timing out")
-<<<<<<< HEAD
-=======
 	command.Flags().DurationVar(&config.defaultBackupTTL, "default-backup-ttl", config.defaultBackupTTL, "how long to wait by default before backups can be garbage collected")
->>>>>>> b56f32c9
 
 	return command
 }
@@ -300,11 +244,7 @@
 		return nil, err
 	}
 
-<<<<<<< HEAD
-	veleroClient, err := clientset.NewForConfig(clientConfig)
-=======
 	dynamicClient, err := f.DynamicClient()
->>>>>>> b56f32c9
 	if err != nil {
 		return nil, err
 	}
@@ -333,11 +273,7 @@
 		veleroClient:          veleroClient,
 		discoveryClient:       veleroClient.Discovery(),
 		dynamicClient:         dynamicClient,
-<<<<<<< HEAD
-		sharedInformerFactory: informers.NewSharedInformerFactoryWithOptions(veleroClient, 0, informers.WithNamespace(namespace)),
-=======
 		sharedInformerFactory: informers.NewSharedInformerFactoryWithOptions(veleroClient, 0, informers.WithNamespace(f.Namespace())),
->>>>>>> b56f32c9
 		ctx:                   ctx,
 		cancelFunc:            cancelFunc,
 		logger:                logger,
@@ -489,14 +425,7 @@
 		}
 
 		if err := backupStore.IsValid(); err != nil {
-<<<<<<< HEAD
-			invalid = append(invalid, errors.Wrapf(err,
-				"backup store for location %q is invalid (if upgrading from a pre-v0.10 version of Velero, please refer to https://heptio.github.io/velero/v0.10.0/storage-layout-reorg-v0.10 for instructions)",
-				location.Name,
-			).Error())
-=======
 			invalid = append(invalid, errors.Wrapf(err, "backup store for location %q is invalid", location.Name).Error())
->>>>>>> b56f32c9
 		}
 	}
 
@@ -571,11 +500,8 @@
 		s.sharedInformerFactory.Velero().V1().ResticRepositories(),
 		s.veleroClient.VeleroV1(),
 		s.sharedInformerFactory.Velero().V1().BackupStorageLocations(),
-<<<<<<< HEAD
-=======
 		s.kubeClient.CoreV1(),
 		s.kubeClient.CoreV1(),
->>>>>>> b56f32c9
 		s.logger,
 	)
 	if err != nil {
@@ -609,24 +535,6 @@
 		return clientmgmt.NewManager(logger, s.logLevel, s.pluginRegistry)
 	}
 
-<<<<<<< HEAD
-	backupSyncController := controller.NewBackupSyncController(
-		s.veleroClient.VeleroV1(),
-		s.veleroClient.VeleroV1(),
-		s.sharedInformerFactory.Velero().V1().Backups(),
-		s.sharedInformerFactory.Velero().V1().BackupStorageLocations(),
-		s.config.backupSyncPeriod,
-		s.namespace,
-		s.config.defaultBackupLocation,
-		newPluginManager,
-		s.logger,
-	)
-	wg.Add(1)
-	go func() {
-		backupSyncController.Run(ctx, 1)
-		wg.Done()
-	}()
-=======
 	backupSyncControllerRunInfo := func() controllerRunInfo {
 		backupSyncContoller := controller.NewBackupSyncController(
 			s.veleroClient.VeleroV1(),
@@ -641,7 +549,6 @@
 			newPluginManager,
 			s.logger,
 		)
->>>>>>> b56f32c9
 
 		return controllerRunInfo{
 			controller: backupSyncContoller,
@@ -671,10 +578,7 @@
 			backupTracker,
 			s.sharedInformerFactory.Velero().V1().BackupStorageLocations(),
 			s.config.defaultBackupLocation,
-<<<<<<< HEAD
-=======
 			s.config.defaultBackupTTL,
->>>>>>> b56f32c9
 			s.sharedInformerFactory.Velero().V1().VolumeSnapshotLocations(),
 			defaultVolumeSnapshotLocations,
 			s.metrics,
@@ -709,10 +613,7 @@
 			s.sharedInformerFactory.Velero().V1().Backups(),
 			s.sharedInformerFactory.Velero().V1().DeleteBackupRequests(),
 			s.veleroClient.VeleroV1(),
-<<<<<<< HEAD
-=======
 			s.sharedInformerFactory.Velero().V1().BackupStorageLocations(),
->>>>>>> b56f32c9
 		)
 
 		return controllerRunInfo{
@@ -737,42 +638,6 @@
 			newPluginManager,
 			s.metrics,
 		)
-<<<<<<< HEAD
-		wg.Add(1)
-		go func() {
-			backupDeletionController.Run(ctx, 1)
-			wg.Done()
-		}()
-	}
-
-	restorer, err := restore.NewKubernetesRestorer(
-		s.discoveryHelper,
-		client.NewDynamicFactory(s.dynamicClient),
-		s.config.restoreResourcePriorities,
-		s.kubeClient.CoreV1().Namespaces(),
-		s.resticManager,
-		s.config.podVolumeOperationTimeout,
-		s.config.resourceTerminatingTimeout,
-		s.logger,
-	)
-	cmd.CheckError(err)
-
-	restoreController := controller.NewRestoreController(
-		s.namespace,
-		s.sharedInformerFactory.Velero().V1().Restores(),
-		s.veleroClient.VeleroV1(),
-		s.veleroClient.VeleroV1(),
-		restorer,
-		s.sharedInformerFactory.Velero().V1().Backups(),
-		s.sharedInformerFactory.Velero().V1().BackupStorageLocations(),
-		s.sharedInformerFactory.Velero().V1().VolumeSnapshotLocations(),
-		s.logger,
-		s.logLevel,
-		newPluginManager,
-		s.config.defaultBackupLocation,
-		s.metrics,
-	)
-=======
 
 		return controllerRunInfo{
 			controller: deletionController,
@@ -793,7 +658,6 @@
 			s.logger,
 		)
 		cmd.CheckError(err)
->>>>>>> b56f32c9
 
 		restoreController := controller.NewRestoreController(
 			s.namespace,
@@ -812,48 +676,6 @@
 			s.config.formatFlag.Parse(),
 		)
 
-<<<<<<< HEAD
-	downloadRequestController := controller.NewDownloadRequestController(
-		s.veleroClient.VeleroV1(),
-		s.sharedInformerFactory.Velero().V1().DownloadRequests(),
-		s.sharedInformerFactory.Velero().V1().Restores(),
-		s.sharedInformerFactory.Velero().V1().BackupStorageLocations(),
-		s.sharedInformerFactory.Velero().V1().Backups(),
-		newPluginManager,
-		s.logger,
-	)
-	wg.Add(1)
-	go func() {
-		downloadRequestController.Run(ctx, 1)
-		wg.Done()
-	}()
-
-	resticRepoController := controller.NewResticRepositoryController(
-		s.logger,
-		s.sharedInformerFactory.Velero().V1().ResticRepositories(),
-		s.veleroClient.VeleroV1(),
-		s.sharedInformerFactory.Velero().V1().BackupStorageLocations(),
-		s.resticManager,
-	)
-	wg.Add(1)
-	go func() {
-		// TODO only having a single worker may be an issue since maintenance
-		// can take a long time.
-		resticRepoController.Run(ctx, 1)
-		wg.Done()
-	}()
-
-	serverStatusRequestController := controller.NewServerStatusRequestController(
-		s.logger,
-		s.veleroClient.VeleroV1(),
-		s.sharedInformerFactory.Velero().V1().ServerStatusRequests(),
-	)
-	wg.Add(1)
-	go func() {
-		serverStatusRequestController.Run(ctx, 1)
-		wg.Done()
-	}()
-=======
 		return controllerRunInfo{
 			controller: restoreController,
 			numWorkers: defaultControllerWorkers,
@@ -946,18 +768,10 @@
 			wg.Done()
 		}()
 	}
->>>>>>> b56f32c9
 
 	// SHARED INFORMERS HAVE TO BE STARTED AFTER ALL CONTROLLERS
 	go s.sharedInformerFactory.Start(ctx.Done())
 
-<<<<<<< HEAD
-	// TODO(1.0): remove
-	cache.WaitForCacheSync(ctx.Done(), s.sharedInformerFactory.Velero().V1().Backups().Informer().HasSynced)
-	s.removeDeprecatedGCFinalizer()
-
-=======
->>>>>>> b56f32c9
 	s.logger.Info("Server started successfully")
 
 	<-ctx.Done()
@@ -979,47 +793,4 @@
 	if err := http.ListenAndServe(s.config.profilerAddress, mux); err != nil {
 		s.logger.WithError(errors.WithStack(err)).Error("error running profiler http server")
 	}
-<<<<<<< HEAD
-}
-
-// TODO(1.0): remove
-func (s *server) removeDeprecatedGCFinalizer() {
-	const gcFinalizer = "gc.ark.heptio.com"
-
-	backups, err := s.sharedInformerFactory.Velero().V1().Backups().Lister().List(labels.Everything())
-	if err != nil {
-		s.logger.WithError(errors.WithStack(err)).Error("error listing backups from cache - unable to remove old finalizers")
-		return
-	}
-
-	for _, backup := range backups {
-		log := s.logger.WithField("backup", kube.NamespaceAndName(backup))
-
-		if !stringslice.Has(backup.Finalizers, gcFinalizer) {
-			log.Debug("backup doesn't have deprecated finalizer - skipping")
-			continue
-		}
-
-		log.Info("removing deprecated finalizer from backup")
-
-		patch := map[string]interface{}{
-			"metadata": map[string]interface{}{
-				"finalizers":      stringslice.Except(backup.Finalizers, gcFinalizer),
-				"resourceVersion": backup.ResourceVersion,
-			},
-		}
-
-		patchBytes, err := json.Marshal(patch)
-		if err != nil {
-			log.WithError(errors.WithStack(err)).Error("error marshaling finalizers patch")
-			continue
-		}
-
-		_, err = s.veleroClient.VeleroV1().Backups(backup.Namespace).Patch(backup.Name, types.MergePatchType, patchBytes)
-		if err != nil {
-			log.WithError(errors.WithStack(err)).Error("error marshaling finalizers patch")
-		}
-	}
-=======
->>>>>>> b56f32c9
 }