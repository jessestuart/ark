/*
Copyright 2017 the Velero contributors.

Licensed under the Apache License, Version 2.0 (the "License");
you may not use this file except in compliance with the License.
You may obtain a copy of the License at

    http://www.apache.org/licenses/LICENSE-2.0

Unless required by applicable law or agreed to in writing, software
distributed under the License is distributed on an "AS IS" BASIS,
WITHOUT WARRANTIES OR CONDITIONS OF ANY KIND, either express or implied.
See the License for the specific language governing permissions and
limitations under the License.
*/

package schedule

import (
	"fmt"

	"github.com/pkg/errors"
	"github.com/spf13/cobra"
	"github.com/spf13/pflag"
	metav1 "k8s.io/apimachinery/pkg/apis/meta/v1"

	api "github.com/heptio/velero/pkg/apis/velero/v1"
	"github.com/heptio/velero/pkg/client"
	"github.com/heptio/velero/pkg/cmd"
	"github.com/heptio/velero/pkg/cmd/cli/backup"
	"github.com/heptio/velero/pkg/cmd/util/output"
)

func NewCreateCommand(f client.Factory, use string) *cobra.Command {
	o := NewCreateOptions()

	c := &cobra.Command{
		Use:   use + " NAME --schedule",
		Short: "Create a schedule",
		Long: `The --schedule flag is required, in cron notation, using UTC time:

| Character Position | Character Period | Acceptable Values |
| -------------------|:----------------:| -----------------:|
| 1                  | Minute           | 0-59,*            |
| 2                  | Hour             | 0-23,*            |
| 3                  | Day of Month     | 1-31,*            |
| 4                  | Month            | 1-12,*            |
| 5                  | Day of Week      | 0-7,*             |

<<<<<<< HEAD
		Example: `velero create schedule NAME --schedule="0 */6 * * *"`,
		Args:    cobra.ExactArgs(1),
=======
The schedule can also be expressed using "@every <duration>" syntax. The duration
can be specified using a combination of seconds (s), minutes (m), and hours (h), for
example: "@every 2h30m".`,

		Example: `	# Create a backup every 6 hours
	velero create schedule NAME --schedule="0 */6 * * *"

	# Create a backup every 6 hours with the @every notation
	velero create schedule NAME --schedule="@every 6h"

	# Create a daily backup of the web namespace
	velero create schedule NAME --schedule="@every 24h" --include-namespaces web

	# Create a weekly backup, each living for 90 days (2160 hours)
	velero create schedule NAME --schedule="@every 168h" --ttl 2160h0m0s
	`,
		Args: cobra.ExactArgs(1),
>>>>>>> b56f32c9
		Run: func(c *cobra.Command, args []string) {
			cmd.CheckError(o.Complete(args, f))
			cmd.CheckError(o.Validate(c, args, f))
			cmd.CheckError(o.Run(c, f))
		},
	}

	o.BindFlags(c.Flags())
	output.BindFlags(c.Flags())
	output.ClearOutputFlagDefault(c)

	return c
}

type CreateOptions struct {
	BackupOptions *backup.CreateOptions
	Schedule      string

	labelSelector *metav1.LabelSelector
}

func NewCreateOptions() *CreateOptions {
	return &CreateOptions{
		BackupOptions: backup.NewCreateOptions(),
	}
}

func (o *CreateOptions) BindFlags(flags *pflag.FlagSet) {
	o.BackupOptions.BindFlags(flags)
	flags.StringVar(&o.Schedule, "schedule", o.Schedule, "a cron expression specifying a recurring schedule for this backup to run")
}

func (o *CreateOptions) Validate(c *cobra.Command, args []string, f client.Factory) error {
	if len(o.Schedule) == 0 {
		return errors.New("--schedule is required")
	}

	return o.BackupOptions.Validate(c, args, f)
}

func (o *CreateOptions) Complete(args []string, f client.Factory) error {
	return o.BackupOptions.Complete(args, f)
}

func (o *CreateOptions) Run(c *cobra.Command, f client.Factory) error {
	veleroClient, err := f.Client()
	if err != nil {
		return err
	}

	schedule := &api.Schedule{
		ObjectMeta: metav1.ObjectMeta{
			Namespace: f.Namespace(),
			Name:      o.BackupOptions.Name,
			Labels:    o.BackupOptions.Labels.Data(),
		},
		Spec: api.ScheduleSpec{
			Template: api.BackupSpec{
				IncludedNamespaces:      o.BackupOptions.IncludeNamespaces,
				ExcludedNamespaces:      o.BackupOptions.ExcludeNamespaces,
				IncludedResources:       o.BackupOptions.IncludeResources,
				ExcludedResources:       o.BackupOptions.ExcludeResources,
				IncludeClusterResources: o.BackupOptions.IncludeClusterResources.Value,
				LabelSelector:           o.BackupOptions.Selector.LabelSelector,
				SnapshotVolumes:         o.BackupOptions.SnapshotVolumes.Value,
				TTL:                     metav1.Duration{Duration: o.BackupOptions.TTL},
				StorageLocation:         o.BackupOptions.StorageLocation,
				VolumeSnapshotLocations: o.BackupOptions.SnapshotLocations,
			},
			Schedule: o.Schedule,
		},
	}

	if printed, err := output.PrintWithFormat(c, schedule); printed || err != nil {
		return err
	}

	_, err = veleroClient.VeleroV1().Schedules(schedule.Namespace).Create(schedule)
	if err != nil {
		return err
	}

	fmt.Printf("Schedule %q created successfully.\n", schedule.Name)
	return nil
}<|MERGE_RESOLUTION|>--- conflicted
+++ resolved
@@ -47,10 +47,6 @@
 | 4                  | Month            | 1-12,*            |
 | 5                  | Day of Week      | 0-7,*             |
 
-<<<<<<< HEAD
-		Example: `velero create schedule NAME --schedule="0 */6 * * *"`,
-		Args:    cobra.ExactArgs(1),
-=======
 The schedule can also be expressed using "@every <duration>" syntax. The duration
 can be specified using a combination of seconds (s), minutes (m), and hours (h), for
 example: "@every 2h30m".`,
@@ -68,7 +64,6 @@
 	velero create schedule NAME --schedule="@every 168h" --ttl 2160h0m0s
 	`,
 		Args: cobra.ExactArgs(1),
->>>>>>> b56f32c9
 		Run: func(c *cobra.Command, args []string) {
 			cmd.CheckError(o.Complete(args, f))
 			cmd.CheckError(o.Validate(c, args, f))
