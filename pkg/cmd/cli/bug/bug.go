/*
Copyright 2018 the Velero contributors.

Licensed under the Apache License, Version 2.0 (the "License");
you may not use this file except in compliance with the License.
You may obtain a copy of the License at

    http://www.apache.org/licenses/LICENSE-2.0

Unless required by applicable law or agreed to in writing, software
distributed under the License is distributed on an "AS IS" BASIS,
WITHOUT WARRANTIES OR CONDITIONS OF ANY KIND, either express or implied.
See the License for the specific language governing permissions and
limitations under the License.
*/

package bug

import (
	"bytes"
	"errors"
	"fmt"
	"net/url"
	"os"
	"os/exec"
	"runtime"
	"strings"
	"text/template"
	"time"

	"github.com/spf13/cobra"

	"github.com/heptio/velero/pkg/buildinfo"
	"github.com/heptio/velero/pkg/cmd"
)

const (
	// kubectlTimeout is how long we wait in seconds for `kubectl version`
	// before killing the process
	kubectlTimeout = 5 * time.Second
	issueURL       = "https://github.com/heptio/velero/issues/new"
	// IssueTemplate is used to generate .github/ISSUE_TEMPLATE/bug_report.md
	// as well as the initial text that's place in a new Github issue as
	// the result of running `velero bug`.
	IssueTemplate = `---
name: Bug report
about: Tell us about a problem you are experiencing

---

**What steps did you take and what happened:**
[A clear and concise description of what the bug is, and what commands you ran.)


**What did you expect to happen:**


**The output of the following commands will help us better understand what's going on**:
(Pasting long output into a [GitHub gist](https://gist.github.com) or other pastebin is fine.)

* ` + "`kubectl logs deployment/velero -n velero`" + `
* ` + "`velero backup describe <backupname>` or `kubectl get backup/<backupname> -n velero -o yaml`" + `
* ` + "`velero backup logs <backupname>`" + `
* ` + "`velero restore describe <restorename>` or `kubectl get restore/<restorename> -n velero -o yaml`" + `
* ` + "`velero restore logs <restorename>`" + `


**Anything else you would like to add:**
[Miscellaneous information that will assist in solving the issue.]


**Environment:**

<<<<<<< HEAD
- Velero version (use ` + "`ark version`" + `):{{.VeleroVersion}} {{.GitCommit}}
=======
- Velero version (use ` + "`velero version`" + `):{{.VeleroVersion}} {{.GitCommit}}
>>>>>>> b56f32c9
- Kubernetes version (use ` + "`kubectl version`" + `): 
{{- if .KubectlVersion}}
` + "```" + `
{{.KubectlVersion}}
` + "```" + `
{{end}}
- Kubernetes installer & version:
- Cloud provider or hardware configuration:
- OS (e.g. from ` + "`/etc/os-release`" + `):
{{if .RuntimeOS}}	- RuntimeOS: {{.RuntimeOS}}{{end -}}
{{if .RuntimeArch}}	- RuntimeArch: {{.RuntimeArch}}{{end -}}
`
)

func NewCommand() *cobra.Command {
	c := &cobra.Command{
		Use:   "bug",
		Short: "Report a Velero bug",
		Long:  "Open a browser window to report a Velero bug",
		Run: func(c *cobra.Command, args []string) {
			kubectlVersion, err := getKubectlVersion()
			if err != nil {
				// we don't want to prevent the user from submitting a bug
				// if we can't get the kubectl version, so just display a warning
				fmt.Fprintf(os.Stderr, "WARNING: can't get kubectl version: %v\n", err)
			}
			body, err := renderToString(newBugInfo(kubectlVersion))
			cmd.CheckError(err)
			cmd.CheckError(showIssueInBrowser(body))
		},
	}
	return c
}

type VeleroBugInfo struct {
	VeleroVersion  string
	GitCommit      string
	RuntimeOS      string
	RuntimeArch    string
	KubectlVersion string
}

// cmdExistsOnPath checks to see if an executable is available on the current PATH
func cmdExistsOnPath(name string) bool {
	if _, err := exec.LookPath(name); err != nil {
		return false
	}
	return true
}

// getKubectlVersion makes a best-effort to run `kubectl version`
// and return it's output. This func will timeout and return an empty
// string after kubectlTimeout if we're not connected to a cluster.
func getKubectlVersion() (string, error) {
	if !cmdExistsOnPath("kubectl") {
		return "", errors.New("kubectl not found on PATH")
	}

	kubectlCmd := exec.Command("kubectl", "version")
	var outbuf bytes.Buffer
	kubectlCmd.Stdout = &outbuf
	if err := kubectlCmd.Start(); err != nil {
		return "", errors.New("can't start kubectl")
	}

	done := make(chan error, 1)
	go func() {
		done <- kubectlCmd.Wait()
	}()
	select {
	case <-time.After(kubectlTimeout):
		// we don't care about the possible error returned from Kill() here,
		// just return an empty string
		kubectlCmd.Process.Kill()
		return "", errors.New("timeout waiting for kubectl version")

	case err := <-done:
		if err != nil {
			return "", errors.New("error waiting for kubectl process")
		}
	}
	versionOut := outbuf.String()
	kubectlVersion := strings.TrimSpace(string(versionOut))
	return kubectlVersion, nil
}

func newBugInfo(kubectlVersion string) *VeleroBugInfo {
	return &VeleroBugInfo{
		VeleroVersion:  buildinfo.Version,
		GitCommit:      buildinfo.FormattedGitSHA(),
		RuntimeOS:      runtime.GOOS,
		RuntimeArch:    runtime.GOARCH,
		KubectlVersion: kubectlVersion}
}

// renderToString renders IssueTemplate to a string using the
// supplied *VeleroBugInfo
func renderToString(bugInfo *VeleroBugInfo) (string, error) {
	outputTemplate, err := template.New("ghissue").Parse(IssueTemplate)
	if err != nil {
		return "", err
	}
	var buf bytes.Buffer
	err = outputTemplate.Execute(&buf, bugInfo)
	if err != nil {
		return "", err
	}
	return buf.String(), nil
}

// showIssueInBrowser opens a browser window to submit a Github issue using
// a platform specific binary.
func showIssueInBrowser(body string) error {
	url := issueURL + "?body=" + url.QueryEscape(body)
	switch runtime.GOOS {
	case "darwin":
		return exec.Command("open", url).Start()
	case "linux":
		if cmdExistsOnPath("xdg-open") {
			return exec.Command("xdg-open", url).Start()
		}
		return fmt.Errorf("velero can't open a browser window using the command '%s'", "xdg-open")
	case "windows":
		return exec.Command("rundll32", "url.dll,FileProtocolHandler", url).Start()
	default:
		return fmt.Errorf("velero can't open a browser window on platform %s", runtime.GOOS)
	}
}<|MERGE_RESOLUTION|>--- conflicted
+++ resolved
@@ -71,11 +71,7 @@
 
 **Environment:**
 
-<<<<<<< HEAD
-- Velero version (use ` + "`ark version`" + `):{{.VeleroVersion}} {{.GitCommit}}
-=======
 - Velero version (use ` + "`velero version`" + `):{{.VeleroVersion}} {{.GitCommit}}
->>>>>>> b56f32c9
 - Kubernetes version (use ` + "`kubectl version`" + `): 
 {{- if .KubectlVersion}}
 ` + "```" + `
