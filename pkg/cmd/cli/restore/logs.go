/*
Copyright 2017 the Velero contributors.

Licensed under the Apache License, Version 2.0 (the "License");
you may not use this file except in compliance with the License.
You may obtain a copy of the License at

    http://www.apache.org/licenses/LICENSE-2.0

Unless required by applicable law or agreed to in writing, software
distributed under the License is distributed on an "AS IS" BASIS,
WITHOUT WARRANTIES OR CONDITIONS OF ANY KIND, either express or implied.
See the License for the specific language governing permissions and
limitations under the License.
*/

package restore

import (
	"os"
	"time"

	"github.com/spf13/cobra"
	apierrors "k8s.io/apimachinery/pkg/api/errors"
	metav1 "k8s.io/apimachinery/pkg/apis/meta/v1"

	v1 "github.com/heptio/velero/pkg/apis/velero/v1"
	"github.com/heptio/velero/pkg/client"
	"github.com/heptio/velero/pkg/cmd"
	"github.com/heptio/velero/pkg/cmd/util/downloadrequest"
<<<<<<< HEAD
	veleroclient "github.com/heptio/velero/pkg/generated/clientset/versioned"
=======
>>>>>>> b56f32c9
)

func NewLogsCommand(f client.Factory) *cobra.Command {
	timeout := time.Minute

	c := &cobra.Command{
		Use:   "logs RESTORE",
		Short: "Get restore logs",
		Args:  cobra.ExactArgs(1),
		Run: func(c *cobra.Command, args []string) {
<<<<<<< HEAD
			l := NewLogsOptions()
			cmd.CheckError(l.Complete(args))
			cmd.CheckError(l.Validate(f))
			veleroClient, err := f.Client()
			cmd.CheckError(err)
			err = downloadrequest.Stream(veleroClient.VeleroV1(), f.Namespace(), args[0], v1.DownloadTargetKindRestoreLog, os.Stdout, timeout)
=======
			restoreName := args[0]

			veleroClient, err := f.Client()
			cmd.CheckError(err)

			restore, err := veleroClient.VeleroV1().Restores(f.Namespace()).Get(restoreName, metav1.GetOptions{})
			if apierrors.IsNotFound(err) {
				cmd.Exit("Restore %q does not exist.", restoreName)
			} else if err != nil {
				cmd.Exit("Error checking for restore %q: %v", restoreName, err)
			}

			switch restore.Status.Phase {
			case v1.RestorePhaseCompleted, v1.RestorePhaseFailed, v1.RestorePhasePartiallyFailed:
				// terminal phases, don't exit.
			default:
				cmd.Exit("Logs for restore %q are not available until it's finished processing. Please wait "+
					"until the restore has a phase of Completed or Failed and try again.", restoreName)
			}

			err = downloadrequest.Stream(veleroClient.VeleroV1(), f.Namespace(), restoreName, v1.DownloadTargetKindRestoreLog, os.Stdout, timeout)
>>>>>>> b56f32c9
			cmd.CheckError(err)
		},
	}

	c.Flags().DurationVar(&timeout, "timeout", timeout, "how long to wait to receive logs")

	return c
<<<<<<< HEAD
}

// LogsOptions contains the fields required to retrieve logs of a restore
type LogsOptions struct {
	RestoreName string

	client veleroclient.Interface
}

// NewLogsOptions returns a new instance of LogsOptions
func NewLogsOptions() *LogsOptions {
	return &LogsOptions{}
}

// Complete fills in LogsOptions with the given parameters, like populating the
// restore name from the input args
func (l *LogsOptions) Complete(args []string) error {
	l.RestoreName = args[0]
	return nil
}

// Validate validates the LogsOptions against the cluster, like validating if
// the given restore exists in the cluster or not
func (l *LogsOptions) Validate(f client.Factory) error {
	c, err := f.Client()
	if err != nil {
		return err
	}
	l.client = c

	r, err := l.client.VeleroV1().Restores(f.Namespace()).Get(l.RestoreName, metav1.GetOptions{})
	if err != nil {
		return err
	}
	if r.Status.Phase != v1.RestorePhaseCompleted {
		return errors.Errorf("unable to retrieve logs because restore is not complete")
	}
	return nil
=======
>>>>>>> b56f32c9
}<|MERGE_RESOLUTION|>--- conflicted
+++ resolved
@@ -28,10 +28,6 @@
 	"github.com/heptio/velero/pkg/client"
 	"github.com/heptio/velero/pkg/cmd"
 	"github.com/heptio/velero/pkg/cmd/util/downloadrequest"
-<<<<<<< HEAD
-	veleroclient "github.com/heptio/velero/pkg/generated/clientset/versioned"
-=======
->>>>>>> b56f32c9
 )
 
 func NewLogsCommand(f client.Factory) *cobra.Command {
@@ -42,14 +38,6 @@
 		Short: "Get restore logs",
 		Args:  cobra.ExactArgs(1),
 		Run: func(c *cobra.Command, args []string) {
-<<<<<<< HEAD
-			l := NewLogsOptions()
-			cmd.CheckError(l.Complete(args))
-			cmd.CheckError(l.Validate(f))
-			veleroClient, err := f.Client()
-			cmd.CheckError(err)
-			err = downloadrequest.Stream(veleroClient.VeleroV1(), f.Namespace(), args[0], v1.DownloadTargetKindRestoreLog, os.Stdout, timeout)
-=======
 			restoreName := args[0]
 
 			veleroClient, err := f.Client()
@@ -71,7 +59,6 @@
 			}
 
 			err = downloadrequest.Stream(veleroClient.VeleroV1(), f.Namespace(), restoreName, v1.DownloadTargetKindRestoreLog, os.Stdout, timeout)
->>>>>>> b56f32c9
 			cmd.CheckError(err)
 		},
 	}
@@ -79,45 +66,4 @@
 	c.Flags().DurationVar(&timeout, "timeout", timeout, "how long to wait to receive logs")
 
 	return c
-<<<<<<< HEAD
-}
-
-// LogsOptions contains the fields required to retrieve logs of a restore
-type LogsOptions struct {
-	RestoreName string
-
-	client veleroclient.Interface
-}
-
-// NewLogsOptions returns a new instance of LogsOptions
-func NewLogsOptions() *LogsOptions {
-	return &LogsOptions{}
-}
-
-// Complete fills in LogsOptions with the given parameters, like populating the
-// restore name from the input args
-func (l *LogsOptions) Complete(args []string) error {
-	l.RestoreName = args[0]
-	return nil
-}
-
-// Validate validates the LogsOptions against the cluster, like validating if
-// the given restore exists in the cluster or not
-func (l *LogsOptions) Validate(f client.Factory) error {
-	c, err := f.Client()
-	if err != nil {
-		return err
-	}
-	l.client = c
-
-	r, err := l.client.VeleroV1().Restores(f.Namespace()).Get(l.RestoreName, metav1.GetOptions{})
-	if err != nil {
-		return err
-	}
-	if r.Status.Phase != v1.RestorePhaseCompleted {
-		return errors.Errorf("unable to retrieve logs because restore is not complete")
-	}
-	return nil
-=======
->>>>>>> b56f32c9
 }