--- conflicted
+++ resolved
@@ -49,12 +49,9 @@
  
   # create a restore from the latest successful backup triggered by schedule "schedule-1"
   velero restore create --from-schedule schedule-1
-<<<<<<< HEAD
-=======
 
   # create a restore for only persistentvolumeclaims and persistentvolumes within a backup
   velero restore create --from-backup backup-2 --include-resources persistentvolumeclaims,persistentvolumes
->>>>>>> b56f32c9
   `,
 		Args: cobra.MaximumNArgs(1),
 		Run: func(c *cobra.Command, args []string) {
