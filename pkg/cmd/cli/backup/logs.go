--- conflicted
+++ resolved
@@ -38,12 +38,6 @@
 		Short: "Get backup logs",
 		Args:  cobra.ExactArgs(1),
 		Run: func(c *cobra.Command, args []string) {
-<<<<<<< HEAD
-			veleroClient, err := f.Client()
-			cmd.CheckError(err)
-
-			err = downloadrequest.Stream(veleroClient.VeleroV1(), f.Namespace(), args[0], v1.DownloadTargetKindBackupLog, os.Stdout, timeout)
-=======
 			backupName := args[0]
 
 			veleroClient, err := f.Client()
@@ -65,7 +59,6 @@
 			}
 
 			err = downloadrequest.Stream(veleroClient.VeleroV1(), f.Namespace(), backupName, v1.DownloadTargetKindBackupLog, os.Stdout, timeout)
->>>>>>> b56f32c9
 			cmd.CheckError(err)
 		},
 	}
