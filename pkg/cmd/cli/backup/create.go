/*
Copyright 2017 the Velero contributors.

Licensed under the Apache License, Version 2.0 (the "License");
you may not use this file except in compliance with the License.
You may obtain a copy of the License at

    http://www.apache.org/licenses/LICENSE-2.0

Unless required by applicable law or agreed to in writing, software
distributed under the License is distributed on an "AS IS" BASIS,
WITHOUT WARRANTIES OR CONDITIONS OF ANY KIND, either express or implied.
See the License for the specific language governing permissions and
limitations under the License.
*/

package backup

import (
	"fmt"
	"time"

	"github.com/spf13/cobra"
	"github.com/spf13/pflag"
	metav1 "k8s.io/apimachinery/pkg/apis/meta/v1"
	"k8s.io/client-go/tools/cache"

	api "github.com/heptio/velero/pkg/apis/velero/v1"
	"github.com/heptio/velero/pkg/client"
	"github.com/heptio/velero/pkg/cmd"
	"github.com/heptio/velero/pkg/cmd/util/flag"
	"github.com/heptio/velero/pkg/cmd/util/output"
	veleroclient "github.com/heptio/velero/pkg/generated/clientset/versioned"
	v1 "github.com/heptio/velero/pkg/generated/informers/externalversions/velero/v1"
)

func NewCreateCommand(f client.Factory, use string) *cobra.Command {
	o := NewCreateOptions()

	c := &cobra.Command{
		Use:   use + " NAME",
		Short: "Create a backup",
		Args:  cobra.ExactArgs(1),
		Run: func(c *cobra.Command, args []string) {
			cmd.CheckError(o.Complete(args, f))
			cmd.CheckError(o.Validate(c, args, f))
			cmd.CheckError(o.Run(c, f))
		},
		Example: `	# create a backup containing all resources
	velero backup create backup1

	# create a backup including only the nginx namespace
	velero backup create nginx-backup --include-namespaces nginx

	# create a backup excluding the velero and default namespaces
	velero backup create backup2 --exclude-namespaces velero,default

	# view the YAML for a backup that doesn't snapshot volumes, without sending it to the server
	velero backup create backup3 --snapshot-volumes=false -o yaml
<<<<<<< HEAD

=======
	
>>>>>>> fac3cd4a
	# wait for a backup to complete before returning from the command
	velero backup create backup4 --wait`,
	}

	o.BindFlags(c.Flags())
	o.BindWait(c.Flags())
	output.BindFlags(c.Flags())
	output.ClearOutputFlagDefault(c)

	return c
}

type CreateOptions struct {
	Name                    string
	TTL                     time.Duration
	SnapshotVolumes         flag.OptionalBool
	IncludeNamespaces       flag.StringArray
	ExcludeNamespaces       flag.StringArray
	IncludeResources        flag.StringArray
	ExcludeResources        flag.StringArray
	Labels                  flag.Map
	Selector                flag.LabelSelector
	IncludeClusterResources flag.OptionalBool
	Wait                    bool
	StorageLocation         string
	SnapshotLocations       []string

	client veleroclient.Interface
}

func NewCreateOptions() *CreateOptions {
	return &CreateOptions{
		TTL:                     30 * 24 * time.Hour,
		IncludeNamespaces:       flag.NewStringArray("*"),
		Labels:                  flag.NewMap(),
		SnapshotVolumes:         flag.NewOptionalBool(nil),
		IncludeClusterResources: flag.NewOptionalBool(nil),
	}
}

func (o *CreateOptions) BindFlags(flags *pflag.FlagSet) {
	flags.DurationVar(&o.TTL, "ttl", o.TTL, "how long before the backup can be garbage collected")
	flags.Var(&o.IncludeNamespaces, "include-namespaces", "namespaces to include in the backup (use '*' for all namespaces)")
	flags.Var(&o.ExcludeNamespaces, "exclude-namespaces", "namespaces to exclude from the backup")
	flags.Var(&o.IncludeResources, "include-resources", "resources to include in the backup, formatted as resource.group, such as storageclasses.storage.k8s.io (use '*' for all resources)")
	flags.Var(&o.ExcludeResources, "exclude-resources", "resources to exclude from the backup, formatted as resource.group, such as storageclasses.storage.k8s.io")
	flags.Var(&o.Labels, "labels", "labels to apply to the backup")
	flags.StringVar(&o.StorageLocation, "storage-location", "", "location in which to store the backup")
	flags.StringSliceVar(&o.SnapshotLocations, "volume-snapshot-locations", o.SnapshotLocations, "list of locations (at most one per provider) where volume snapshots should be stored")
	flags.VarP(&o.Selector, "selector", "l", "only back up resources matching this label selector")
	f := flags.VarPF(&o.SnapshotVolumes, "snapshot-volumes", "", "take snapshots of PersistentVolumes as part of the backup")
	// this allows the user to just specify "--snapshot-volumes" as shorthand for "--snapshot-volumes=true"
	// like a normal bool flag
	f.NoOptDefVal = "true"

	f = flags.VarPF(&o.IncludeClusterResources, "include-cluster-resources", "", "include cluster-scoped resources in the backup")
	f.NoOptDefVal = "true"
}

// BindWait binds the wait flag separately so it is not called by other create
// commands that reuse CreateOptions's BindFlags method.
func (o *CreateOptions) BindWait(flags *pflag.FlagSet) {
	flags.BoolVarP(&o.Wait, "wait", "w", o.Wait, "wait for the operation to complete")
}

func (o *CreateOptions) Validate(c *cobra.Command, args []string, f client.Factory) error {
	if err := output.ValidateFlags(c); err != nil {
		return err
	}

	if o.StorageLocation != "" {
		if _, err := o.client.VeleroV1().BackupStorageLocations(f.Namespace()).Get(o.StorageLocation, metav1.GetOptions{}); err != nil {
			return err
		}
	}

	for _, loc := range o.SnapshotLocations {
		if _, err := o.client.VeleroV1().VolumeSnapshotLocations(f.Namespace()).Get(loc, metav1.GetOptions{}); err != nil {
			return err
		}
	}

	return nil
}

func (o *CreateOptions) Complete(args []string, f client.Factory) error {
	o.Name = args[0]
	client, err := f.Client()
	if err != nil {
		return err
	}
	o.client = client
	return nil
}

func (o *CreateOptions) Run(c *cobra.Command, f client.Factory) error {
	backup := &api.Backup{
		ObjectMeta: metav1.ObjectMeta{
			Namespace: f.Namespace(),
			Name:      o.Name,
			Labels:    o.Labels.Data(),
		},
		Spec: api.BackupSpec{
			IncludedNamespaces:      o.IncludeNamespaces,
			ExcludedNamespaces:      o.ExcludeNamespaces,
			IncludedResources:       o.IncludeResources,
			ExcludedResources:       o.ExcludeResources,
			LabelSelector:           o.Selector.LabelSelector,
			SnapshotVolumes:         o.SnapshotVolumes.Value,
			TTL:                     metav1.Duration{Duration: o.TTL},
			IncludeClusterResources: o.IncludeClusterResources.Value,
			StorageLocation:         o.StorageLocation,
			VolumeSnapshotLocations: o.SnapshotLocations,
		},
	}

	if printed, err := output.PrintWithFormat(c, backup); printed || err != nil {
		return err
	}

	var backupInformer cache.SharedIndexInformer
	var updates chan *api.Backup
	if o.Wait {
		stop := make(chan struct{})
		defer close(stop)

		updates = make(chan *api.Backup)

		backupInformer = v1.NewBackupInformer(o.client, f.Namespace(), 0, nil)

		backupInformer.AddEventHandler(
			cache.FilteringResourceEventHandler{
				FilterFunc: func(obj interface{}) bool {
					backup, ok := obj.(*api.Backup)
					if !ok {
						return false
					}
					return backup.Name == o.Name
				},
				Handler: cache.ResourceEventHandlerFuncs{
					UpdateFunc: func(_, obj interface{}) {
						backup, ok := obj.(*api.Backup)
						if !ok {
							return
						}
						updates <- backup
					},
					DeleteFunc: func(obj interface{}) {
						backup, ok := obj.(*api.Backup)
						if !ok {
							return
						}
						updates <- backup
					},
				},
			},
		)
		go backupInformer.Run(stop)
	}

	_, err := o.client.VeleroV1().Backups(backup.Namespace).Create(backup)
	if err != nil {
		return err
	}

	fmt.Printf("Backup request %q submitted successfully.\n", backup.Name)
	if o.Wait {
		fmt.Println("Waiting for backup to complete. You may safely press ctrl-c to stop waiting - your backup will continue in the background.")
		ticker := time.NewTicker(time.Second)
		defer ticker.Stop()

		for {
			select {
			case <-ticker.C:
				fmt.Print(".")
			case backup, ok := <-updates:
				if !ok {
					fmt.Println("\nError waiting: unable to watch backups.")
					return nil
				}

				if backup.Status.Phase != api.BackupPhaseNew && backup.Status.Phase != api.BackupPhaseInProgress {
					fmt.Printf("\nBackup completed with status: %s. You may check for more information using the commands `velero backup describe %s` and `velero backup logs %s`.\n", backup.Status.Phase, backup.Name, backup.Name)
					return nil
				}
			}
		}
	}

	// Not waiting

	fmt.Printf("Run `velero backup describe %s` or `velero backup logs %s` for more details.\n", backup.Name, backup.Name)

	return nil
}<|MERGE_RESOLUTION|>--- conflicted
+++ resolved
@@ -57,11 +57,7 @@
 
 	# view the YAML for a backup that doesn't snapshot volumes, without sending it to the server
 	velero backup create backup3 --snapshot-volumes=false -o yaml
-<<<<<<< HEAD
-
-=======
 	
->>>>>>> fac3cd4a
 	# wait for a backup to complete before returning from the command
 	velero backup create backup4 --wait`,
 	}
