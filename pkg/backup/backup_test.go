--- conflicted
+++ resolved
@@ -1,9 +1,5 @@
 /*
-<<<<<<< HEAD
-Copyright 2017 the Velero contributors.
-=======
 Copyright 2017, 2019 the Velero contributors.
->>>>>>> fac3cd4a
 
 Licensed under the Apache License, Version 2.0 (the "License");
 you may not use this file except in compliance with the License.
@@ -47,213 +43,6 @@
 )
 
 var (
-<<<<<<< HEAD
-	trueVal      = true
-	falseVal     = false
-	truePointer  = &trueVal
-	falsePointer = &falseVal
-)
-
-type fakeAction struct {
-	selector        velero.ResourceSelector
-	ids             []string
-	backups         []v1.Backup
-	additionalItems []velero.ResourceIdentifier
-}
-
-var _ velero.BackupItemAction = &fakeAction{}
-
-func newFakeAction(resource string) *fakeAction {
-	return (&fakeAction{}).ForResource(resource)
-}
-
-func (a *fakeAction) Execute(item runtime.Unstructured, backup *v1.Backup) (runtime.Unstructured, []velero.ResourceIdentifier, error) {
-	metadata, err := meta.Accessor(item)
-	if err != nil {
-		return item, a.additionalItems, err
-	}
-	a.ids = append(a.ids, kubeutil.NamespaceAndName(metadata))
-	a.backups = append(a.backups, *backup)
-
-	return item, a.additionalItems, nil
-}
-
-func (a *fakeAction) AppliesTo() (velero.ResourceSelector, error) {
-	return a.selector, nil
-}
-
-func (a *fakeAction) ForResource(resource string) *fakeAction {
-	a.selector.IncludedResources = []string{resource}
-	return a
-}
-
-func TestResolveActions(t *testing.T) {
-	tests := []struct {
-		name                string
-		input               []velero.BackupItemAction
-		expected            []resolvedAction
-		resourcesWithErrors []string
-		expectError         bool
-	}{
-		{
-			name:     "empty input",
-			input:    []velero.BackupItemAction{},
-			expected: nil,
-		},
-		{
-			name:        "resolve error",
-			input:       []velero.BackupItemAction{&fakeAction{selector: velero.ResourceSelector{LabelSelector: "=invalid-selector"}}},
-			expected:    nil,
-			expectError: true,
-		},
-		{
-			name:  "resolved",
-			input: []velero.BackupItemAction{newFakeAction("foo"), newFakeAction("bar")},
-			expected: []resolvedAction{
-				{
-					BackupItemAction:          newFakeAction("foo"),
-					resourceIncludesExcludes:  collections.NewIncludesExcludes().Includes("foodies.somegroup"),
-					namespaceIncludesExcludes: collections.NewIncludesExcludes(),
-					selector:                  labels.Everything(),
-				},
-				{
-					BackupItemAction:          newFakeAction("bar"),
-					resourceIncludesExcludes:  collections.NewIncludesExcludes().Includes("barnacles.anothergroup"),
-					namespaceIncludesExcludes: collections.NewIncludesExcludes(),
-					selector:                  labels.Everything(),
-				},
-			},
-		},
-	}
-
-	for _, test := range tests {
-		t.Run(test.name, func(t *testing.T) {
-			resources := map[schema.GroupVersionResource]schema.GroupVersionResource{
-				{Resource: "foo"}: {Group: "somegroup", Resource: "foodies"},
-				{Resource: "fie"}: {Group: "somegroup", Resource: "fields"},
-				{Resource: "bar"}: {Group: "anothergroup", Resource: "barnacles"},
-				{Resource: "baz"}: {Group: "anothergroup", Resource: "bazaars"},
-			}
-			discoveryHelper := velerotest.NewFakeDiscoveryHelper(false, resources)
-
-			actual, err := resolveActions(test.input, discoveryHelper)
-			gotError := err != nil
-
-			if e, a := test.expectError, gotError; e != a {
-				t.Fatalf("error: expected %t, got %t", e, a)
-			}
-			if test.expectError {
-				return
-			}
-
-			assert.Equal(t, test.expected, actual)
-		})
-	}
-}
-
-func TestGetResourceIncludesExcludes(t *testing.T) {
-	tests := []struct {
-		name                string
-		includes            []string
-		excludes            []string
-		resourcesWithErrors []string
-		expectedIncludes    []string
-		expectedExcludes    []string
-	}{
-		{
-			name:             "no input",
-			expectedIncludes: []string{},
-			expectedExcludes: []string{},
-		},
-		{
-			name:             "wildcard includes",
-			includes:         []string{"*", "asdf"},
-			excludes:         []string{},
-			expectedIncludes: []string{"*"},
-			expectedExcludes: []string{},
-		},
-		{
-			name:             "wildcard excludes aren't allowed or resolved",
-			includes:         []string{},
-			excludes:         []string{"*"},
-			expectedIncludes: []string{},
-			expectedExcludes: []string{},
-		},
-		{
-			name:             "resolution works",
-			includes:         []string{"foo", "fie"},
-			excludes:         []string{"bar", "baz"},
-			expectedIncludes: []string{"foodies.somegroup", "fields.somegroup"},
-			expectedExcludes: []string{"barnacles.anothergroup", "bazaars.anothergroup"},
-		},
-		{
-			name:             "some unresolvable",
-			includes:         []string{"foo", "fie", "bad1"},
-			excludes:         []string{"bar", "baz", "bad2"},
-			expectedIncludes: []string{"foodies.somegroup", "fields.somegroup"},
-			expectedExcludes: []string{"barnacles.anothergroup", "bazaars.anothergroup"},
-		},
-	}
-
-	for _, test := range tests {
-		t.Run(test.name, func(t *testing.T) {
-			resources := map[schema.GroupVersionResource]schema.GroupVersionResource{
-				{Resource: "foo"}: {Group: "somegroup", Resource: "foodies"},
-				{Resource: "fie"}: {Group: "somegroup", Resource: "fields"},
-				{Resource: "bar"}: {Group: "anothergroup", Resource: "barnacles"},
-				{Resource: "baz"}: {Group: "anothergroup", Resource: "bazaars"},
-			}
-			discoveryHelper := velerotest.NewFakeDiscoveryHelper(false, resources)
-
-			actual := getResourceIncludesExcludes(discoveryHelper, test.includes, test.excludes)
-
-			sort.Strings(test.expectedIncludes)
-			actualIncludes := actual.GetIncludes()
-			sort.Strings(actualIncludes)
-			if e, a := test.expectedIncludes, actualIncludes; !reflect.DeepEqual(e, a) {
-				t.Errorf("includes: expected %v, got %v", e, a)
-			}
-
-			sort.Strings(test.expectedExcludes)
-			actualExcludes := actual.GetExcludes()
-			sort.Strings(actualExcludes)
-			if e, a := test.expectedExcludes, actualExcludes; !reflect.DeepEqual(e, a) {
-				t.Errorf("excludes: expected %v, got %v", e, a)
-				t.Errorf("excludes: expected %v, got %v", len(e), len(a))
-			}
-		})
-	}
-}
-
-func TestGetNamespaceIncludesExcludes(t *testing.T) {
-	backup := &v1.Backup{
-		Spec: v1.BackupSpec{
-			IncludedResources:  []string{"foo", "bar"},
-			ExcludedResources:  []string{"fie", "baz"},
-			IncludedNamespaces: []string{"a", "b", "c"},
-			ExcludedNamespaces: []string{"d", "e", "f"},
-			TTL:                metav1.Duration{Duration: 1 * time.Hour},
-		},
-	}
-
-	ns := getNamespaceIncludesExcludes(backup)
-
-	actualIncludes := ns.GetIncludes()
-	sort.Strings(actualIncludes)
-	if e, a := backup.Spec.IncludedNamespaces, actualIncludes; !reflect.DeepEqual(e, a) {
-		t.Errorf("includes: expected %v, got %v", e, a)
-	}
-
-	actualExcludes := ns.GetExcludes()
-	sort.Strings(actualExcludes)
-	if e, a := backup.Spec.ExcludedNamespaces, actualExcludes; !reflect.DeepEqual(e, a) {
-		t.Errorf("excludes: expected %v, got %v", e, a)
-	}
-}
-
-var (
-=======
->>>>>>> fac3cd4a
 	v1Group = &metav1.APIResourceList{
 		GroupVersion: "v1",
 		APIResources: []metav1.APIResource{configMapsResource, podsResource, namespacesResource},
@@ -383,62 +172,7 @@
 		expectedError      error
 	}{
 		{
-<<<<<<< HEAD
-			name: "error resolving actions returns an error",
-			backup: &v1.Backup{
-				Spec: v1.BackupSpec{
-					// cm - shortcut in legacy api group
-					// csr - shortcut in certificates.k8s.io api group
-					// roles - fully qualified in rbac.authorization.k8s.io api group
-					IncludedResources:  []string{"cm", "csr", "roles"},
-					IncludedNamespaces: []string{"a", "b"},
-					ExcludedNamespaces: []string{"c", "d"},
-				},
-			},
-			actions:            []velero.BackupItemAction{new(appliesToErrorAction)},
-			expectedNamespaces: collections.NewIncludesExcludes().Includes("a", "b").Excludes("c", "d"),
-			expectedResources:  collections.NewIncludesExcludes().Includes("configmaps", "certificatesigningrequests.certificates.k8s.io", "roles.rbac.authorization.k8s.io"),
-			expectedHooks:      []resourceHook{},
-			expectedError:      errors.New("error calling AppliesTo"),
-		},
-		{
 			name: "error resolving hooks returns an error",
-			backup: &v1.Backup{
-				Spec: v1.BackupSpec{
-					// cm - shortcut in legacy api group
-					// csr - shortcut in certificates.k8s.io api group
-					// roles - fully qualified in rbac.authorization.k8s.io api group
-					IncludedResources:  []string{"cm", "csr", "roles"},
-					IncludedNamespaces: []string{"a", "b"},
-					ExcludedNamespaces: []string{"c", "d"},
-					Hooks: v1.BackupHooks{
-						Resources: []v1.BackupResourceHookSpec{
-							{
-								Name: "hook-with-invalid-label-selector",
-								LabelSelector: &metav1.LabelSelector{
-									MatchExpressions: []metav1.LabelSelectorRequirement{
-										{
-											Key:      "foo",
-											Operator: metav1.LabelSelectorOperator("nonexistent-operator"),
-											Values:   []string{"bar"},
-										},
-									},
-								},
-							},
-						},
-					},
-				},
-			},
-			expectedNamespaces: collections.NewIncludesExcludes().Includes("a", "b").Excludes("c", "d"),
-			expectedResources:  collections.NewIncludesExcludes().Includes("configmaps", "certificatesigningrequests.certificates.k8s.io", "roles.rbac.authorization.k8s.io"),
-			expectedHooks:      []resourceHook{},
-			expectedError:      errors.New("\"nonexistent-operator\" is not a valid pod selector operator"),
-		},
-		{
-			name: "happy path, no actions, no hooks, no errors",
-=======
-			name: "error resolving hooks returns an error",
->>>>>>> fac3cd4a
 			backup: &v1.Backup{
 				Spec: v1.BackupSpec{
 					// cm - shortcut in legacy api group
@@ -608,81 +342,6 @@
 	}
 }
 
-<<<<<<< HEAD
-// appliesToErrorAction is a backup item action that always returns
-// an error when AppliesTo() is called.
-type appliesToErrorAction struct{}
-
-func (a *appliesToErrorAction) AppliesTo() (velero.ResourceSelector, error) {
-	return velero.ResourceSelector{}, errors.New("error calling AppliesTo")
-}
-
-func (a *appliesToErrorAction) Execute(item runtime.Unstructured, backup *v1.Backup) (runtime.Unstructured, []velero.ResourceIdentifier, error) {
-	panic("not implemented")
-}
-
-func TestBackupUsesNewCohabitatingResourcesForEachBackup(t *testing.T) {
-	groupBackupperFactory := &mockGroupBackupperFactory{}
-	kb := &kubernetesBackupper{
-		discoveryHelper:       new(velerotest.FakeDiscoveryHelper),
-		groupBackupperFactory: groupBackupperFactory,
-	}
-
-	defer groupBackupperFactory.AssertExpectations(t)
-
-	// assert that newGroupBackupper() is called with the result of cohabitatingResources()
-	// passed as an argument.
-	firstCohabitatingResources := cohabitatingResources()
-	groupBackupperFactory.On("newGroupBackupper",
-		mock.Anything,
-		mock.Anything,
-		mock.Anything,
-		kb.discoveryHelper,
-		mock.Anything,
-		firstCohabitatingResources,
-		mock.Anything,
-		mock.Anything,
-		mock.Anything,
-		mock.Anything,
-		mock.Anything,
-	).Return(&mockGroupBackupper{})
-
-	assert.NoError(t, kb.Backup(velerotest.NewLogger(), &Request{Backup: &v1.Backup{}}, &bytes.Buffer{}, nil, nil))
-
-	// mutate the cohabitatingResources map that was used in the first backup to simulate
-	// the first backup process having done so.
-	for _, value := range firstCohabitatingResources {
-		value.seen = true
-	}
-
-	// assert that on a second backup, newGroupBackupper() is called with the result of
-	// cohabitatingResources() passed as an argument, that the value is not the
-	// same as the mutated firstCohabitatingResources value, and that all of the `seen`
-	// flags are false as they should be for a new instance
-	secondCohabitatingResources := cohabitatingResources()
-	groupBackupperFactory.On("newGroupBackupper",
-		mock.Anything,
-		mock.Anything,
-		mock.Anything,
-		kb.discoveryHelper,
-		mock.Anything,
-		secondCohabitatingResources,
-		mock.Anything,
-		mock.Anything,
-		mock.Anything,
-		mock.Anything,
-		mock.Anything,
-	).Return(&mockGroupBackupper{})
-
-	assert.NoError(t, kb.Backup(velerotest.NewLogger(), &Request{Backup: new(v1.Backup)}, new(bytes.Buffer), nil, nil))
-	assert.NotEqual(t, firstCohabitatingResources, secondCohabitatingResources)
-	for _, resource := range secondCohabitatingResources {
-		assert.False(t, resource.seen)
-	}
-}
-
-=======
->>>>>>> fac3cd4a
 type mockGroupBackupperFactory struct {
 	mock.Mock
 }
