--- conflicted
+++ resolved
@@ -149,15 +149,6 @@
 	podBackupHookCommandAnnotationKey   = "hook.backup.velero.io/command"
 	podBackupHookOnErrorAnnotationKey   = "hook.backup.velero.io/on-error"
 	podBackupHookTimeoutAnnotationKey   = "hook.backup.velero.io/timeout"
-<<<<<<< HEAD
-
-	// TODO(1.0) remove all of the legacy ark annotations
-	arkPodBackupHookContainerAnnotationKey = "hook.backup.ark.heptio.com/container"
-	arkPodBackupHookCommandAnnotationKey   = "hook.backup.ark.heptio.com/command"
-	arkPodBackupHookOnErrorAnnotationKey   = "hook.backup.ark.heptio.com/on-error"
-	arkPodBackupHookTimeoutAnnotationKey   = "hook.backup.ark.heptio.com/timeout"
-=======
->>>>>>> b56f32c9
 )
 
 func phasedKey(phase hookPhase, key string) string {
@@ -171,9 +162,9 @@
 	return annotations[phasedKey(phase, key)]
 }
 
-// TODO(1.0): rename this function to getPodExecHookFromAnnotations (see
-// corresponding comment in getPodExecHookFromAnnotations)
-func getVeleroPodExecHookFromAnnotations(annotations map[string]string, phase hookPhase) *api.ExecHook {
+// getPodExecHookFromAnnotations returns an ExecHook based on the annotations, as long as the
+// 'command' annotation is present. If it is absent, this returns nil.
+func getPodExecHookFromAnnotations(annotations map[string]string, phase hookPhase) *api.ExecHook {
 	commandValue := getHookAnnotation(annotations, podBackupHookCommandAnnotationKey, phase)
 	if commandValue == "" {
 		return nil
@@ -213,62 +204,6 @@
 	}
 }
 
-// TODO(1.0) delete this function
-func getArkPodExecHookFromAnnotations(annotations map[string]string, phase hookPhase) *api.ExecHook {
-	commandValue := getHookAnnotation(annotations, arkPodBackupHookCommandAnnotationKey, phase)
-	if commandValue == "" {
-		return nil
-	}
-	var command []string
-	// check for json array
-	if commandValue[0] == '[' {
-		if err := json.Unmarshal([]byte(commandValue), &command); err != nil {
-			command = []string{commandValue}
-		}
-	} else {
-		command = append(command, commandValue)
-	}
-
-	container := getHookAnnotation(annotations, arkPodBackupHookContainerAnnotationKey, phase)
-
-	onError := api.HookErrorMode(getHookAnnotation(annotations, arkPodBackupHookOnErrorAnnotationKey, phase))
-	if onError != api.HookErrorModeContinue && onError != api.HookErrorModeFail {
-		onError = ""
-	}
-
-	var timeout time.Duration
-	timeoutString := getHookAnnotation(annotations, arkPodBackupHookTimeoutAnnotationKey, phase)
-	if timeoutString != "" {
-		if temp, err := time.ParseDuration(timeoutString); err == nil {
-			timeout = temp
-		} else {
-			// TODO: log error that we couldn't parse duration
-		}
-	}
-
-	return &api.ExecHook{
-		Container: container,
-		Command:   command,
-		OnError:   onError,
-		Timeout:   metav1.Duration{Duration: timeout},
-	}
-
-}
-
-// getPodExecHookFromAnnotations returns an ExecHook based on the annotations, as long as the
-// 'command' annotation is present. If it is absent, this returns nil.
-func getPodExecHookFromAnnotations(annotations map[string]string, phase hookPhase) *api.ExecHook {
-	// TODO(1.0): delete this function implementation, as
-	// getVeleroPodExecHookFromAnnotations will be renamed
-	// in order to replace this implementation.
-
-	if hook := getVeleroPodExecHookFromAnnotations(annotations, phase); hook != nil {
-		return hook
-	}
-
-	return getArkPodExecHookFromAnnotations(annotations, phase)
-}
-
 type resourceHook struct {
 	name          string
 	namespaces    *collections.IncludesExcludes
