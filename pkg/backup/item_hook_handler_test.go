/*
Copyright 2017 the Velero contributors.

Licensed under the Apache License, Version 2.0 (the "License");
you may not use this file except in compliance with the License.
You may obtain a copy of the License at

    http://www.apache.org/licenses/LICENSE-2.0

Unless required by applicable law or agreed to in writing, software
distributed under the License is distributed on an "AS IS" BASIS,
WITHOUT WARRANTIES OR CONDITIONS OF ANY KIND, either express or implied.
See the License for the specific language governing permissions and
limitations under the License.
*/

package backup

import (
	"fmt"
	"testing"
	"time"

	"github.com/pkg/errors"
	"github.com/sirupsen/logrus"
	"github.com/stretchr/testify/assert"
	"github.com/stretchr/testify/mock"
	"github.com/stretchr/testify/require"
	metav1 "k8s.io/apimachinery/pkg/apis/meta/v1"
	"k8s.io/apimachinery/pkg/labels"
	"k8s.io/apimachinery/pkg/runtime"
	"k8s.io/apimachinery/pkg/runtime/schema"

	v1 "github.com/heptio/velero/pkg/apis/velero/v1"
<<<<<<< HEAD
	"github.com/heptio/velero/pkg/util/collections"
	velerotest "github.com/heptio/velero/pkg/util/test"
=======
	velerotest "github.com/heptio/velero/pkg/test"
	"github.com/heptio/velero/pkg/util/collections"
>>>>>>> b56f32c9
)

type mockItemHookHandler struct {
	mock.Mock
}

func (h *mockItemHookHandler) handleHooks(log logrus.FieldLogger, groupResource schema.GroupResource, obj runtime.Unstructured, resourceHooks []resourceHook, phase hookPhase) error {
	args := h.Called(log, groupResource, obj, resourceHooks, phase)
	return args.Error(0)
}

func TestHandleHooksSkips(t *testing.T) {
	tests := []struct {
		name          string
		groupResource string
		item          runtime.Unstructured
		hooks         []resourceHook
	}{
		{
			name:          "not a pod",
			groupResource: "widget.group",
		},
		{
			name: "pod without annotation / no spec hooks",
			item: velerotest.UnstructuredOrDie(
				`
				{
					"apiVersion": "v1",
					"kind": "Pod",
					"metadata": {
						"namespace": "ns",
						"name": "foo"
					}
				}
				`,
			),
		},
		{
			name:          "spec hooks not applicable",
			groupResource: "pods",
			item: velerotest.UnstructuredOrDie(
				`
				{
					"apiVersion": "v1",
					"kind": "Pod",
					"metadata": {
						"namespace": "ns",
						"name": "foo",
						"labels": {
							"color": "blue"
						}
					}
				}
				`,
			),
			hooks: []resourceHook{
				{
					name:       "ns exclude",
					namespaces: collections.NewIncludesExcludes().Excludes("ns"),
				},
				{
					name:      "resource exclude",
					resources: collections.NewIncludesExcludes().Includes("widgets.group"),
				},
				{
					name:          "label selector mismatch",
					labelSelector: parseLabelSelectorOrDie("color=green"),
				},
				{
					name: "missing exec hook",
					pre: []v1.BackupResourceHook{
						{},
						{},
					},
				},
			},
		},
	}

	for _, test := range tests {
		t.Run(test.name, func(t *testing.T) {
			podCommandExecutor := &velerotest.MockPodCommandExecutor{}
			defer podCommandExecutor.AssertExpectations(t)

			h := &defaultItemHookHandler{
				podCommandExecutor: podCommandExecutor,
			}

			groupResource := schema.ParseGroupResource(test.groupResource)
			err := h.handleHooks(velerotest.NewLogger(), groupResource, test.item, test.hooks, hookPhasePre)
			assert.NoError(t, err)
		})
	}
}

func TestHandleHooks(t *testing.T) {
	tests := []struct {
		name                  string
		phase                 hookPhase
		groupResource         string
		item                  runtime.Unstructured
		hooks                 []resourceHook
		hookErrorsByContainer map[string]error
		expectedError         error
		expectedPodHook       *v1.ExecHook
		expectedPodHookError  error
	}{
		{
			name:          "pod, no annotation, spec (multiple pre hooks) = run spec",
			phase:         hookPhasePre,
			groupResource: "pods",
			item: velerotest.UnstructuredOrDie(`
		{
			"apiVersion": "v1",
			"kind": "Pod",
			"metadata": {
				"namespace": "ns",
				"name": "name"
			}
		}`),
			hooks: []resourceHook{
				{
					name: "hook1",
					pre: []v1.BackupResourceHook{
						{
							Exec: &v1.ExecHook{
								Container: "1a",
								Command:   []string{"pre-1a"},
							},
						},
						{
							Exec: &v1.ExecHook{
								Container: "1b",
								Command:   []string{"pre-1b"},
							},
						},
					},
				},
				{
					name: "hook2",
					pre: []v1.BackupResourceHook{
						{
							Exec: &v1.ExecHook{
								Container: "2a",
								Command:   []string{"2a"},
							},
						},
						{
							Exec: &v1.ExecHook{
								Container: "2b",
								Command:   []string{"2b"},
							},
						},
					},
				},
			},
		},
		{
			name:          "pod, no annotation, spec (multiple post hooks) = run spec",
			phase:         hookPhasePost,
			groupResource: "pods",
			item: velerotest.UnstructuredOrDie(`
		{
			"apiVersion": "v1",
			"kind": "Pod",
			"metadata": {
				"namespace": "ns",
				"name": "name"
			}
		}`),
			hooks: []resourceHook{
				{
					name: "hook1",
					post: []v1.BackupResourceHook{
						{
							Exec: &v1.ExecHook{
								Container: "1a",
								Command:   []string{"pre-1a"},
							},
						},
						{
							Exec: &v1.ExecHook{
								Container: "1b",
								Command:   []string{"pre-1b"},
							},
						},
					},
				},
				{
					name: "hook2",
					post: []v1.BackupResourceHook{
						{
							Exec: &v1.ExecHook{
								Container: "2a",
								Command:   []string{"2a"},
							},
						},
						{
							Exec: &v1.ExecHook{
								Container: "2b",
								Command:   []string{"2b"},
							},
						},
					},
				},
			},
		},
		{
			name:          "pod, annotation (legacy), no spec = run annotation",
			phase:         hookPhasePre,
			groupResource: "pods",
			item: velerotest.UnstructuredOrDie(`
		{
			"apiVersion": "v1",
			"kind": "Pod",
			"metadata": {
				"namespace": "ns",
				"name": "name",
				"annotations": {
					"hook.backup.velero.io/container": "c",
					"hook.backup.velero.io/command": "/bin/ls"
				}
			}
		}`),
			expectedPodHook: &v1.ExecHook{
				Container: "c",
				Command:   []string{"/bin/ls"},
			},
		},
		{
			name:          "pod, annotation (pre), no spec = run annotation",
			phase:         hookPhasePre,
			groupResource: "pods",
			item: velerotest.UnstructuredOrDie(`
		{
			"apiVersion": "v1",
			"kind": "Pod",
			"metadata": {
				"namespace": "ns",
				"name": "name",
				"annotations": {
					"pre.hook.backup.velero.io/container": "c",
					"pre.hook.backup.velero.io/command": "/bin/ls"
				}
			}
		}`),
			expectedPodHook: &v1.ExecHook{
				Container: "c",
				Command:   []string{"/bin/ls"},
			},
		},
		{
			name:          "pod, annotation (post), no spec = run annotation",
			phase:         hookPhasePost,
			groupResource: "pods",
			item: velerotest.UnstructuredOrDie(`
		{
			"apiVersion": "v1",
			"kind": "Pod",
			"metadata": {
				"namespace": "ns",
				"name": "name",
				"annotations": {
					"post.hook.backup.velero.io/container": "c",
					"post.hook.backup.velero.io/command": "/bin/ls"
				}
			}
		}`),
			expectedPodHook: &v1.ExecHook{
				Container: "c",
				Command:   []string{"/bin/ls"},
			},
		},
		{
			name:          "pod, annotation & spec = run annotation",
			phase:         hookPhasePre,
			groupResource: "pods",
			item: velerotest.UnstructuredOrDie(`
		{
			"apiVersion": "v1",
			"kind": "Pod",
			"metadata": {
				"namespace": "ns",
				"name": "name",
				"annotations": {
					"hook.backup.velero.io/container": "c",
					"hook.backup.velero.io/command": "/bin/ls"
				}
			}
		}`),
			expectedPodHook: &v1.ExecHook{
				Container: "c",
				Command:   []string{"/bin/ls"},
			},
			hooks: []resourceHook{
				{
					name: "hook1",
					pre: []v1.BackupResourceHook{
						{
							Exec: &v1.ExecHook{
								Container: "1a",
								Command:   []string{"1a"},
							},
						},
					},
				},
			},
		},
		{
			name:          "pod, annotation, onError=fail = return error",
			phase:         hookPhasePre,
			groupResource: "pods",
			item: velerotest.UnstructuredOrDie(`
		{
			"apiVersion": "v1",
			"kind": "Pod",
			"metadata": {
				"namespace": "ns",
				"name": "name",
				"annotations": {
					"hook.backup.velero.io/container": "c",
					"hook.backup.velero.io/command": "/bin/ls",
					"hook.backup.velero.io/on-error": "Fail"
				}
			}
		}`),
			expectedPodHook: &v1.ExecHook{
				Container: "c",
				Command:   []string{"/bin/ls"},
				OnError:   v1.HookErrorModeFail,
			},
			expectedPodHookError: errors.New("pod hook error"),
			expectedError:        errors.New("pod hook error"),
		},
		{
			name:          "pod, annotation, onError=continue = return nil",
			phase:         hookPhasePre,
			groupResource: "pods",
			item: velerotest.UnstructuredOrDie(`
		{
			"apiVersion": "v1",
			"kind": "Pod",
			"metadata": {
				"namespace": "ns",
				"name": "name",
				"annotations": {
					"hook.backup.velero.io/container": "c",
					"hook.backup.velero.io/command": "/bin/ls",
					"hook.backup.velero.io/on-error": "Continue"
				}
			}
		}`),
			expectedPodHook: &v1.ExecHook{
				Container: "c",
				Command:   []string{"/bin/ls"},
				OnError:   v1.HookErrorModeContinue,
			},
			expectedPodHookError: errors.New("pod hook error"),
			expectedError:        nil,
		},
		{
			name:          "pod, spec, onError=fail = don't run other hooks",
			phase:         hookPhasePre,
			groupResource: "pods",
			item: velerotest.UnstructuredOrDie(`
		{
			"apiVersion": "v1",
			"kind": "Pod",
			"metadata": {
				"namespace": "ns",
				"name": "name"
			}
		}`),
			hooks: []resourceHook{
				{
					name: "hook1",
					pre: []v1.BackupResourceHook{
						{
							Exec: &v1.ExecHook{
								Container: "1a",
								Command:   []string{"1a"},
								OnError:   v1.HookErrorModeContinue,
							},
						},
						{
							Exec: &v1.ExecHook{
								Container: "1b",
								Command:   []string{"1b"},
							},
						},
					},
				},
				{
					name: "hook2",
					pre: []v1.BackupResourceHook{
						{
							Exec: &v1.ExecHook{
								Container: "2",
								Command:   []string{"2"},
								OnError:   v1.HookErrorModeFail,
							},
						},
					},
				},
				{
					name: "hook3",
					pre: []v1.BackupResourceHook{
						{
							Exec: &v1.ExecHook{
								Container: "3",
								Command:   []string{"3"},
							},
						},
					},
				},
			},
			hookErrorsByContainer: map[string]error{
				"1a": errors.New("1a error, but continue"),
				"2":  errors.New("2 error, fail"),
			},
			expectedError: errors.New("2 error, fail"),
		},
	}

	for _, test := range tests {
		t.Run(test.name, func(t *testing.T) {
			podCommandExecutor := &velerotest.MockPodCommandExecutor{}
			defer podCommandExecutor.AssertExpectations(t)

			h := &defaultItemHookHandler{
				podCommandExecutor: podCommandExecutor,
			}

			if test.expectedPodHook != nil {
				podCommandExecutor.On("ExecutePodCommand", mock.Anything, test.item.UnstructuredContent(), "ns", "name", "<from-annotation>", test.expectedPodHook).Return(test.expectedPodHookError)
			} else {
			hookLoop:
				for _, resourceHook := range test.hooks {
					for _, hook := range resourceHook.pre {
						hookError := test.hookErrorsByContainer[hook.Exec.Container]
						podCommandExecutor.On("ExecutePodCommand", mock.Anything, test.item.UnstructuredContent(), "ns", "name", resourceHook.name, hook.Exec).Return(hookError)
						if hookError != nil && hook.Exec.OnError == v1.HookErrorModeFail {
							break hookLoop
						}
					}
					for _, hook := range resourceHook.post {
						hookError := test.hookErrorsByContainer[hook.Exec.Container]
						podCommandExecutor.On("ExecutePodCommand", mock.Anything, test.item.UnstructuredContent(), "ns", "name", resourceHook.name, hook.Exec).Return(hookError)
						if hookError != nil && hook.Exec.OnError == v1.HookErrorModeFail {
							break hookLoop
						}
					}
				}
			}

			groupResource := schema.ParseGroupResource(test.groupResource)
			err := h.handleHooks(velerotest.NewLogger(), groupResource, test.item, test.hooks, test.phase)

			if test.expectedError != nil {
				assert.EqualError(t, err, test.expectedError.Error())
				return
			}

			require.NoError(t, err)
		})
	}
}

func TestGetPodExecHookFromAnnotations(t *testing.T) {
	phases := []hookPhase{"", hookPhasePre, hookPhasePost}
	for _, phase := range phases {
		tests := []struct {
			name         string
			annotations  map[string]string
			expectedHook *v1.ExecHook
		}{
			{
				name:         "missing command annotation",
				expectedHook: nil,
			},
			{
				name: "malformed command json array",
				annotations: map[string]string{
					phasedKey(phase, podBackupHookCommandAnnotationKey): "[blarg",
				},
				expectedHook: &v1.ExecHook{
					Command: []string{"[blarg"},
				},
			},
			{
				name: "valid command json array",
				annotations: map[string]string{
					phasedKey(phase, podBackupHookCommandAnnotationKey): `["a","b","c"]`,
				},
				expectedHook: &v1.ExecHook{
					Command: []string{"a", "b", "c"},
				},
			},
			{
				name: "command as a string",
				annotations: map[string]string{
					phasedKey(phase, podBackupHookCommandAnnotationKey): "/usr/bin/foo",
				},
				expectedHook: &v1.ExecHook{
					Command: []string{"/usr/bin/foo"},
				},
			},
			{
				name: "hook mode set to continue",
				annotations: map[string]string{
					phasedKey(phase, podBackupHookCommandAnnotationKey): "/usr/bin/foo",
					phasedKey(phase, podBackupHookOnErrorAnnotationKey): string(v1.HookErrorModeContinue),
				},
				expectedHook: &v1.ExecHook{
					Command: []string{"/usr/bin/foo"},
					OnError: v1.HookErrorModeContinue,
				},
			},
			{
				name: "hook mode set to fail",
				annotations: map[string]string{
					phasedKey(phase, podBackupHookCommandAnnotationKey): "/usr/bin/foo",
					phasedKey(phase, podBackupHookOnErrorAnnotationKey): string(v1.HookErrorModeFail),
				},
				expectedHook: &v1.ExecHook{
					Command: []string{"/usr/bin/foo"},
					OnError: v1.HookErrorModeFail,
				},
			},
			{
				name: "use the specified timeout",
				annotations: map[string]string{
					phasedKey(phase, podBackupHookCommandAnnotationKey): "/usr/bin/foo",
					phasedKey(phase, podBackupHookTimeoutAnnotationKey): "5m3s",
				},
				expectedHook: &v1.ExecHook{
					Command: []string{"/usr/bin/foo"},
					Timeout: metav1.Duration{Duration: 5*time.Minute + 3*time.Second},
				},
			},
			{
				name: "invalid timeout is ignored",
				annotations: map[string]string{
					phasedKey(phase, podBackupHookCommandAnnotationKey): "/usr/bin/foo",
					phasedKey(phase, podBackupHookTimeoutAnnotationKey): "invalid",
				},
				expectedHook: &v1.ExecHook{
					Command: []string{"/usr/bin/foo"},
				},
			},
			{
				name: "use the specified container",
				annotations: map[string]string{
					phasedKey(phase, podBackupHookContainerAnnotationKey): "some-container",
					phasedKey(phase, podBackupHookCommandAnnotationKey):   "/usr/bin/foo",
				},
				expectedHook: &v1.ExecHook{
					Container: "some-container",
					Command:   []string{"/usr/bin/foo"},
				},
			},
			{
				name: "legacy ark-based annotations are supported",
				annotations: map[string]string{
					phasedKey(phase, arkPodBackupHookContainerAnnotationKey): "some-container",
					phasedKey(phase, arkPodBackupHookCommandAnnotationKey):   "/usr/bin/foo",
				},
				expectedHook: &v1.ExecHook{
					Container: "some-container",
					Command:   []string{"/usr/bin/foo"},
				},
			},
			{
				name: "when both current and legacy ark-based annotations are specified, current takes precedence",
				annotations: map[string]string{
					phasedKey(phase, podBackupHookContainerAnnotationKey): "current-container",
					phasedKey(phase, podBackupHookCommandAnnotationKey):   "/usr/bin/current",
					phasedKey(phase, podBackupHookOnErrorAnnotationKey):   string(v1.HookErrorModeContinue),
					phasedKey(phase, podBackupHookTimeoutAnnotationKey):   "10m",

					phasedKey(phase, arkPodBackupHookContainerAnnotationKey): "legacy-container",
					phasedKey(phase, arkPodBackupHookCommandAnnotationKey):   "/usr/bin/legacy",
					phasedKey(phase, arkPodBackupHookOnErrorAnnotationKey):   string(v1.HookErrorModeFail),
					phasedKey(phase, arkPodBackupHookTimeoutAnnotationKey):   "5m",
				},
				expectedHook: &v1.ExecHook{
					Container: "current-container",
					Command:   []string{"/usr/bin/current"},
					OnError:   v1.HookErrorModeContinue,
					Timeout:   metav1.Duration{Duration: 10 * time.Minute},
				},
			},
		}

		for _, test := range tests {
			t.Run(fmt.Sprintf("%s (phase=%q)", test.name, phase), func(t *testing.T) {
				hook := getPodExecHookFromAnnotations(test.annotations, phase)
				assert.Equal(t, test.expectedHook, hook)
			})
		}
	}
}

func TestResourceHookApplicableTo(t *testing.T) {
	tests := []struct {
		name               string
		includedNamespaces []string
		excludedNamespaces []string
		includedResources  []string
		excludedResources  []string
		labelSelector      string
		namespace          string
		resource           schema.GroupResource
		labels             labels.Set
		expected           bool
	}{
		{
			name:      "allow anything",
			namespace: "foo",
			resource:  schema.GroupResource{Group: "foo", Resource: "bar"},
			expected:  true,
		},
		{
			name:               "namespace in included list",
			includedNamespaces: []string{"a", "b"},
			excludedNamespaces: []string{"c", "d"},
			namespace:          "b",
			expected:           true,
		},
		{
			name:               "namespace not in included list",
			includedNamespaces: []string{"a", "b"},
			namespace:          "c",
			expected:           false,
		},
		{
			name:               "namespace excluded",
			excludedNamespaces: []string{"a", "b"},
			namespace:          "a",
			expected:           false,
		},
		{
			name:              "resource in included list",
			includedResources: []string{"foo.a", "bar.b"},
			excludedResources: []string{"baz.c"},
			resource:          schema.GroupResource{Group: "a", Resource: "foo"},
			expected:          true,
		},
		{
			name:              "resource not in included list",
			includedResources: []string{"foo.a", "bar.b"},
			resource:          schema.GroupResource{Group: "c", Resource: "baz"},
			expected:          false,
		},
		{
			name:              "resource excluded",
			excludedResources: []string{"foo.a", "bar.b"},
			resource:          schema.GroupResource{Group: "b", Resource: "bar"},
			expected:          false,
		},
		{
			name:          "label selector matches",
			labelSelector: "a=b",
			labels:        labels.Set{"a": "b"},
			expected:      true,
		},
		{
			name:          "label selector doesn't match",
			labelSelector: "a=b",
			labels:        labels.Set{"a": "c"},
			expected:      false,
		},
	}

	for _, test := range tests {
		t.Run(test.name, func(t *testing.T) {
			h := resourceHook{
				namespaces: collections.NewIncludesExcludes().Includes(test.includedNamespaces...).Excludes(test.excludedNamespaces...),
				resources:  collections.NewIncludesExcludes().Includes(test.includedResources...).Excludes(test.excludedResources...),
			}
			if test.labelSelector != "" {
				selector, err := labels.Parse(test.labelSelector)
				require.NoError(t, err)
				h.labelSelector = selector
			}

			result := h.applicableTo(test.resource, test.namespace, test.labels)
			assert.Equal(t, test.expected, result)
		})
	}
}

func parseLabelSelectorOrDie(s string) labels.Selector {
	ret, err := labels.Parse(s)
	if err != nil {
		panic(err)
	}
	return ret
}<|MERGE_RESOLUTION|>--- conflicted
+++ resolved
@@ -32,13 +32,8 @@
 	"k8s.io/apimachinery/pkg/runtime/schema"
 
 	v1 "github.com/heptio/velero/pkg/apis/velero/v1"
-<<<<<<< HEAD
-	"github.com/heptio/velero/pkg/util/collections"
-	velerotest "github.com/heptio/velero/pkg/util/test"
-=======
 	velerotest "github.com/heptio/velero/pkg/test"
 	"github.com/heptio/velero/pkg/util/collections"
->>>>>>> b56f32c9
 )
 
 type mockItemHookHandler struct {
@@ -600,37 +595,6 @@
 					Command:   []string{"/usr/bin/foo"},
 				},
 			},
-			{
-				name: "legacy ark-based annotations are supported",
-				annotations: map[string]string{
-					phasedKey(phase, arkPodBackupHookContainerAnnotationKey): "some-container",
-					phasedKey(phase, arkPodBackupHookCommandAnnotationKey):   "/usr/bin/foo",
-				},
-				expectedHook: &v1.ExecHook{
-					Container: "some-container",
-					Command:   []string{"/usr/bin/foo"},
-				},
-			},
-			{
-				name: "when both current and legacy ark-based annotations are specified, current takes precedence",
-				annotations: map[string]string{
-					phasedKey(phase, podBackupHookContainerAnnotationKey): "current-container",
-					phasedKey(phase, podBackupHookCommandAnnotationKey):   "/usr/bin/current",
-					phasedKey(phase, podBackupHookOnErrorAnnotationKey):   string(v1.HookErrorModeContinue),
-					phasedKey(phase, podBackupHookTimeoutAnnotationKey):   "10m",
-
-					phasedKey(phase, arkPodBackupHookContainerAnnotationKey): "legacy-container",
-					phasedKey(phase, arkPodBackupHookCommandAnnotationKey):   "/usr/bin/legacy",
-					phasedKey(phase, arkPodBackupHookOnErrorAnnotationKey):   string(v1.HookErrorModeFail),
-					phasedKey(phase, arkPodBackupHookTimeoutAnnotationKey):   "5m",
-				},
-				expectedHook: &v1.ExecHook{
-					Container: "current-container",
-					Command:   []string{"/usr/bin/current"},
-					OnError:   v1.HookErrorModeContinue,
-					Timeout:   metav1.Duration{Duration: 10 * time.Minute},
-				},
-			},
 		}
 
 		for _, test := range tests {
