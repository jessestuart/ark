/*
Copyright 2019 the Velero contributors.

Licensed under the Apache License, Version 2.0 (the "License");
you may not use this file except in compliance with the License.
You may obtain a copy of the License at

    http://www.apache.org/licenses/LICENSE-2.0

Unless required by applicable law or agreed to in writing, software
distributed under the License is distributed on an "AS IS" BASIS,
WITHOUT WARRANTIES OR CONDITIONS OF ANY KIND, either express or implied.
See the License for the specific language governing permissions and
limitations under the License.
*/

package backup

import (
	"testing"

	"github.com/stretchr/testify/assert"
	metav1 "k8s.io/apimachinery/pkg/apis/meta/v1"
	"k8s.io/apimachinery/pkg/apis/meta/v1/unstructured"
	"k8s.io/apimachinery/pkg/runtime"

<<<<<<< HEAD
	v1 "github.com/heptio/velero/pkg/apis/velero/v1"
	"github.com/heptio/velero/pkg/cloudprovider"
	resticmocks "github.com/heptio/velero/pkg/restic/mocks"
	"github.com/heptio/velero/pkg/util/collections"
	velerotest "github.com/heptio/velero/pkg/util/test"
=======
	"github.com/heptio/velero/pkg/builder"
>>>>>>> b56f32c9
)

func Test_resourceKey(t *testing.T) {
	tests := []struct {
		resource metav1.Object
		want     string
	}{
<<<<<<< HEAD
		{
			testName:   "namespace not in includes list",
			namespace:  "ns",
			name:       "foo",
			namespaces: collections.NewIncludesExcludes().Includes("a"),
		},
		{
			testName:   "namespace in excludes list",
			namespace:  "ns",
			name:       "foo",
			namespaces: collections.NewIncludesExcludes().Excludes("ns"),
		},
		{
			testName:      "resource not in includes list",
			namespace:     "ns",
			name:          "foo",
			groupResource: schema.GroupResource{Group: "foo", Resource: "bar"},
			namespaces:    collections.NewIncludesExcludes(),
			resources:     collections.NewIncludesExcludes().Includes("a.b"),
		},
		{
			testName:      "resource in excludes list",
			namespace:     "ns",
			name:          "foo",
			groupResource: schema.GroupResource{Group: "foo", Resource: "bar"},
			namespaces:    collections.NewIncludesExcludes(),
			resources:     collections.NewIncludesExcludes().Excludes("bar.foo"),
		},
		{
			testName:      "resource already backed up",
			namespace:     "ns",
			name:          "foo",
			groupResource: schema.GroupResource{Group: "foo", Resource: "bar"},
			namespaces:    collections.NewIncludesExcludes(),
			resources:     collections.NewIncludesExcludes(),
			backedUpItems: map[itemKey]struct{}{
				{resource: "bar.foo", namespace: "ns", name: "foo"}: {},
			},
		},
		{
			testName:      "terminating resource",
			namespace:     "ns",
			name:          "foo",
			groupResource: schema.GroupResource{Group: "foo", Resource: "bar"},
			namespaces:    collections.NewIncludesExcludes(),
			resources:     collections.NewIncludesExcludes(),
			terminating:   true,
		},
	}

	for _, test := range tests {
		t.Run(test.testName, func(t *testing.T) {
			req := &Request{
				NamespaceIncludesExcludes: test.namespaces,
				ResourceIncludesExcludes:  test.resources,
			}

			ib := &defaultItemBackupper{
				backupRequest: req,
				backedUpItems: test.backedUpItems,
			}

			pod := &corev1api.Pod{
				TypeMeta:   metav1.TypeMeta{APIVersion: "v1", Kind: "Pod"},
				ObjectMeta: metav1.ObjectMeta{Namespace: test.namespace, Name: test.name},
			}

			if test.terminating {
				pod.ObjectMeta.DeletionTimestamp = &metav1.Time{Time: time.Now()}
			}
			unstructuredObj, unmarshalErr := runtime.DefaultUnstructuredConverter.ToUnstructured(pod)
			require.NoError(t, unmarshalErr)
			u := &unstructured.Unstructured{Object: unstructuredObj}
			err := ib.backupItem(velerotest.NewLogger(), u, test.groupResource)
			assert.NoError(t, err)
		})
	}
}

func TestBackupItemSkipsClusterScopedResourceWhenIncludeClusterResourcesFalse(t *testing.T) {
	f := false
	ib := &defaultItemBackupper{
		backupRequest: &Request{
			Backup: &v1.Backup{
				Spec: v1.BackupSpec{
					IncludeClusterResources: &f,
				},
			},
			NamespaceIncludesExcludes: collections.NewIncludesExcludes(),
			ResourceIncludesExcludes:  collections.NewIncludesExcludes(),
		},
	}

	u := velerotest.UnstructuredOrDie(`{"apiVersion":"v1","kind":"Foo","metadata":{"name":"bar"}}`)
	err := ib.backupItem(velerotest.NewLogger(), u, schema.GroupResource{Group: "foo", Resource: "bar"})
	assert.NoError(t, err)
}

func TestBackupItemNoSkips(t *testing.T) {
	tests := []struct {
		name                                  string
		item                                  string
		namespaceIncludesExcludes             *collections.IncludesExcludes
		expectError                           bool
		expectExcluded                        bool
		expectedTarHeaderName                 string
		tarWriteError                         bool
		tarHeaderWriteError                   bool
		customAction                          bool
		expectedActionID                      string
		customActionAdditionalItemIdentifiers []ResourceIdentifier
		customActionAdditionalItems           []runtime.Unstructured
		groupResource                         string
		snapshottableVolumes                  map[string]v1.VolumeBackupInfo
		snapshotError                         error
		additionalItemError                   error
		trackedPVCs                           sets.String
		expectedTrackedPVCs                   sets.String
	}{
		{
			name:                      "explicit namespace include",
			item:                      `{"metadata":{"namespace":"foo","name":"bar"}}`,
			namespaceIncludesExcludes: collections.NewIncludesExcludes().Includes("foo"),
			expectError:               false,
			expectExcluded:            false,
			expectedTarHeaderName:     "resources/resource.group/namespaces/foo/bar.json",
		},
		{
			name:                      "* namespace include",
			item:                      `{"metadata":{"namespace":"foo","name":"bar"}}`,
			namespaceIncludesExcludes: collections.NewIncludesExcludes().Includes("*"),
			expectError:               false,
			expectExcluded:            false,
			expectedTarHeaderName:     "resources/resource.group/namespaces/foo/bar.json",
		},
		{
			name:                  "cluster-scoped",
			item:                  `{"metadata":{"name":"bar"}}`,
			expectError:           false,
			expectExcluded:        false,
			expectedTarHeaderName: "resources/resource.group/cluster/bar.json",
		},
		{
			name:                "tar header write error",
			item:                `{"metadata":{"name":"bar"},"spec":{"color":"green"},"status":{"foo":"bar"}}`,
			expectError:         true,
			tarHeaderWriteError: true,
		},
		{
			name:          "tar write error",
			item:          `{"metadata":{"name":"bar"},"spec":{"color":"green"},"status":{"foo":"bar"}}`,
			expectError:   true,
			tarWriteError: true,
		},
		{
			name:                      "action invoked - cluster-scoped",
			namespaceIncludesExcludes: collections.NewIncludesExcludes().Includes("*"),
			item:                      `{"metadata":{"name":"bar"}}`,
			expectError:               false,
			expectExcluded:            false,
			expectedTarHeaderName:     "resources/resource.group/cluster/bar.json",
			customAction:              true,
			expectedActionID:          "bar",
		},
		{
			name:                      "action invoked - namespaced",
			namespaceIncludesExcludes: collections.NewIncludesExcludes().Includes("*"),
			item:                      `{"metadata":{"namespace": "myns", "name":"bar"}}`,
			expectError:               false,
			expectExcluded:            false,
			expectedTarHeaderName:     "resources/resource.group/namespaces/myns/bar.json",
			customAction:              true,
			expectedActionID:          "myns/bar",
		},
		{
			name:                      "action invoked - additional items",
			namespaceIncludesExcludes: collections.NewIncludesExcludes().Includes("*"),
			item:                      `{"metadata":{"namespace": "myns", "name":"bar"}}`,
			expectError:               false,
			expectExcluded:            false,
			expectedTarHeaderName:     "resources/resource.group/namespaces/myns/bar.json",
			customAction:              true,
			expectedActionID:          "myns/bar",
			customActionAdditionalItemIdentifiers: []ResourceIdentifier{
				{
					GroupResource: schema.GroupResource{Group: "g1", Resource: "r1"},
					Namespace:     "ns1",
					Name:          "n1",
				},
				{
					GroupResource: schema.GroupResource{Group: "g2", Resource: "r2"},
					Namespace:     "ns2",
					Name:          "n2",
				},
			},
			customActionAdditionalItems: []runtime.Unstructured{
				velerotest.UnstructuredOrDie(`{"apiVersion":"g1/v1","kind":"r1","metadata":{"namespace":"ns1","name":"n1"}}`),
				velerotest.UnstructuredOrDie(`{"apiVersion":"g2/v1","kind":"r1","metadata":{"namespace":"ns2","name":"n2"}}`),
			},
		},
		{
			name:                      "action invoked - additional items - error",
			namespaceIncludesExcludes: collections.NewIncludesExcludes().Includes("*"),
			item:                      `{"metadata":{"namespace": "myns", "name":"bar"}}`,
			expectError:               true,
			expectExcluded:            false,
			expectedTarHeaderName:     "resources/resource.group/namespaces/myns/bar.json",
			customAction:              true,
			expectedActionID:          "myns/bar",
			customActionAdditionalItemIdentifiers: []ResourceIdentifier{
				{
					GroupResource: schema.GroupResource{Group: "g1", Resource: "r1"},
					Namespace:     "ns1",
					Name:          "n1",
				},
				{
					GroupResource: schema.GroupResource{Group: "g2", Resource: "r2"},
					Namespace:     "ns2",
					Name:          "n2",
				},
			},
			customActionAdditionalItems: []runtime.Unstructured{
				velerotest.UnstructuredOrDie(`{"apiVersion":"g1/v1","kind":"r1","metadata":{"namespace":"ns1","name":"n1"}}`),
				velerotest.UnstructuredOrDie(`{"apiVersion":"g2/v1","kind":"r1","metadata":{"namespace":"ns2","name":"n2"}}`),
			},
			additionalItemError: errors.New("foo"),
		},
		{
			name:                      "takePVSnapshot is not invoked for PVs when blockStore == nil",
			namespaceIncludesExcludes: collections.NewIncludesExcludes().Includes("*"),
			item:                      `{"apiVersion": "v1", "kind": "PersistentVolume", "metadata": {"name": "mypv", "labels": {"failure-domain.beta.kubernetes.io/zone": "us-east-1c"}}, "spec": {"awsElasticBlockStore": {"volumeID": "aws://us-east-1c/vol-abc123"}}}`,
			expectError:               false,
			expectExcluded:            false,
			expectedTarHeaderName:     "resources/persistentvolumes/cluster/mypv.json",
			groupResource:             "persistentvolumes",
		},
		{
			name:                      "takePVSnapshot is invoked for PVs when blockStore != nil",
			namespaceIncludesExcludes: collections.NewIncludesExcludes().Includes("*"),
			item:                      `{"apiVersion": "v1", "kind": "PersistentVolume", "metadata": {"name": "mypv", "labels": {"failure-domain.beta.kubernetes.io/zone": "us-east-1c"}}, "spec": {"awsElasticBlockStore": {"volumeID": "aws://us-east-1c/vol-abc123"}}}`,
			expectError:               false,
			expectExcluded:            false,
			expectedTarHeaderName:     "resources/persistentvolumes/cluster/mypv.json",
			groupResource:             "persistentvolumes",
			snapshottableVolumes: map[string]v1.VolumeBackupInfo{
				"vol-abc123": {SnapshotID: "snapshot-1", AvailabilityZone: "us-east-1c"},
			},
		},
		{
			name:                      "takePVSnapshot is not invoked for PVs when their claim is tracked in the restic PVC tracker",
			namespaceIncludesExcludes: collections.NewIncludesExcludes().Includes("*"),
			item:                      `{"apiVersion": "v1", "kind": "PersistentVolume", "metadata": {"name": "mypv", "labels": {"failure-domain.beta.kubernetes.io/zone": "us-east-1c"}}, "spec": {"claimRef": {"namespace": "pvc-ns", "name": "pvc"}, "awsElasticBlockStore": {"volumeID": "aws://us-east-1c/vol-abc123"}}}`,
			expectError:               false,
			expectExcluded:            false,
			expectedTarHeaderName:     "resources/persistentvolumes/cluster/mypv.json",
			groupResource:             "persistentvolumes",
			// empty snapshottableVolumes causes a blockStore to be created, but no
			// snapshots are expected to be taken.
			snapshottableVolumes: map[string]v1.VolumeBackupInfo{},
			trackedPVCs:          sets.NewString(key("pvc-ns", "pvc"), key("another-pvc-ns", "another-pvc")),
		},
		{
			name:                      "takePVSnapshot is invoked for PVs when their claim is not tracked in the restic PVC tracker",
			namespaceIncludesExcludes: collections.NewIncludesExcludes().Includes("*"),
			item:                      `{"apiVersion": "v1", "kind": "PersistentVolume", "metadata": {"name": "mypv", "labels": {"failure-domain.beta.kubernetes.io/zone": "us-east-1c"}}, "spec": {"claimRef": {"namespace": "pvc-ns", "name": "pvc"}, "awsElasticBlockStore": {"volumeID": "aws://us-east-1c/vol-abc123"}}}`,
			expectError:               false,
			expectExcluded:            false,
			expectedTarHeaderName:     "resources/persistentvolumes/cluster/mypv.json",
			groupResource:             "persistentvolumes",
			snapshottableVolumes: map[string]v1.VolumeBackupInfo{
				"vol-abc123": {SnapshotID: "snapshot-1", AvailabilityZone: "us-east-1c"},
			},
			trackedPVCs: sets.NewString(key("another-pvc-ns", "another-pvc")),
		},
		{
			name:                      "backup fails when takePVSnapshot fails",
			namespaceIncludesExcludes: collections.NewIncludesExcludes().Includes("*"),
			item:                      `{"apiVersion": "v1", "kind": "PersistentVolume", "metadata": {"name": "mypv", "labels": {"failure-domain.beta.kubernetes.io/zone": "us-east-1c"}}, "spec": {"awsElasticBlockStore": {"volumeID": "aws://us-east-1c/vol-abc123"}}}`,
			expectError:               true,
			groupResource:             "persistentvolumes",
			snapshottableVolumes: map[string]v1.VolumeBackupInfo{
				"vol-abc123": {SnapshotID: "snapshot-1", AvailabilityZone: "us-east-1c"},
			},
			snapshotError: fmt.Errorf("failure"),
		},
		{
			name:                      "pod's restic PVC volume backups (only) are tracked",
			item:                      `{"apiVersion": "v1", "kind": "Pod", "spec": {"volumes": [{"name": "volume-1", "persistentVolumeClaim": {"claimName": "bar"}},{"name": "volume-2", "persistentVolumeClaim": {"claimName": "baz"}},{"name": "volume-1", "emptyDir": {}}]}, "metadata":{"namespace":"foo","name":"bar", "annotations": {"backup.velero.io/backup-volumes": "volume-1,volume-2"}}}`,
			namespaceIncludesExcludes: collections.NewIncludesExcludes().Includes("*"),
			groupResource:             "pods",
			expectError:               false,
			expectExcluded:            false,
			expectedTarHeaderName:     "resources/pods/namespaces/foo/bar.json",
			expectedTrackedPVCs:       sets.NewString(key("foo", "bar"), key("foo", "baz")),
		},
	}

	for _, test := range tests {
		t.Run(test.name, func(t *testing.T) {
			var (
				action        *fakeAction
				backup        = new(Request)
				groupResource = schema.ParseGroupResource("resource.group")
				backedUpItems = make(map[itemKey]struct{})
				w             = &fakeTarWriter{}
			)

			backup.Backup = new(v1.Backup)
			backup.NamespaceIncludesExcludes = collections.NewIncludesExcludes()
			backup.ResourceIncludesExcludes = collections.NewIncludesExcludes()
			backup.SnapshotLocations = []*v1.VolumeSnapshotLocation{
				new(v1.VolumeSnapshotLocation),
			}

			if test.groupResource != "" {
				groupResource = schema.ParseGroupResource(test.groupResource)
			}

			item, err := velerotest.GetAsMap(test.item)
			if err != nil {
				t.Fatal(err)
			}

			namespaces := test.namespaceIncludesExcludes
			if namespaces == nil {
				namespaces = collections.NewIncludesExcludes()
			}

			if test.tarHeaderWriteError {
				w.writeHeaderError = errors.New("error")
			}
			if test.tarWriteError {
				w.writeError = errors.New("error")
			}

			if test.customAction {
				action = &fakeAction{
					additionalItems: test.customActionAdditionalItemIdentifiers,
				}
				backup.ResolvedActions = []resolvedAction{
					{
						ItemAction:                action,
						namespaceIncludesExcludes: collections.NewIncludesExcludes(),
						resourceIncludesExcludes:  collections.NewIncludesExcludes().Includes(groupResource.String()),
						selector:                  labels.Everything(),
					},
				}
			}

			podCommandExecutor := &velerotest.MockPodCommandExecutor{}
			defer podCommandExecutor.AssertExpectations(t)

			dynamicFactory := &velerotest.FakeDynamicFactory{}
			defer dynamicFactory.AssertExpectations(t)

			discoveryHelper := velerotest.NewFakeDiscoveryHelper(true, nil)

			blockStoreGetter := &blockStoreGetter{}

			b := (&defaultItemBackupperFactory{}).newItemBackupper(
				backup,
				backedUpItems,
				podCommandExecutor,
				w,
				dynamicFactory,
				discoveryHelper,
				nil, // restic backupper
				newPVCSnapshotTracker(),
				blockStoreGetter,
			).(*defaultItemBackupper)

			var blockStore *velerotest.FakeBlockStore
			if test.snapshottableVolumes != nil {
				blockStore = &velerotest.FakeBlockStore{
					SnapshottableVolumes: test.snapshottableVolumes,
					VolumeID:             "vol-abc123",
					Error:                test.snapshotError,
				}

				blockStoreGetter.blockStore = blockStore
			}

			if test.trackedPVCs != nil {
				b.resticSnapshotTracker.pvcs = test.trackedPVCs
			}

			// make sure the podCommandExecutor was set correctly in the real hook handler
			assert.Equal(t, podCommandExecutor, b.itemHookHandler.(*defaultItemHookHandler).podCommandExecutor)

			itemHookHandler := &mockItemHookHandler{}
			defer itemHookHandler.AssertExpectations(t)
			b.itemHookHandler = itemHookHandler

			additionalItemBackupper := &mockItemBackupper{}
			defer additionalItemBackupper.AssertExpectations(t)
			b.additionalItemBackupper = additionalItemBackupper

			obj := &unstructured.Unstructured{Object: item}
			itemHookHandler.On("handleHooks", mock.Anything, groupResource, obj, backup.ResourceHooks, hookPhasePre).Return(nil)
			itemHookHandler.On("handleHooks", mock.Anything, groupResource, obj, backup.ResourceHooks, hookPhasePost).Return(nil)

			for i, item := range test.customActionAdditionalItemIdentifiers {
				if test.additionalItemError != nil && i > 0 {
					break
				}
				itemClient := &velerotest.FakeDynamicClient{}
				defer itemClient.AssertExpectations(t)

				dynamicFactory.On("ClientForGroupVersionResource", item.GroupResource.WithVersion("").GroupVersion(), metav1.APIResource{Name: item.Resource}, item.Namespace).Return(itemClient, nil)

				itemClient.On("Get", item.Name, metav1.GetOptions{}).Return(test.customActionAdditionalItems[i], nil)

				additionalItemBackupper.On("backupItem", mock.AnythingOfType("*logrus.Entry"), test.customActionAdditionalItems[i], item.GroupResource).Return(test.additionalItemError)
			}

			err = b.backupItem(velerotest.NewLogger(), obj, groupResource)
			gotError := err != nil
			if e, a := test.expectError, gotError; e != a {
				t.Fatalf("error: expected %t, got %t: %v", e, a, err)
			}
			if test.expectError {
				return
			}

			if test.expectExcluded {
				if len(w.headers) > 0 {
					t.Errorf("unexpected header write")
				}
				if len(w.data) > 0 {
					t.Errorf("unexpected data write")
				}
				return
			}

			// Convert to JSON for comparing number of bytes to the tar header
			itemJSON, err := json.Marshal(&item)
			if err != nil {
				t.Fatal(err)
			}
			require.Equal(t, 1, len(w.headers), "headers")
			assert.Equal(t, test.expectedTarHeaderName, w.headers[0].Name, "header.name")
			assert.Equal(t, int64(len(itemJSON)), w.headers[0].Size, "header.size")
			assert.Equal(t, byte(tar.TypeReg), w.headers[0].Typeflag, "header.typeflag")
			assert.Equal(t, int64(0755), w.headers[0].Mode, "header.mode")
			assert.False(t, w.headers[0].ModTime.IsZero(), "header.modTime set")
			assert.Equal(t, 1, len(w.data), "# of data")

			actual, err := velerotest.GetAsMap(string(w.data[0]))
			if err != nil {
				t.Fatal(err)
			}
			if e, a := item, actual; !reflect.DeepEqual(e, a) {
				t.Errorf("data: expected %s, got %s", e, a)
			}

			if test.customAction {
				if len(action.ids) != 1 {
					t.Errorf("unexpected custom action ids: %v", action.ids)
				} else if e, a := test.expectedActionID, action.ids[0]; e != a {
					t.Errorf("action.ids[0]: expected %s, got %s", e, a)
				}

				require.Equal(t, 1, len(action.backups), "unexpected custom action backups: %#v", action.backups)
				assert.Equal(t, backup.Backup, &(action.backups[0]), "backup")
			}

			if test.snapshottableVolumes != nil {
				require.Equal(t, len(test.snapshottableVolumes), len(blockStore.SnapshotsTaken))
			}

			if len(test.snapshottableVolumes) > 0 {
				require.Len(t, backup.VolumeSnapshots, 1)
				snapshot := backup.VolumeSnapshots[0]

				assert.Equal(t, test.snapshottableVolumes["vol-abc123"].SnapshotID, snapshot.Status.ProviderSnapshotID)
				assert.Equal(t, test.snapshottableVolumes["vol-abc123"].Type, snapshot.Spec.VolumeType)
				assert.Equal(t, test.snapshottableVolumes["vol-abc123"].Iops, snapshot.Spec.VolumeIOPS)
				assert.Equal(t, test.snapshottableVolumes["vol-abc123"].AvailabilityZone, snapshot.Spec.VolumeAZ)
			}

			if test.expectedTrackedPVCs != nil {
				require.Equal(t, len(test.expectedTrackedPVCs), len(b.resticSnapshotTracker.pvcs))

				for key := range test.expectedTrackedPVCs {
					assert.True(t, b.resticSnapshotTracker.pvcs.Has(key))
				}
			}
		})
	}
}

type blockStoreGetter struct {
	blockStore cloudprovider.BlockStore
}

func (b *blockStoreGetter) GetBlockStore(name string) (cloudprovider.BlockStore, error) {
	if b.blockStore != nil {
		return b.blockStore, nil
	}
	return nil, errors.New("plugin not found")
}

type addAnnotationAction struct{}

func (a *addAnnotationAction) Execute(item runtime.Unstructured, backup *v1.Backup) (runtime.Unstructured, []ResourceIdentifier, error) {
	// since item actions run out-of-proc, do a deep-copy here to simulate passing data
	// across a process boundary.
	copy := item.(*unstructured.Unstructured).DeepCopy()

	metadata, err := meta.Accessor(copy)
	if err != nil {
		return copy, nil, nil
	}

	annotations := metadata.GetAnnotations()
	if annotations == nil {
		annotations = make(map[string]string)
	}
	annotations["foo"] = "bar"
	metadata.SetAnnotations(annotations)

	return copy, nil, nil
}

func (a *addAnnotationAction) AppliesTo() (ResourceSelector, error) {
	panic("not implemented")
}

func TestItemActionModificationsToItemPersist(t *testing.T) {
	var (
		w   = &fakeTarWriter{}
		obj = &unstructured.Unstructured{
			Object: map[string]interface{}{
				"metadata": map[string]interface{}{
					"namespace": "myns",
					"name":      "bar",
				},
			},
		}
		req = &Request{
			NamespaceIncludesExcludes: collections.NewIncludesExcludes(),
			ResourceIncludesExcludes:  collections.NewIncludesExcludes(),
			ResolvedActions: []resolvedAction{
				{
					ItemAction:                &addAnnotationAction{},
					namespaceIncludesExcludes: collections.NewIncludesExcludes(),
					resourceIncludesExcludes:  collections.NewIncludesExcludes(),
					selector:                  labels.Everything(),
				},
			},
		}

		b = (&defaultItemBackupperFactory{}).newItemBackupper(
			req,
			make(map[itemKey]struct{}),
			nil,
			w,
			&velerotest.FakeDynamicFactory{},
			velerotest.NewFakeDiscoveryHelper(true, nil),
			nil,
			newPVCSnapshotTracker(),
			nil,
		).(*defaultItemBackupper)
	)

	// our expected backed-up object is the passed-in object plus the annotation
	// that the backup item action adds.
	expected := obj.DeepCopy()
	expected.SetAnnotations(map[string]string{"foo": "bar"})

	// method under test
	require.NoError(t, b.backupItem(velerotest.NewLogger(), obj, schema.ParseGroupResource("resource.group")))

	// get the actual backed-up item
	require.Len(t, w.data, 1)
	actual, err := velerotest.GetAsMap(string(w.data[0]))
	require.NoError(t, err)

	assert.EqualValues(t, expected.Object, actual)
}

func TestResticAnnotationsPersist(t *testing.T) {
	var (
		w   = &fakeTarWriter{}
		obj = &unstructured.Unstructured{
			Object: map[string]interface{}{
				"metadata": map[string]interface{}{
					"namespace": "myns",
					"name":      "bar",
					"annotations": map[string]interface{}{
						"backup.velero.io/backup-volumes": "volume-1,volume-2",
					},
				},
			},
		}
		req = &Request{
			NamespaceIncludesExcludes: collections.NewIncludesExcludes(),
			ResourceIncludesExcludes:  collections.NewIncludesExcludes(),
			ResolvedActions: []resolvedAction{
				{
					ItemAction:                &addAnnotationAction{},
					namespaceIncludesExcludes: collections.NewIncludesExcludes(),
					resourceIncludesExcludes:  collections.NewIncludesExcludes(),
					selector:                  labels.Everything(),
				},
			},
		}
		resticBackupper = &resticmocks.Backupper{}
		b               = (&defaultItemBackupperFactory{}).newItemBackupper(
			req,
			make(map[itemKey]struct{}),
			nil,
			w,
			&velerotest.FakeDynamicFactory{},
			velerotest.NewFakeDiscoveryHelper(true, nil),
			resticBackupper,
			newPVCSnapshotTracker(),
			nil,
		).(*defaultItemBackupper)
	)

	resticBackupper.
		On("BackupPodVolumes", mock.Anything, mock.Anything, mock.Anything).
		Return(map[string]string{"volume-1": "snapshot-1", "volume-2": "snapshot-2"}, nil)

	// our expected backed-up object is the passed-in object, plus the annotation
	// that the backup item action adds, plus the annotations that the restic
	// backupper adds
	expected := obj.DeepCopy()
	annotations := expected.GetAnnotations()
	if annotations == nil {
		annotations = make(map[string]string)
	}
	annotations["foo"] = "bar"
	annotations["snapshot.velero.io/volume-1"] = "snapshot-1"
	annotations["snapshot.velero.io/volume-2"] = "snapshot-2"
	expected.SetAnnotations(annotations)

	// method under test
	require.NoError(t, b.backupItem(velerotest.NewLogger(), obj, schema.ParseGroupResource("pods")))

	// get the actual backed-up item
	require.Len(t, w.data, 1)
	actual, err := velerotest.GetAsMap(string(w.data[0]))
	require.NoError(t, err)

	assert.EqualValues(t, expected.Object, actual)
}

func TestTakePVSnapshot(t *testing.T) {
	iops := int64(1000)

	tests := []struct {
		name                   string
		snapshotEnabled        bool
		pv                     string
		ttl                    time.Duration
		expectError            bool
		expectedVolumeID       string
		expectedSnapshotsTaken int
		volumeInfo             map[string]v1.VolumeBackupInfo
	}{
		{
			name:            "snapshot disabled",
			pv:              `{"apiVersion": "v1", "kind": "PersistentVolume", "metadata": {"name": "mypv"}}`,
			snapshotEnabled: false,
		},
		{
			name:            "unsupported PV source type",
			snapshotEnabled: true,
			pv:              `{"apiVersion": "v1", "kind": "PersistentVolume", "metadata": {"name": "mypv"}, "spec": {"unsupportedPVSource": {}}}`,
			expectError:     false,
		},
		{
			name:                   "without iops",
			snapshotEnabled:        true,
			pv:                     `{"apiVersion": "v1", "kind": "PersistentVolume", "metadata": {"name": "mypv", "labels": {"failure-domain.beta.kubernetes.io/zone": "us-east-1c"}}, "spec": {"awsElasticBlockStore": {"volumeID": "aws://us-east-1c/vol-abc123"}}}`,
			expectError:            false,
			expectedSnapshotsTaken: 1,
			expectedVolumeID:       "vol-abc123",
			ttl:                    5 * time.Minute,
			volumeInfo: map[string]v1.VolumeBackupInfo{
				"vol-abc123": {Type: "gp", SnapshotID: "snap-1", AvailabilityZone: "us-east-1c"},
			},
		},
		{
			name:                   "with iops",
			snapshotEnabled:        true,
			pv:                     `{"apiVersion": "v1", "kind": "PersistentVolume", "metadata": {"name": "mypv", "labels": {"failure-domain.beta.kubernetes.io/zone": "us-east-1c"}}, "spec": {"awsElasticBlockStore": {"volumeID": "aws://us-east-1c/vol-abc123"}}}`,
			expectError:            false,
			expectedSnapshotsTaken: 1,
			expectedVolumeID:       "vol-abc123",
			ttl:                    5 * time.Minute,
			volumeInfo: map[string]v1.VolumeBackupInfo{
				"vol-abc123": {Type: "io1", Iops: &iops, SnapshotID: "snap-1", AvailabilityZone: "us-east-1c"},
			},
		},
		{
			name:             "create snapshot error",
			snapshotEnabled:  true,
			pv:               `{"apiVersion": "v1", "kind": "PersistentVolume", "metadata": {"name": "mypv"}, "spec": {"gcePersistentDisk": {"pdName": "pd-abc123"}}}`,
			expectedVolumeID: "pd-abc123",
			expectError:      true,
		},
		{
			name:                   "PV with label metadata but no failureDomainZone",
			snapshotEnabled:        true,
			pv:                     `{"apiVersion": "v1", "kind": "PersistentVolume", "metadata": {"name": "mypv", "labels": {"failure-domain.beta.kubernetes.io/region": "us-east-1"}}, "spec": {"awsElasticBlockStore": {"volumeID": "aws://us-east-1c/vol-abc123"}}}`,
			expectError:            false,
			expectedSnapshotsTaken: 1,
			expectedVolumeID:       "vol-abc123",
			ttl:                    5 * time.Minute,
			volumeInfo: map[string]v1.VolumeBackupInfo{
				"vol-abc123": {Type: "gp", SnapshotID: "snap-1"},
			},
		},
	}

	for _, test := range tests {
		t.Run(test.name, func(t *testing.T) {
			backup := &v1.Backup{
				ObjectMeta: metav1.ObjectMeta{
					Namespace: v1.DefaultNamespace,
					Name:      "mybackup",
				},
				Spec: v1.BackupSpec{
					SnapshotVolumes: &test.snapshotEnabled,
					TTL:             metav1.Duration{Duration: test.ttl},
				},
			}

			blockStore := &velerotest.FakeBlockStore{
				SnapshottableVolumes: test.volumeInfo,
				VolumeID:             test.expectedVolumeID,
			}

			ib := &defaultItemBackupper{
				backupRequest: &Request{
					Backup:            backup,
					SnapshotLocations: []*v1.VolumeSnapshotLocation{new(v1.VolumeSnapshotLocation)},
				},
				blockStoreGetter: &blockStoreGetter{blockStore: blockStore},
			}

			pv, err := velerotest.GetAsMap(test.pv)
			if err != nil {
				t.Fatal(err)
			}

			// method under test
			err = ib.takePVSnapshot(&unstructured.Unstructured{Object: pv}, velerotest.NewLogger())

			gotErr := err != nil

			if e, a := test.expectError, gotErr; e != a {
				t.Errorf("error: expected %v, got %v", e, a)
			}
			if test.expectError {
				return
			}

			if !test.snapshotEnabled {
				// don't need to check anything else if snapshots are disabled
				return
			}

			// we should have exactly one snapshot taken
			require.Equal(t, test.expectedSnapshotsTaken, blockStore.SnapshotsTaken.Len())

			if test.expectedSnapshotsTaken > 0 {
				require.Len(t, ib.backupRequest.VolumeSnapshots, 1)
				snapshot := ib.backupRequest.VolumeSnapshots[0]

				snapshotID, _ := blockStore.SnapshotsTaken.PopAny()
				assert.Equal(t, snapshotID, snapshot.Status.ProviderSnapshotID)
				assert.Equal(t, test.volumeInfo[test.expectedVolumeID].Type, snapshot.Spec.VolumeType)
				assert.Equal(t, test.volumeInfo[test.expectedVolumeID].Iops, snapshot.Spec.VolumeIOPS)
				assert.Equal(t, test.volumeInfo[test.expectedVolumeID].AvailabilityZone, snapshot.Spec.VolumeAZ)
			}
		})
	}
}

type fakeTarWriter struct {
	closeCalled      bool
	headers          []*tar.Header
	data             [][]byte
	writeHeaderError error
	writeError       error
}

func (w *fakeTarWriter) Close() error { return nil }

func (w *fakeTarWriter) Write(data []byte) (int, error) {
	w.data = append(w.data, data)
	return 0, w.writeError
}

func (w *fakeTarWriter) WriteHeader(header *tar.Header) error {
	w.headers = append(w.headers, header)
	return w.writeHeaderError
}

type mockItemBackupper struct {
	mock.Mock
}

func (ib *mockItemBackupper) backupItem(logger logrus.FieldLogger, obj runtime.Unstructured, groupResource schema.GroupResource) error {
	args := ib.Called(logger, obj, groupResource)
	return args.Error(0)
=======
		{resource: builder.ForPod("default", "test").Result(), want: "v1/Pod"},
		{resource: builder.ForDeployment("default", "test").Result(), want: "apps/v1/Deployment"},
		{resource: builder.ForPersistentVolume("test").Result(), want: "v1/PersistentVolume"},
		{resource: builder.ForRole("default", "test").Result(), want: "rbac.authorization.k8s.io/v1/Role"},
	}
	for _, tt := range tests {
		t.Run(tt.want, func(t *testing.T) {
			content, _ := runtime.DefaultUnstructuredConverter.ToUnstructured(tt.resource)
			unstructured := &unstructured.Unstructured{Object: content}
			assert.Equal(t, tt.want, resourceKey(unstructured))
		})
	}
>>>>>>> b56f32c9
}<|MERGE_RESOLUTION|>--- conflicted
+++ resolved
@@ -24,15 +24,7 @@
 	"k8s.io/apimachinery/pkg/apis/meta/v1/unstructured"
 	"k8s.io/apimachinery/pkg/runtime"
 
-<<<<<<< HEAD
-	v1 "github.com/heptio/velero/pkg/apis/velero/v1"
-	"github.com/heptio/velero/pkg/cloudprovider"
-	resticmocks "github.com/heptio/velero/pkg/restic/mocks"
-	"github.com/heptio/velero/pkg/util/collections"
-	velerotest "github.com/heptio/velero/pkg/util/test"
-=======
 	"github.com/heptio/velero/pkg/builder"
->>>>>>> b56f32c9
 )
 
 func Test_resourceKey(t *testing.T) {
@@ -40,818 +32,6 @@
 		resource metav1.Object
 		want     string
 	}{
-<<<<<<< HEAD
-		{
-			testName:   "namespace not in includes list",
-			namespace:  "ns",
-			name:       "foo",
-			namespaces: collections.NewIncludesExcludes().Includes("a"),
-		},
-		{
-			testName:   "namespace in excludes list",
-			namespace:  "ns",
-			name:       "foo",
-			namespaces: collections.NewIncludesExcludes().Excludes("ns"),
-		},
-		{
-			testName:      "resource not in includes list",
-			namespace:     "ns",
-			name:          "foo",
-			groupResource: schema.GroupResource{Group: "foo", Resource: "bar"},
-			namespaces:    collections.NewIncludesExcludes(),
-			resources:     collections.NewIncludesExcludes().Includes("a.b"),
-		},
-		{
-			testName:      "resource in excludes list",
-			namespace:     "ns",
-			name:          "foo",
-			groupResource: schema.GroupResource{Group: "foo", Resource: "bar"},
-			namespaces:    collections.NewIncludesExcludes(),
-			resources:     collections.NewIncludesExcludes().Excludes("bar.foo"),
-		},
-		{
-			testName:      "resource already backed up",
-			namespace:     "ns",
-			name:          "foo",
-			groupResource: schema.GroupResource{Group: "foo", Resource: "bar"},
-			namespaces:    collections.NewIncludesExcludes(),
-			resources:     collections.NewIncludesExcludes(),
-			backedUpItems: map[itemKey]struct{}{
-				{resource: "bar.foo", namespace: "ns", name: "foo"}: {},
-			},
-		},
-		{
-			testName:      "terminating resource",
-			namespace:     "ns",
-			name:          "foo",
-			groupResource: schema.GroupResource{Group: "foo", Resource: "bar"},
-			namespaces:    collections.NewIncludesExcludes(),
-			resources:     collections.NewIncludesExcludes(),
-			terminating:   true,
-		},
-	}
-
-	for _, test := range tests {
-		t.Run(test.testName, func(t *testing.T) {
-			req := &Request{
-				NamespaceIncludesExcludes: test.namespaces,
-				ResourceIncludesExcludes:  test.resources,
-			}
-
-			ib := &defaultItemBackupper{
-				backupRequest: req,
-				backedUpItems: test.backedUpItems,
-			}
-
-			pod := &corev1api.Pod{
-				TypeMeta:   metav1.TypeMeta{APIVersion: "v1", Kind: "Pod"},
-				ObjectMeta: metav1.ObjectMeta{Namespace: test.namespace, Name: test.name},
-			}
-
-			if test.terminating {
-				pod.ObjectMeta.DeletionTimestamp = &metav1.Time{Time: time.Now()}
-			}
-			unstructuredObj, unmarshalErr := runtime.DefaultUnstructuredConverter.ToUnstructured(pod)
-			require.NoError(t, unmarshalErr)
-			u := &unstructured.Unstructured{Object: unstructuredObj}
-			err := ib.backupItem(velerotest.NewLogger(), u, test.groupResource)
-			assert.NoError(t, err)
-		})
-	}
-}
-
-func TestBackupItemSkipsClusterScopedResourceWhenIncludeClusterResourcesFalse(t *testing.T) {
-	f := false
-	ib := &defaultItemBackupper{
-		backupRequest: &Request{
-			Backup: &v1.Backup{
-				Spec: v1.BackupSpec{
-					IncludeClusterResources: &f,
-				},
-			},
-			NamespaceIncludesExcludes: collections.NewIncludesExcludes(),
-			ResourceIncludesExcludes:  collections.NewIncludesExcludes(),
-		},
-	}
-
-	u := velerotest.UnstructuredOrDie(`{"apiVersion":"v1","kind":"Foo","metadata":{"name":"bar"}}`)
-	err := ib.backupItem(velerotest.NewLogger(), u, schema.GroupResource{Group: "foo", Resource: "bar"})
-	assert.NoError(t, err)
-}
-
-func TestBackupItemNoSkips(t *testing.T) {
-	tests := []struct {
-		name                                  string
-		item                                  string
-		namespaceIncludesExcludes             *collections.IncludesExcludes
-		expectError                           bool
-		expectExcluded                        bool
-		expectedTarHeaderName                 string
-		tarWriteError                         bool
-		tarHeaderWriteError                   bool
-		customAction                          bool
-		expectedActionID                      string
-		customActionAdditionalItemIdentifiers []ResourceIdentifier
-		customActionAdditionalItems           []runtime.Unstructured
-		groupResource                         string
-		snapshottableVolumes                  map[string]v1.VolumeBackupInfo
-		snapshotError                         error
-		additionalItemError                   error
-		trackedPVCs                           sets.String
-		expectedTrackedPVCs                   sets.String
-	}{
-		{
-			name:                      "explicit namespace include",
-			item:                      `{"metadata":{"namespace":"foo","name":"bar"}}`,
-			namespaceIncludesExcludes: collections.NewIncludesExcludes().Includes("foo"),
-			expectError:               false,
-			expectExcluded:            false,
-			expectedTarHeaderName:     "resources/resource.group/namespaces/foo/bar.json",
-		},
-		{
-			name:                      "* namespace include",
-			item:                      `{"metadata":{"namespace":"foo","name":"bar"}}`,
-			namespaceIncludesExcludes: collections.NewIncludesExcludes().Includes("*"),
-			expectError:               false,
-			expectExcluded:            false,
-			expectedTarHeaderName:     "resources/resource.group/namespaces/foo/bar.json",
-		},
-		{
-			name:                  "cluster-scoped",
-			item:                  `{"metadata":{"name":"bar"}}`,
-			expectError:           false,
-			expectExcluded:        false,
-			expectedTarHeaderName: "resources/resource.group/cluster/bar.json",
-		},
-		{
-			name:                "tar header write error",
-			item:                `{"metadata":{"name":"bar"},"spec":{"color":"green"},"status":{"foo":"bar"}}`,
-			expectError:         true,
-			tarHeaderWriteError: true,
-		},
-		{
-			name:          "tar write error",
-			item:          `{"metadata":{"name":"bar"},"spec":{"color":"green"},"status":{"foo":"bar"}}`,
-			expectError:   true,
-			tarWriteError: true,
-		},
-		{
-			name:                      "action invoked - cluster-scoped",
-			namespaceIncludesExcludes: collections.NewIncludesExcludes().Includes("*"),
-			item:                      `{"metadata":{"name":"bar"}}`,
-			expectError:               false,
-			expectExcluded:            false,
-			expectedTarHeaderName:     "resources/resource.group/cluster/bar.json",
-			customAction:              true,
-			expectedActionID:          "bar",
-		},
-		{
-			name:                      "action invoked - namespaced",
-			namespaceIncludesExcludes: collections.NewIncludesExcludes().Includes("*"),
-			item:                      `{"metadata":{"namespace": "myns", "name":"bar"}}`,
-			expectError:               false,
-			expectExcluded:            false,
-			expectedTarHeaderName:     "resources/resource.group/namespaces/myns/bar.json",
-			customAction:              true,
-			expectedActionID:          "myns/bar",
-		},
-		{
-			name:                      "action invoked - additional items",
-			namespaceIncludesExcludes: collections.NewIncludesExcludes().Includes("*"),
-			item:                      `{"metadata":{"namespace": "myns", "name":"bar"}}`,
-			expectError:               false,
-			expectExcluded:            false,
-			expectedTarHeaderName:     "resources/resource.group/namespaces/myns/bar.json",
-			customAction:              true,
-			expectedActionID:          "myns/bar",
-			customActionAdditionalItemIdentifiers: []ResourceIdentifier{
-				{
-					GroupResource: schema.GroupResource{Group: "g1", Resource: "r1"},
-					Namespace:     "ns1",
-					Name:          "n1",
-				},
-				{
-					GroupResource: schema.GroupResource{Group: "g2", Resource: "r2"},
-					Namespace:     "ns2",
-					Name:          "n2",
-				},
-			},
-			customActionAdditionalItems: []runtime.Unstructured{
-				velerotest.UnstructuredOrDie(`{"apiVersion":"g1/v1","kind":"r1","metadata":{"namespace":"ns1","name":"n1"}}`),
-				velerotest.UnstructuredOrDie(`{"apiVersion":"g2/v1","kind":"r1","metadata":{"namespace":"ns2","name":"n2"}}`),
-			},
-		},
-		{
-			name:                      "action invoked - additional items - error",
-			namespaceIncludesExcludes: collections.NewIncludesExcludes().Includes("*"),
-			item:                      `{"metadata":{"namespace": "myns", "name":"bar"}}`,
-			expectError:               true,
-			expectExcluded:            false,
-			expectedTarHeaderName:     "resources/resource.group/namespaces/myns/bar.json",
-			customAction:              true,
-			expectedActionID:          "myns/bar",
-			customActionAdditionalItemIdentifiers: []ResourceIdentifier{
-				{
-					GroupResource: schema.GroupResource{Group: "g1", Resource: "r1"},
-					Namespace:     "ns1",
-					Name:          "n1",
-				},
-				{
-					GroupResource: schema.GroupResource{Group: "g2", Resource: "r2"},
-					Namespace:     "ns2",
-					Name:          "n2",
-				},
-			},
-			customActionAdditionalItems: []runtime.Unstructured{
-				velerotest.UnstructuredOrDie(`{"apiVersion":"g1/v1","kind":"r1","metadata":{"namespace":"ns1","name":"n1"}}`),
-				velerotest.UnstructuredOrDie(`{"apiVersion":"g2/v1","kind":"r1","metadata":{"namespace":"ns2","name":"n2"}}`),
-			},
-			additionalItemError: errors.New("foo"),
-		},
-		{
-			name:                      "takePVSnapshot is not invoked for PVs when blockStore == nil",
-			namespaceIncludesExcludes: collections.NewIncludesExcludes().Includes("*"),
-			item:                      `{"apiVersion": "v1", "kind": "PersistentVolume", "metadata": {"name": "mypv", "labels": {"failure-domain.beta.kubernetes.io/zone": "us-east-1c"}}, "spec": {"awsElasticBlockStore": {"volumeID": "aws://us-east-1c/vol-abc123"}}}`,
-			expectError:               false,
-			expectExcluded:            false,
-			expectedTarHeaderName:     "resources/persistentvolumes/cluster/mypv.json",
-			groupResource:             "persistentvolumes",
-		},
-		{
-			name:                      "takePVSnapshot is invoked for PVs when blockStore != nil",
-			namespaceIncludesExcludes: collections.NewIncludesExcludes().Includes("*"),
-			item:                      `{"apiVersion": "v1", "kind": "PersistentVolume", "metadata": {"name": "mypv", "labels": {"failure-domain.beta.kubernetes.io/zone": "us-east-1c"}}, "spec": {"awsElasticBlockStore": {"volumeID": "aws://us-east-1c/vol-abc123"}}}`,
-			expectError:               false,
-			expectExcluded:            false,
-			expectedTarHeaderName:     "resources/persistentvolumes/cluster/mypv.json",
-			groupResource:             "persistentvolumes",
-			snapshottableVolumes: map[string]v1.VolumeBackupInfo{
-				"vol-abc123": {SnapshotID: "snapshot-1", AvailabilityZone: "us-east-1c"},
-			},
-		},
-		{
-			name:                      "takePVSnapshot is not invoked for PVs when their claim is tracked in the restic PVC tracker",
-			namespaceIncludesExcludes: collections.NewIncludesExcludes().Includes("*"),
-			item:                      `{"apiVersion": "v1", "kind": "PersistentVolume", "metadata": {"name": "mypv", "labels": {"failure-domain.beta.kubernetes.io/zone": "us-east-1c"}}, "spec": {"claimRef": {"namespace": "pvc-ns", "name": "pvc"}, "awsElasticBlockStore": {"volumeID": "aws://us-east-1c/vol-abc123"}}}`,
-			expectError:               false,
-			expectExcluded:            false,
-			expectedTarHeaderName:     "resources/persistentvolumes/cluster/mypv.json",
-			groupResource:             "persistentvolumes",
-			// empty snapshottableVolumes causes a blockStore to be created, but no
-			// snapshots are expected to be taken.
-			snapshottableVolumes: map[string]v1.VolumeBackupInfo{},
-			trackedPVCs:          sets.NewString(key("pvc-ns", "pvc"), key("another-pvc-ns", "another-pvc")),
-		},
-		{
-			name:                      "takePVSnapshot is invoked for PVs when their claim is not tracked in the restic PVC tracker",
-			namespaceIncludesExcludes: collections.NewIncludesExcludes().Includes("*"),
-			item:                      `{"apiVersion": "v1", "kind": "PersistentVolume", "metadata": {"name": "mypv", "labels": {"failure-domain.beta.kubernetes.io/zone": "us-east-1c"}}, "spec": {"claimRef": {"namespace": "pvc-ns", "name": "pvc"}, "awsElasticBlockStore": {"volumeID": "aws://us-east-1c/vol-abc123"}}}`,
-			expectError:               false,
-			expectExcluded:            false,
-			expectedTarHeaderName:     "resources/persistentvolumes/cluster/mypv.json",
-			groupResource:             "persistentvolumes",
-			snapshottableVolumes: map[string]v1.VolumeBackupInfo{
-				"vol-abc123": {SnapshotID: "snapshot-1", AvailabilityZone: "us-east-1c"},
-			},
-			trackedPVCs: sets.NewString(key("another-pvc-ns", "another-pvc")),
-		},
-		{
-			name:                      "backup fails when takePVSnapshot fails",
-			namespaceIncludesExcludes: collections.NewIncludesExcludes().Includes("*"),
-			item:                      `{"apiVersion": "v1", "kind": "PersistentVolume", "metadata": {"name": "mypv", "labels": {"failure-domain.beta.kubernetes.io/zone": "us-east-1c"}}, "spec": {"awsElasticBlockStore": {"volumeID": "aws://us-east-1c/vol-abc123"}}}`,
-			expectError:               true,
-			groupResource:             "persistentvolumes",
-			snapshottableVolumes: map[string]v1.VolumeBackupInfo{
-				"vol-abc123": {SnapshotID: "snapshot-1", AvailabilityZone: "us-east-1c"},
-			},
-			snapshotError: fmt.Errorf("failure"),
-		},
-		{
-			name:                      "pod's restic PVC volume backups (only) are tracked",
-			item:                      `{"apiVersion": "v1", "kind": "Pod", "spec": {"volumes": [{"name": "volume-1", "persistentVolumeClaim": {"claimName": "bar"}},{"name": "volume-2", "persistentVolumeClaim": {"claimName": "baz"}},{"name": "volume-1", "emptyDir": {}}]}, "metadata":{"namespace":"foo","name":"bar", "annotations": {"backup.velero.io/backup-volumes": "volume-1,volume-2"}}}`,
-			namespaceIncludesExcludes: collections.NewIncludesExcludes().Includes("*"),
-			groupResource:             "pods",
-			expectError:               false,
-			expectExcluded:            false,
-			expectedTarHeaderName:     "resources/pods/namespaces/foo/bar.json",
-			expectedTrackedPVCs:       sets.NewString(key("foo", "bar"), key("foo", "baz")),
-		},
-	}
-
-	for _, test := range tests {
-		t.Run(test.name, func(t *testing.T) {
-			var (
-				action        *fakeAction
-				backup        = new(Request)
-				groupResource = schema.ParseGroupResource("resource.group")
-				backedUpItems = make(map[itemKey]struct{})
-				w             = &fakeTarWriter{}
-			)
-
-			backup.Backup = new(v1.Backup)
-			backup.NamespaceIncludesExcludes = collections.NewIncludesExcludes()
-			backup.ResourceIncludesExcludes = collections.NewIncludesExcludes()
-			backup.SnapshotLocations = []*v1.VolumeSnapshotLocation{
-				new(v1.VolumeSnapshotLocation),
-			}
-
-			if test.groupResource != "" {
-				groupResource = schema.ParseGroupResource(test.groupResource)
-			}
-
-			item, err := velerotest.GetAsMap(test.item)
-			if err != nil {
-				t.Fatal(err)
-			}
-
-			namespaces := test.namespaceIncludesExcludes
-			if namespaces == nil {
-				namespaces = collections.NewIncludesExcludes()
-			}
-
-			if test.tarHeaderWriteError {
-				w.writeHeaderError = errors.New("error")
-			}
-			if test.tarWriteError {
-				w.writeError = errors.New("error")
-			}
-
-			if test.customAction {
-				action = &fakeAction{
-					additionalItems: test.customActionAdditionalItemIdentifiers,
-				}
-				backup.ResolvedActions = []resolvedAction{
-					{
-						ItemAction:                action,
-						namespaceIncludesExcludes: collections.NewIncludesExcludes(),
-						resourceIncludesExcludes:  collections.NewIncludesExcludes().Includes(groupResource.String()),
-						selector:                  labels.Everything(),
-					},
-				}
-			}
-
-			podCommandExecutor := &velerotest.MockPodCommandExecutor{}
-			defer podCommandExecutor.AssertExpectations(t)
-
-			dynamicFactory := &velerotest.FakeDynamicFactory{}
-			defer dynamicFactory.AssertExpectations(t)
-
-			discoveryHelper := velerotest.NewFakeDiscoveryHelper(true, nil)
-
-			blockStoreGetter := &blockStoreGetter{}
-
-			b := (&defaultItemBackupperFactory{}).newItemBackupper(
-				backup,
-				backedUpItems,
-				podCommandExecutor,
-				w,
-				dynamicFactory,
-				discoveryHelper,
-				nil, // restic backupper
-				newPVCSnapshotTracker(),
-				blockStoreGetter,
-			).(*defaultItemBackupper)
-
-			var blockStore *velerotest.FakeBlockStore
-			if test.snapshottableVolumes != nil {
-				blockStore = &velerotest.FakeBlockStore{
-					SnapshottableVolumes: test.snapshottableVolumes,
-					VolumeID:             "vol-abc123",
-					Error:                test.snapshotError,
-				}
-
-				blockStoreGetter.blockStore = blockStore
-			}
-
-			if test.trackedPVCs != nil {
-				b.resticSnapshotTracker.pvcs = test.trackedPVCs
-			}
-
-			// make sure the podCommandExecutor was set correctly in the real hook handler
-			assert.Equal(t, podCommandExecutor, b.itemHookHandler.(*defaultItemHookHandler).podCommandExecutor)
-
-			itemHookHandler := &mockItemHookHandler{}
-			defer itemHookHandler.AssertExpectations(t)
-			b.itemHookHandler = itemHookHandler
-
-			additionalItemBackupper := &mockItemBackupper{}
-			defer additionalItemBackupper.AssertExpectations(t)
-			b.additionalItemBackupper = additionalItemBackupper
-
-			obj := &unstructured.Unstructured{Object: item}
-			itemHookHandler.On("handleHooks", mock.Anything, groupResource, obj, backup.ResourceHooks, hookPhasePre).Return(nil)
-			itemHookHandler.On("handleHooks", mock.Anything, groupResource, obj, backup.ResourceHooks, hookPhasePost).Return(nil)
-
-			for i, item := range test.customActionAdditionalItemIdentifiers {
-				if test.additionalItemError != nil && i > 0 {
-					break
-				}
-				itemClient := &velerotest.FakeDynamicClient{}
-				defer itemClient.AssertExpectations(t)
-
-				dynamicFactory.On("ClientForGroupVersionResource", item.GroupResource.WithVersion("").GroupVersion(), metav1.APIResource{Name: item.Resource}, item.Namespace).Return(itemClient, nil)
-
-				itemClient.On("Get", item.Name, metav1.GetOptions{}).Return(test.customActionAdditionalItems[i], nil)
-
-				additionalItemBackupper.On("backupItem", mock.AnythingOfType("*logrus.Entry"), test.customActionAdditionalItems[i], item.GroupResource).Return(test.additionalItemError)
-			}
-
-			err = b.backupItem(velerotest.NewLogger(), obj, groupResource)
-			gotError := err != nil
-			if e, a := test.expectError, gotError; e != a {
-				t.Fatalf("error: expected %t, got %t: %v", e, a, err)
-			}
-			if test.expectError {
-				return
-			}
-
-			if test.expectExcluded {
-				if len(w.headers) > 0 {
-					t.Errorf("unexpected header write")
-				}
-				if len(w.data) > 0 {
-					t.Errorf("unexpected data write")
-				}
-				return
-			}
-
-			// Convert to JSON for comparing number of bytes to the tar header
-			itemJSON, err := json.Marshal(&item)
-			if err != nil {
-				t.Fatal(err)
-			}
-			require.Equal(t, 1, len(w.headers), "headers")
-			assert.Equal(t, test.expectedTarHeaderName, w.headers[0].Name, "header.name")
-			assert.Equal(t, int64(len(itemJSON)), w.headers[0].Size, "header.size")
-			assert.Equal(t, byte(tar.TypeReg), w.headers[0].Typeflag, "header.typeflag")
-			assert.Equal(t, int64(0755), w.headers[0].Mode, "header.mode")
-			assert.False(t, w.headers[0].ModTime.IsZero(), "header.modTime set")
-			assert.Equal(t, 1, len(w.data), "# of data")
-
-			actual, err := velerotest.GetAsMap(string(w.data[0]))
-			if err != nil {
-				t.Fatal(err)
-			}
-			if e, a := item, actual; !reflect.DeepEqual(e, a) {
-				t.Errorf("data: expected %s, got %s", e, a)
-			}
-
-			if test.customAction {
-				if len(action.ids) != 1 {
-					t.Errorf("unexpected custom action ids: %v", action.ids)
-				} else if e, a := test.expectedActionID, action.ids[0]; e != a {
-					t.Errorf("action.ids[0]: expected %s, got %s", e, a)
-				}
-
-				require.Equal(t, 1, len(action.backups), "unexpected custom action backups: %#v", action.backups)
-				assert.Equal(t, backup.Backup, &(action.backups[0]), "backup")
-			}
-
-			if test.snapshottableVolumes != nil {
-				require.Equal(t, len(test.snapshottableVolumes), len(blockStore.SnapshotsTaken))
-			}
-
-			if len(test.snapshottableVolumes) > 0 {
-				require.Len(t, backup.VolumeSnapshots, 1)
-				snapshot := backup.VolumeSnapshots[0]
-
-				assert.Equal(t, test.snapshottableVolumes["vol-abc123"].SnapshotID, snapshot.Status.ProviderSnapshotID)
-				assert.Equal(t, test.snapshottableVolumes["vol-abc123"].Type, snapshot.Spec.VolumeType)
-				assert.Equal(t, test.snapshottableVolumes["vol-abc123"].Iops, snapshot.Spec.VolumeIOPS)
-				assert.Equal(t, test.snapshottableVolumes["vol-abc123"].AvailabilityZone, snapshot.Spec.VolumeAZ)
-			}
-
-			if test.expectedTrackedPVCs != nil {
-				require.Equal(t, len(test.expectedTrackedPVCs), len(b.resticSnapshotTracker.pvcs))
-
-				for key := range test.expectedTrackedPVCs {
-					assert.True(t, b.resticSnapshotTracker.pvcs.Has(key))
-				}
-			}
-		})
-	}
-}
-
-type blockStoreGetter struct {
-	blockStore cloudprovider.BlockStore
-}
-
-func (b *blockStoreGetter) GetBlockStore(name string) (cloudprovider.BlockStore, error) {
-	if b.blockStore != nil {
-		return b.blockStore, nil
-	}
-	return nil, errors.New("plugin not found")
-}
-
-type addAnnotationAction struct{}
-
-func (a *addAnnotationAction) Execute(item runtime.Unstructured, backup *v1.Backup) (runtime.Unstructured, []ResourceIdentifier, error) {
-	// since item actions run out-of-proc, do a deep-copy here to simulate passing data
-	// across a process boundary.
-	copy := item.(*unstructured.Unstructured).DeepCopy()
-
-	metadata, err := meta.Accessor(copy)
-	if err != nil {
-		return copy, nil, nil
-	}
-
-	annotations := metadata.GetAnnotations()
-	if annotations == nil {
-		annotations = make(map[string]string)
-	}
-	annotations["foo"] = "bar"
-	metadata.SetAnnotations(annotations)
-
-	return copy, nil, nil
-}
-
-func (a *addAnnotationAction) AppliesTo() (ResourceSelector, error) {
-	panic("not implemented")
-}
-
-func TestItemActionModificationsToItemPersist(t *testing.T) {
-	var (
-		w   = &fakeTarWriter{}
-		obj = &unstructured.Unstructured{
-			Object: map[string]interface{}{
-				"metadata": map[string]interface{}{
-					"namespace": "myns",
-					"name":      "bar",
-				},
-			},
-		}
-		req = &Request{
-			NamespaceIncludesExcludes: collections.NewIncludesExcludes(),
-			ResourceIncludesExcludes:  collections.NewIncludesExcludes(),
-			ResolvedActions: []resolvedAction{
-				{
-					ItemAction:                &addAnnotationAction{},
-					namespaceIncludesExcludes: collections.NewIncludesExcludes(),
-					resourceIncludesExcludes:  collections.NewIncludesExcludes(),
-					selector:                  labels.Everything(),
-				},
-			},
-		}
-
-		b = (&defaultItemBackupperFactory{}).newItemBackupper(
-			req,
-			make(map[itemKey]struct{}),
-			nil,
-			w,
-			&velerotest.FakeDynamicFactory{},
-			velerotest.NewFakeDiscoveryHelper(true, nil),
-			nil,
-			newPVCSnapshotTracker(),
-			nil,
-		).(*defaultItemBackupper)
-	)
-
-	// our expected backed-up object is the passed-in object plus the annotation
-	// that the backup item action adds.
-	expected := obj.DeepCopy()
-	expected.SetAnnotations(map[string]string{"foo": "bar"})
-
-	// method under test
-	require.NoError(t, b.backupItem(velerotest.NewLogger(), obj, schema.ParseGroupResource("resource.group")))
-
-	// get the actual backed-up item
-	require.Len(t, w.data, 1)
-	actual, err := velerotest.GetAsMap(string(w.data[0]))
-	require.NoError(t, err)
-
-	assert.EqualValues(t, expected.Object, actual)
-}
-
-func TestResticAnnotationsPersist(t *testing.T) {
-	var (
-		w   = &fakeTarWriter{}
-		obj = &unstructured.Unstructured{
-			Object: map[string]interface{}{
-				"metadata": map[string]interface{}{
-					"namespace": "myns",
-					"name":      "bar",
-					"annotations": map[string]interface{}{
-						"backup.velero.io/backup-volumes": "volume-1,volume-2",
-					},
-				},
-			},
-		}
-		req = &Request{
-			NamespaceIncludesExcludes: collections.NewIncludesExcludes(),
-			ResourceIncludesExcludes:  collections.NewIncludesExcludes(),
-			ResolvedActions: []resolvedAction{
-				{
-					ItemAction:                &addAnnotationAction{},
-					namespaceIncludesExcludes: collections.NewIncludesExcludes(),
-					resourceIncludesExcludes:  collections.NewIncludesExcludes(),
-					selector:                  labels.Everything(),
-				},
-			},
-		}
-		resticBackupper = &resticmocks.Backupper{}
-		b               = (&defaultItemBackupperFactory{}).newItemBackupper(
-			req,
-			make(map[itemKey]struct{}),
-			nil,
-			w,
-			&velerotest.FakeDynamicFactory{},
-			velerotest.NewFakeDiscoveryHelper(true, nil),
-			resticBackupper,
-			newPVCSnapshotTracker(),
-			nil,
-		).(*defaultItemBackupper)
-	)
-
-	resticBackupper.
-		On("BackupPodVolumes", mock.Anything, mock.Anything, mock.Anything).
-		Return(map[string]string{"volume-1": "snapshot-1", "volume-2": "snapshot-2"}, nil)
-
-	// our expected backed-up object is the passed-in object, plus the annotation
-	// that the backup item action adds, plus the annotations that the restic
-	// backupper adds
-	expected := obj.DeepCopy()
-	annotations := expected.GetAnnotations()
-	if annotations == nil {
-		annotations = make(map[string]string)
-	}
-	annotations["foo"] = "bar"
-	annotations["snapshot.velero.io/volume-1"] = "snapshot-1"
-	annotations["snapshot.velero.io/volume-2"] = "snapshot-2"
-	expected.SetAnnotations(annotations)
-
-	// method under test
-	require.NoError(t, b.backupItem(velerotest.NewLogger(), obj, schema.ParseGroupResource("pods")))
-
-	// get the actual backed-up item
-	require.Len(t, w.data, 1)
-	actual, err := velerotest.GetAsMap(string(w.data[0]))
-	require.NoError(t, err)
-
-	assert.EqualValues(t, expected.Object, actual)
-}
-
-func TestTakePVSnapshot(t *testing.T) {
-	iops := int64(1000)
-
-	tests := []struct {
-		name                   string
-		snapshotEnabled        bool
-		pv                     string
-		ttl                    time.Duration
-		expectError            bool
-		expectedVolumeID       string
-		expectedSnapshotsTaken int
-		volumeInfo             map[string]v1.VolumeBackupInfo
-	}{
-		{
-			name:            "snapshot disabled",
-			pv:              `{"apiVersion": "v1", "kind": "PersistentVolume", "metadata": {"name": "mypv"}}`,
-			snapshotEnabled: false,
-		},
-		{
-			name:            "unsupported PV source type",
-			snapshotEnabled: true,
-			pv:              `{"apiVersion": "v1", "kind": "PersistentVolume", "metadata": {"name": "mypv"}, "spec": {"unsupportedPVSource": {}}}`,
-			expectError:     false,
-		},
-		{
-			name:                   "without iops",
-			snapshotEnabled:        true,
-			pv:                     `{"apiVersion": "v1", "kind": "PersistentVolume", "metadata": {"name": "mypv", "labels": {"failure-domain.beta.kubernetes.io/zone": "us-east-1c"}}, "spec": {"awsElasticBlockStore": {"volumeID": "aws://us-east-1c/vol-abc123"}}}`,
-			expectError:            false,
-			expectedSnapshotsTaken: 1,
-			expectedVolumeID:       "vol-abc123",
-			ttl:                    5 * time.Minute,
-			volumeInfo: map[string]v1.VolumeBackupInfo{
-				"vol-abc123": {Type: "gp", SnapshotID: "snap-1", AvailabilityZone: "us-east-1c"},
-			},
-		},
-		{
-			name:                   "with iops",
-			snapshotEnabled:        true,
-			pv:                     `{"apiVersion": "v1", "kind": "PersistentVolume", "metadata": {"name": "mypv", "labels": {"failure-domain.beta.kubernetes.io/zone": "us-east-1c"}}, "spec": {"awsElasticBlockStore": {"volumeID": "aws://us-east-1c/vol-abc123"}}}`,
-			expectError:            false,
-			expectedSnapshotsTaken: 1,
-			expectedVolumeID:       "vol-abc123",
-			ttl:                    5 * time.Minute,
-			volumeInfo: map[string]v1.VolumeBackupInfo{
-				"vol-abc123": {Type: "io1", Iops: &iops, SnapshotID: "snap-1", AvailabilityZone: "us-east-1c"},
-			},
-		},
-		{
-			name:             "create snapshot error",
-			snapshotEnabled:  true,
-			pv:               `{"apiVersion": "v1", "kind": "PersistentVolume", "metadata": {"name": "mypv"}, "spec": {"gcePersistentDisk": {"pdName": "pd-abc123"}}}`,
-			expectedVolumeID: "pd-abc123",
-			expectError:      true,
-		},
-		{
-			name:                   "PV with label metadata but no failureDomainZone",
-			snapshotEnabled:        true,
-			pv:                     `{"apiVersion": "v1", "kind": "PersistentVolume", "metadata": {"name": "mypv", "labels": {"failure-domain.beta.kubernetes.io/region": "us-east-1"}}, "spec": {"awsElasticBlockStore": {"volumeID": "aws://us-east-1c/vol-abc123"}}}`,
-			expectError:            false,
-			expectedSnapshotsTaken: 1,
-			expectedVolumeID:       "vol-abc123",
-			ttl:                    5 * time.Minute,
-			volumeInfo: map[string]v1.VolumeBackupInfo{
-				"vol-abc123": {Type: "gp", SnapshotID: "snap-1"},
-			},
-		},
-	}
-
-	for _, test := range tests {
-		t.Run(test.name, func(t *testing.T) {
-			backup := &v1.Backup{
-				ObjectMeta: metav1.ObjectMeta{
-					Namespace: v1.DefaultNamespace,
-					Name:      "mybackup",
-				},
-				Spec: v1.BackupSpec{
-					SnapshotVolumes: &test.snapshotEnabled,
-					TTL:             metav1.Duration{Duration: test.ttl},
-				},
-			}
-
-			blockStore := &velerotest.FakeBlockStore{
-				SnapshottableVolumes: test.volumeInfo,
-				VolumeID:             test.expectedVolumeID,
-			}
-
-			ib := &defaultItemBackupper{
-				backupRequest: &Request{
-					Backup:            backup,
-					SnapshotLocations: []*v1.VolumeSnapshotLocation{new(v1.VolumeSnapshotLocation)},
-				},
-				blockStoreGetter: &blockStoreGetter{blockStore: blockStore},
-			}
-
-			pv, err := velerotest.GetAsMap(test.pv)
-			if err != nil {
-				t.Fatal(err)
-			}
-
-			// method under test
-			err = ib.takePVSnapshot(&unstructured.Unstructured{Object: pv}, velerotest.NewLogger())
-
-			gotErr := err != nil
-
-			if e, a := test.expectError, gotErr; e != a {
-				t.Errorf("error: expected %v, got %v", e, a)
-			}
-			if test.expectError {
-				return
-			}
-
-			if !test.snapshotEnabled {
-				// don't need to check anything else if snapshots are disabled
-				return
-			}
-
-			// we should have exactly one snapshot taken
-			require.Equal(t, test.expectedSnapshotsTaken, blockStore.SnapshotsTaken.Len())
-
-			if test.expectedSnapshotsTaken > 0 {
-				require.Len(t, ib.backupRequest.VolumeSnapshots, 1)
-				snapshot := ib.backupRequest.VolumeSnapshots[0]
-
-				snapshotID, _ := blockStore.SnapshotsTaken.PopAny()
-				assert.Equal(t, snapshotID, snapshot.Status.ProviderSnapshotID)
-				assert.Equal(t, test.volumeInfo[test.expectedVolumeID].Type, snapshot.Spec.VolumeType)
-				assert.Equal(t, test.volumeInfo[test.expectedVolumeID].Iops, snapshot.Spec.VolumeIOPS)
-				assert.Equal(t, test.volumeInfo[test.expectedVolumeID].AvailabilityZone, snapshot.Spec.VolumeAZ)
-			}
-		})
-	}
-}
-
-type fakeTarWriter struct {
-	closeCalled      bool
-	headers          []*tar.Header
-	data             [][]byte
-	writeHeaderError error
-	writeError       error
-}
-
-func (w *fakeTarWriter) Close() error { return nil }
-
-func (w *fakeTarWriter) Write(data []byte) (int, error) {
-	w.data = append(w.data, data)
-	return 0, w.writeError
-}
-
-func (w *fakeTarWriter) WriteHeader(header *tar.Header) error {
-	w.headers = append(w.headers, header)
-	return w.writeHeaderError
-}
-
-type mockItemBackupper struct {
-	mock.Mock
-}
-
-func (ib *mockItemBackupper) backupItem(logger logrus.FieldLogger, obj runtime.Unstructured, groupResource schema.GroupResource) error {
-	args := ib.Called(logger, obj, groupResource)
-	return args.Error(0)
-=======
 		{resource: builder.ForPod("default", "test").Result(), want: "v1/Pod"},
 		{resource: builder.ForDeployment("default", "test").Result(), want: "apps/v1/Deployment"},
 		{resource: builder.ForPersistentVolume("test").Result(), want: "v1/PersistentVolume"},
@@ -864,5 +44,4 @@
 			assert.Equal(t, tt.want, resourceKey(unstructured))
 		})
 	}
->>>>>>> b56f32c9
 }