/*
Copyright 2017 the Velero contributors.

Licensed under the Apache License, Version 2.0 (the "License");
you may not use this file except in compliance with the License.
You may obtain a copy of the License at

    http://www.apache.org/licenses/LICENSE-2.0

Unless required by applicable law or agreed to in writing, software
distributed under the License is distributed on an "AS IS" BASIS,
WITHOUT WARRANTIES OR CONDITIONS OF ANY KIND, either express or implied.
See the License for the specific language governing permissions and
limitations under the License.
*/

package backup

import (
	"testing"

	"github.com/stretchr/testify/assert"
	"github.com/stretchr/testify/require"
	corev1api "k8s.io/api/core/v1"
	"k8s.io/apimachinery/pkg/apis/meta/v1/unstructured"

	v1 "github.com/heptio/velero/pkg/apis/velero/v1"
	"github.com/heptio/velero/pkg/kuberesource"
<<<<<<< HEAD
	velerotest "github.com/heptio/velero/pkg/util/test"
=======
	"github.com/heptio/velero/pkg/plugin/velero"
	velerotest "github.com/heptio/velero/pkg/test"
>>>>>>> b56f32c9
)

func TestBackupPVAction(t *testing.T) {
	pvc := &unstructured.Unstructured{
		Object: map[string]interface{}{
			"spec":   map[string]interface{}{},
			"status": map[string]interface{}{},
		},
	}

	backup := &v1.Backup{}

<<<<<<< HEAD
	a := NewBackupPVAction(velerotest.NewLogger())
=======
	a := NewPVCAction(velerotest.NewLogger())
>>>>>>> b56f32c9

	// no spec.volumeName should result in no error
	// and no additional items
	_, additional, err := a.Execute(pvc, backup)
	assert.NoError(t, err)
	assert.Len(t, additional, 0)

	// empty spec.volumeName should result in no error
	// and no additional items
	pvc.Object["spec"].(map[string]interface{})["volumeName"] = ""
	_, additional, err = a.Execute(pvc, backup)
	assert.NoError(t, err)
	assert.Len(t, additional, 0)

	// non-empty spec.volumeName when status.phase is empty
	// should result in no error and no additional items
	pvc.Object["spec"].(map[string]interface{})["volumeName"] = "myVolume"
	_, additional, err = a.Execute(pvc, backup)
	require.NoError(t, err)
	require.Len(t, additional, 0)

	// non-empty spec.volumeName when status.phase is 'Pending'
	// should result in no error and no additional items
	pvc.Object["status"].(map[string]interface{})["phase"] = corev1api.ClaimPending
	_, additional, err = a.Execute(pvc, backup)
	require.NoError(t, err)
	require.Len(t, additional, 0)

	// non-empty spec.volumeName when status.phase is 'Lost'
	// should result in no error and no additional items
	pvc.Object["status"].(map[string]interface{})["phase"] = corev1api.ClaimLost
	_, additional, err = a.Execute(pvc, backup)
	require.NoError(t, err)
	require.Len(t, additional, 0)

	// non-empty spec.volumeName when status.phase is 'Bound'
	// should result in no error and one additional item for the PV
	pvc.Object["status"].(map[string]interface{})["phase"] = corev1api.ClaimBound
	_, additional, err = a.Execute(pvc, backup)
	require.NoError(t, err)
	require.Len(t, additional, 1)
	assert.Equal(t, velero.ResourceIdentifier{GroupResource: kuberesource.PersistentVolumes, Name: "myVolume"}, additional[0])

	// empty spec.volumeName when status.phase is 'Bound' should
	// result in no error and no additional items
	pvc.Object["spec"].(map[string]interface{})["volumeName"] = ""
	_, additional, err = a.Execute(pvc, backup)
	assert.NoError(t, err)
	assert.Len(t, additional, 0)
}<|MERGE_RESOLUTION|>--- conflicted
+++ resolved
@@ -26,12 +26,8 @@
 
 	v1 "github.com/heptio/velero/pkg/apis/velero/v1"
 	"github.com/heptio/velero/pkg/kuberesource"
-<<<<<<< HEAD
-	velerotest "github.com/heptio/velero/pkg/util/test"
-=======
 	"github.com/heptio/velero/pkg/plugin/velero"
 	velerotest "github.com/heptio/velero/pkg/test"
->>>>>>> b56f32c9
 )
 
 func TestBackupPVAction(t *testing.T) {
@@ -44,11 +40,7 @@
 
 	backup := &v1.Backup{}
 
-<<<<<<< HEAD
-	a := NewBackupPVAction(velerotest.NewLogger())
-=======
 	a := NewPVCAction(velerotest.NewLogger())
->>>>>>> b56f32c9
 
 	// no spec.volumeName should result in no error
 	// and no additional items
