/*
<<<<<<< HEAD
Copyright 2017 the Velero contributors.
=======
Copyright 2017, 2019 the Velero contributors.
>>>>>>> fac3cd4a

Licensed under the Apache License, Version 2.0 (the "License");
you may not use this file except in compliance with the License.
You may obtain a copy of the License at

    http://www.apache.org/licenses/LICENSE-2.0

Unless required by applicable law or agreed to in writing, software
distributed under the License is distributed on an "AS IS" BASIS,
WITHOUT WARRANTIES OR CONDITIONS OF ANY KIND, either express or implied.
See the License for the specific language governing permissions and
limitations under the License.
*/

package backup

import (
	"testing"

	"github.com/stretchr/testify/assert"
	metav1 "k8s.io/apimachinery/pkg/apis/meta/v1"
)

<<<<<<< HEAD
func TestBackupGroupBacksUpCorrectResourcesInCorrectOrder(t *testing.T) {
	resourceBackupperFactory := new(mockResourceBackupperFactory)
	resourceBackupper := new(mockResourceBackupper)

	defer resourceBackupperFactory.AssertExpectations(t)
	defer resourceBackupper.AssertExpectations(t)

	resourceBackupperFactory.On("newResourceBackupper",
		mock.Anything,
		mock.Anything,
		mock.Anything,
		mock.Anything,
		mock.Anything,
		mock.Anything,
		mock.Anything,
		mock.Anything,
		mock.Anything,
		mock.Anything,
		mock.Anything,
	).Return(resourceBackupper)

	gb := &defaultGroupBackupper{
		log:                      velerotest.NewLogger(),
		resourceBackupperFactory: resourceBackupperFactory,
	}

	group := &metav1.APIResourceList{
		GroupVersion: "v1",
		APIResources: []metav1.APIResource{
			{Name: "persistentvolumes"},
			{Name: "pods"},
			{Name: "persistentvolumeclaims"},
		},
	}

	var actualOrder []string
	runFunc := func(args mock.Arguments) {
		actualOrder = append(actualOrder, args.Get(1).(metav1.APIResource).Name)
	}

	resourceBackupper.On("backupResource", group, metav1.APIResource{Name: "pods"}).Return(nil).Run(runFunc)
	resourceBackupper.On("backupResource", group, metav1.APIResource{Name: "persistentvolumeclaims"}).Return(nil).Run(runFunc)
	resourceBackupper.On("backupResource", group, metav1.APIResource{Name: "persistentvolumes"}).Return(nil).Run(runFunc)

	require.NoError(t, gb.backupGroup(group))

	// make sure PVs were last
	assert.Equal(t, []string{"pods", "persistentvolumeclaims", "persistentvolumes"}, actualOrder)
}

type mockResourceBackupperFactory struct {
	mock.Mock
}

func (rbf *mockResourceBackupperFactory) newResourceBackupper(
	log logrus.FieldLogger,
	backup *Request,
	dynamicFactory client.DynamicFactory,
	discoveryHelper discovery.Helper,
	backedUpItems map[itemKey]struct{},
	cohabitatingResources map[string]*cohabitatingResource,
	podCommandExecutor podexec.PodCommandExecutor,
	tarWriter tarWriter,
	resticBackupper restic.Backupper,
	resticSnapshotTracker *pvcSnapshotTracker,
	volumeSnapshotterGetter VolumeSnapshotterGetter,
) resourceBackupper {
	args := rbf.Called(
		log,
		backup,
		dynamicFactory,
		discoveryHelper,
		backedUpItems,
		cohabitatingResources,
		podCommandExecutor,
		tarWriter,
		resticBackupper,
		resticSnapshotTracker,
		volumeSnapshotterGetter,
	)
	return args.Get(0).(resourceBackupper)
}

type mockResourceBackupper struct {
	mock.Mock
}

func (rb *mockResourceBackupper) backupResource(group *metav1.APIResourceList, resource metav1.APIResource) error {
	args := rb.Called(group, resource)
	return args.Error(0)
}

=======
>>>>>>> fac3cd4a
func TestSortCoreGroup(t *testing.T) {
	group := &metav1.APIResourceList{
		GroupVersion: "v1",
		APIResources: []metav1.APIResource{
			{Name: "persistentvolumes"},
			{Name: "configmaps"},
			{Name: "antelopes"},
			{Name: "persistentvolumeclaims"},
			{Name: "pods"},
		},
	}

	sortCoreGroup(group)

	expected := []string{
		"pods",
		"persistentvolumeclaims",
		"persistentvolumes",
		"configmaps",
		"antelopes",
	}
	for i, r := range group.APIResources {
		assert.Equal(t, expected[i], r.Name)
	}
}<|MERGE_RESOLUTION|>--- conflicted
+++ resolved
@@ -1,9 +1,5 @@
 /*
-<<<<<<< HEAD
-Copyright 2017 the Velero contributors.
-=======
 Copyright 2017, 2019 the Velero contributors.
->>>>>>> fac3cd4a
 
 Licensed under the Apache License, Version 2.0 (the "License");
 you may not use this file except in compliance with the License.
@@ -27,101 +23,6 @@
 	metav1 "k8s.io/apimachinery/pkg/apis/meta/v1"
 )
 
-<<<<<<< HEAD
-func TestBackupGroupBacksUpCorrectResourcesInCorrectOrder(t *testing.T) {
-	resourceBackupperFactory := new(mockResourceBackupperFactory)
-	resourceBackupper := new(mockResourceBackupper)
-
-	defer resourceBackupperFactory.AssertExpectations(t)
-	defer resourceBackupper.AssertExpectations(t)
-
-	resourceBackupperFactory.On("newResourceBackupper",
-		mock.Anything,
-		mock.Anything,
-		mock.Anything,
-		mock.Anything,
-		mock.Anything,
-		mock.Anything,
-		mock.Anything,
-		mock.Anything,
-		mock.Anything,
-		mock.Anything,
-		mock.Anything,
-	).Return(resourceBackupper)
-
-	gb := &defaultGroupBackupper{
-		log:                      velerotest.NewLogger(),
-		resourceBackupperFactory: resourceBackupperFactory,
-	}
-
-	group := &metav1.APIResourceList{
-		GroupVersion: "v1",
-		APIResources: []metav1.APIResource{
-			{Name: "persistentvolumes"},
-			{Name: "pods"},
-			{Name: "persistentvolumeclaims"},
-		},
-	}
-
-	var actualOrder []string
-	runFunc := func(args mock.Arguments) {
-		actualOrder = append(actualOrder, args.Get(1).(metav1.APIResource).Name)
-	}
-
-	resourceBackupper.On("backupResource", group, metav1.APIResource{Name: "pods"}).Return(nil).Run(runFunc)
-	resourceBackupper.On("backupResource", group, metav1.APIResource{Name: "persistentvolumeclaims"}).Return(nil).Run(runFunc)
-	resourceBackupper.On("backupResource", group, metav1.APIResource{Name: "persistentvolumes"}).Return(nil).Run(runFunc)
-
-	require.NoError(t, gb.backupGroup(group))
-
-	// make sure PVs were last
-	assert.Equal(t, []string{"pods", "persistentvolumeclaims", "persistentvolumes"}, actualOrder)
-}
-
-type mockResourceBackupperFactory struct {
-	mock.Mock
-}
-
-func (rbf *mockResourceBackupperFactory) newResourceBackupper(
-	log logrus.FieldLogger,
-	backup *Request,
-	dynamicFactory client.DynamicFactory,
-	discoveryHelper discovery.Helper,
-	backedUpItems map[itemKey]struct{},
-	cohabitatingResources map[string]*cohabitatingResource,
-	podCommandExecutor podexec.PodCommandExecutor,
-	tarWriter tarWriter,
-	resticBackupper restic.Backupper,
-	resticSnapshotTracker *pvcSnapshotTracker,
-	volumeSnapshotterGetter VolumeSnapshotterGetter,
-) resourceBackupper {
-	args := rbf.Called(
-		log,
-		backup,
-		dynamicFactory,
-		discoveryHelper,
-		backedUpItems,
-		cohabitatingResources,
-		podCommandExecutor,
-		tarWriter,
-		resticBackupper,
-		resticSnapshotTracker,
-		volumeSnapshotterGetter,
-	)
-	return args.Get(0).(resourceBackupper)
-}
-
-type mockResourceBackupper struct {
-	mock.Mock
-}
-
-func (rb *mockResourceBackupper) backupResource(group *metav1.APIResourceList, resource metav1.APIResource) error {
-	args := rb.Called(group, resource)
-	return args.Error(0)
-}
-
-=======
->>>>>>> fac3cd4a
 func TestSortCoreGroup(t *testing.T) {
 	group := &metav1.APIResourceList{
 		GroupVersion: "v1",
