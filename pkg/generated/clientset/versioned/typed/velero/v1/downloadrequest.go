--- conflicted
+++ resolved
@@ -78,13 +78,10 @@
 
 // List takes label and field selectors, and returns the list of DownloadRequests that match those selectors.
 func (c *downloadRequests) List(opts metav1.ListOptions) (result *v1.DownloadRequestList, err error) {
-<<<<<<< HEAD
-=======
 	var timeout time.Duration
 	if opts.TimeoutSeconds != nil {
 		timeout = time.Duration(*opts.TimeoutSeconds) * time.Second
 	}
->>>>>>> fac3cd4a
 	result = &v1.DownloadRequestList{}
 	err = c.client.Get().
 		Namespace(c.ns).
@@ -98,13 +95,10 @@
 
 // Watch returns a watch.Interface that watches the requested downloadRequests.
 func (c *downloadRequests) Watch(opts metav1.ListOptions) (watch.Interface, error) {
-<<<<<<< HEAD
-=======
 	var timeout time.Duration
 	if opts.TimeoutSeconds != nil {
 		timeout = time.Duration(*opts.TimeoutSeconds) * time.Second
 	}
->>>>>>> fac3cd4a
 	opts.Watch = true
 	return c.client.Get().
 		Namespace(c.ns).
@@ -168,13 +162,10 @@
 
 // DeleteCollection deletes a collection of objects.
 func (c *downloadRequests) DeleteCollection(options *metav1.DeleteOptions, listOptions metav1.ListOptions) error {
-<<<<<<< HEAD
-=======
 	var timeout time.Duration
 	if listOptions.TimeoutSeconds != nil {
 		timeout = time.Duration(*listOptions.TimeoutSeconds) * time.Second
 	}
->>>>>>> fac3cd4a
 	return c.client.Delete().
 		Namespace(c.ns).
 		Resource("downloadrequests").
