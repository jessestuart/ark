/*
Copyright 2018 the Velero contributors.

Licensed under the Apache License, Version 2.0 (the "License");
you may not use this file except in compliance with the License.
You may obtain a copy of the License at

    http://www.apache.org/licenses/LICENSE-2.0

Unless required by applicable law or agreed to in writing, software
distributed under the License is distributed on an "AS IS" BASIS,
WITHOUT WARRANTIES OR CONDITIONS OF ANY KIND, either express or implied.
See the License for the specific language governing permissions and
limitations under the License.
*/

package client

import (
	"encoding/json"
	"os"
	"path/filepath"

	"github.com/pkg/errors"
)

const (
	ConfigKeyNamespace = "namespace"
)

// LoadConfig loads the Velero client configuration file and returns it as a map[string]string. If the
// file does not exist, an empty map is returned.
func LoadConfig() (map[string]string, error) {
	fileName := configFileName()

	_, err := os.Stat(fileName)
	if os.IsNotExist(err) {
		// if the file isn't there, try loading from the legacy
		// location
		// TODO(1.0): remove this line and uncomment the code
		// just below.
		return LoadLegacyConfig()

		// If the file isn't there, just return an empty map
		// return map[string]string{}, nil
	}
	if err != nil {
		// For any other Stat() error, return it
		return nil, errors.WithStack(err)
	}

	configFile, err := os.Open(fileName)
	if err != nil {
		return nil, errors.WithStack(err)
	}
	defer configFile.Close()

	var config map[string]string
	if err := json.NewDecoder(configFile).Decode(&config); err != nil {
		return nil, errors.WithStack(err)
	}

	return config, nil
}

// LoadLegacyConfig loads the Ark client configuration file and returns it as a map[string]string. If the
// file does not exist, an empty map is returned.
// TODO(1.0): remove this function
func LoadLegacyConfig() (map[string]string, error) {
	fileName := legacyConfigFileName()

	_, err := os.Stat(fileName)
	if os.IsNotExist(err) {
		// If the file isn't there, just return an empty map
		return map[string]string{}, nil
	}
	if err != nil {
		// For any other Stat() error, return it
		return nil, errors.WithStack(err)
	}

	configFile, err := os.Open(fileName)
	if err != nil {
		return nil, errors.WithStack(err)
	}
	defer configFile.Close()

	var config map[string]string
	if err := json.NewDecoder(configFile).Decode(&config); err != nil {
		return nil, errors.WithStack(err)
	}

	return config, nil
}

// SaveConfig saves the passed in config map to the Velero client configuration file.
func SaveConfig(config map[string]string) error {
	fileName := configFileName()

	// Try to make the directory in case it doesn't exist
	dir := filepath.Dir(fileName)
	if err := os.MkdirAll(dir, 0755); err != nil {
		return errors.WithStack(err)
	}

	configFile, err := os.OpenFile(fileName, os.O_CREATE|os.O_WRONLY|os.O_TRUNC, 0755)
	if err != nil {
		return errors.WithStack(err)
	}
	defer configFile.Close()

	return json.NewEncoder(configFile).Encode(&config)
}

func configFileName() string {
	return filepath.Join(os.Getenv("HOME"), ".config", "velero", "config.json")
<<<<<<< HEAD
}

// TODO(1.0): remove this function
func legacyConfigFileName() string {
	return filepath.Join(os.Getenv("HOME"), ".config", "ark", "config.json")
=======
>>>>>>> b56f32c9
}<|MERGE_RESOLUTION|>--- conflicted
+++ resolved
@@ -32,42 +32,6 @@
 // file does not exist, an empty map is returned.
 func LoadConfig() (map[string]string, error) {
 	fileName := configFileName()
-
-	_, err := os.Stat(fileName)
-	if os.IsNotExist(err) {
-		// if the file isn't there, try loading from the legacy
-		// location
-		// TODO(1.0): remove this line and uncomment the code
-		// just below.
-		return LoadLegacyConfig()
-
-		// If the file isn't there, just return an empty map
-		// return map[string]string{}, nil
-	}
-	if err != nil {
-		// For any other Stat() error, return it
-		return nil, errors.WithStack(err)
-	}
-
-	configFile, err := os.Open(fileName)
-	if err != nil {
-		return nil, errors.WithStack(err)
-	}
-	defer configFile.Close()
-
-	var config map[string]string
-	if err := json.NewDecoder(configFile).Decode(&config); err != nil {
-		return nil, errors.WithStack(err)
-	}
-
-	return config, nil
-}
-
-// LoadLegacyConfig loads the Ark client configuration file and returns it as a map[string]string. If the
-// file does not exist, an empty map is returned.
-// TODO(1.0): remove this function
-func LoadLegacyConfig() (map[string]string, error) {
-	fileName := legacyConfigFileName()
 
 	_, err := os.Stat(fileName)
 	if os.IsNotExist(err) {
@@ -114,12 +78,4 @@
 
 func configFileName() string {
 	return filepath.Join(os.Getenv("HOME"), ".config", "velero", "config.json")
-<<<<<<< HEAD
-}
-
-// TODO(1.0): remove this function
-func legacyConfigFileName() string {
-	return filepath.Join(os.Getenv("HOME"), ".config", "ark", "config.json")
-=======
->>>>>>> b56f32c9
 }