--- conflicted
+++ resolved
@@ -264,14 +264,10 @@
 	var err error
 
 	// update status to InProgress
-<<<<<<< HEAD
-	req, err = c.patchPodVolumeRestore(req, updatePodVolumeRestorePhaseFunc(velerov1api.PodVolumeRestorePhaseInProgress))
-=======
 	req, err = c.patchPodVolumeRestore(req, func(r *velerov1api.PodVolumeRestore) {
 		r.Status.Phase = velerov1api.PodVolumeRestorePhaseInProgress
 		r.Status.StartTimestamp.Time = c.clock.Now()
 	})
->>>>>>> b56f32c9
 	if err != nil {
 		log.WithError(err).Error("Error setting PodVolumeRestore startTimestamp and phase to InProgress")
 		return errors.WithStack(err)
@@ -304,16 +300,11 @@
 	}
 
 	// update status to Completed
-<<<<<<< HEAD
-	if _, err = c.patchPodVolumeRestore(req, updatePodVolumeRestorePhaseFunc(velerov1api.PodVolumeRestorePhaseCompleted)); err != nil {
-		log.WithError(err).Error("Error setting phase to Completed")
-=======
 	if _, err = c.patchPodVolumeRestore(req, func(r *velerov1api.PodVolumeRestore) {
 		r.Status.Phase = velerov1api.PodVolumeRestorePhaseCompleted
 		r.Status.CompletionTimestamp.Time = c.clock.Now()
 	}); err != nil {
 		log.WithError(err).Error("Error setting PodVolumeRestore completionTimestamp and phase to Completed")
->>>>>>> b56f32c9
 		return err
 	}
 
@@ -424,13 +415,4 @@
 		return err
 	}
 	return nil
-<<<<<<< HEAD
-}
-
-func updatePodVolumeRestorePhaseFunc(phase velerov1api.PodVolumeRestorePhase) func(r *velerov1api.PodVolumeRestore) {
-	return func(r *velerov1api.PodVolumeRestore) {
-		r.Status.Phase = phase
-	}
-=======
->>>>>>> b56f32c9
 }