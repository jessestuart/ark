/*
<<<<<<< HEAD
Copyright 2018 the Velero contributors.
=======
Copyright 2018, 2019 the Velero contributors.
>>>>>>> fac3cd4a

Licensed under the Apache License, Version 2.0 (the "License");
you may not use this file except in compliance with the License.
You may obtain a copy of the License at

    http://www.apache.org/licenses/LICENSE-2.0

Unless required by applicable law or agreed to in writing, software
distributed under the License is distributed on an "AS IS" BASIS,
WITHOUT WARRANTIES OR CONDITIONS OF ANY KIND, either express or implied.
See the License for the specific language governing permissions and
limitations under the License.
*/

package controller

import (
	"fmt"
	"testing"
	"time"

	"github.com/pkg/errors"
	"github.com/sirupsen/logrus"
	"github.com/stretchr/testify/assert"
	"github.com/stretchr/testify/require"
	metav1 "k8s.io/apimachinery/pkg/apis/meta/v1"
	"k8s.io/apimachinery/pkg/runtime"
	"k8s.io/apimachinery/pkg/types"
	"k8s.io/apimachinery/pkg/util/clock"
	"k8s.io/apimachinery/pkg/util/sets"
	core "k8s.io/client-go/testing"

	v1 "github.com/heptio/velero/pkg/apis/velero/v1"
	pkgbackup "github.com/heptio/velero/pkg/backup"
	"github.com/heptio/velero/pkg/generated/clientset/versioned/fake"
	informers "github.com/heptio/velero/pkg/generated/informers/externalversions"
	"github.com/heptio/velero/pkg/metrics"
	"github.com/heptio/velero/pkg/persistence"
	persistencemocks "github.com/heptio/velero/pkg/persistence/mocks"
	"github.com/heptio/velero/pkg/plugin/clientmgmt"
	pluginmocks "github.com/heptio/velero/pkg/plugin/mocks"
	velerotest "github.com/heptio/velero/pkg/util/test"
	"github.com/heptio/velero/pkg/volume"
)

func TestBackupDeletionControllerProcessQueueItem(t *testing.T) {
	client := fake.NewSimpleClientset()
	sharedInformers := informers.NewSharedInformerFactory(client, 0)

	controller := NewBackupDeletionController(
		velerotest.NewLogger(),
		sharedInformers.Velero().V1().DeleteBackupRequests(),
		client.VeleroV1(), // deleteBackupRequestClient
		client.VeleroV1(), // backupClient
		sharedInformers.Velero().V1().Restores(),
		client.VeleroV1(), // restoreClient
		NewBackupTracker(),
		nil, // restic repository manager
		sharedInformers.Velero().V1().PodVolumeBackups(),
		sharedInformers.Velero().V1().BackupStorageLocations(),
		sharedInformers.Velero().V1().VolumeSnapshotLocations(),
		nil, // new plugin manager func
		metrics.NewServerMetrics(),
	).(*backupDeletionController)

	// Error splitting key
	err := controller.processQueueItem("foo/bar/baz")
	assert.Error(t, err)

	// Can't find DeleteBackupRequest
	err = controller.processQueueItem("foo/bar")
	assert.NoError(t, err)

	// Already processed
	req := pkgbackup.NewDeleteBackupRequest("foo", "uid")
	req.Namespace = "foo"
	req.Name = "foo-abcde"
	req.Status.Phase = v1.DeleteBackupRequestPhaseProcessed

	err = controller.processQueueItem("foo/bar")
	assert.NoError(t, err)

	// Invoke processRequestFunc
	for _, phase := range []v1.DeleteBackupRequestPhase{"", v1.DeleteBackupRequestPhaseNew, v1.DeleteBackupRequestPhaseInProgress} {
		t.Run(fmt.Sprintf("phase=%s", phase), func(t *testing.T) {
			req.Status.Phase = phase
			sharedInformers.Velero().V1().DeleteBackupRequests().Informer().GetStore().Add(req)

			var errorToReturn error
			var actual *v1.DeleteBackupRequest
			var called bool
			controller.processRequestFunc = func(r *v1.DeleteBackupRequest) error {
				called = true
				actual = r
				return errorToReturn
			}

			// No error
			err = controller.processQueueItem("foo/foo-abcde")
			require.True(t, called, "processRequestFunc wasn't called")
			assert.Equal(t, err, errorToReturn)
			assert.Equal(t, req, actual)

			// Error
			errorToReturn = errors.New("bar")
			err = controller.processQueueItem("foo/foo-abcde")
			require.True(t, called, "processRequestFunc wasn't called")
			assert.Equal(t, err, errorToReturn)
		})
	}
}

type backupDeletionControllerTestData struct {
	client            *fake.Clientset
	sharedInformers   informers.SharedInformerFactory
	volumeSnapshotter *velerotest.FakeVolumeSnapshotter
	backupStore       *persistencemocks.BackupStore
	controller        *backupDeletionController
	req               *v1.DeleteBackupRequest
}

func setupBackupDeletionControllerTest(objects ...runtime.Object) *backupDeletionControllerTestData {
	req := pkgbackup.NewDeleteBackupRequest("foo", "uid")
	req.Namespace = "velero"
	req.Name = "foo-abcde"

	var (
<<<<<<< HEAD
		client            = fake.NewSimpleClientset(objects...)
=======
		client            = fake.NewSimpleClientset(append(objects, req)...)
>>>>>>> fac3cd4a
		sharedInformers   = informers.NewSharedInformerFactory(client, 0)
		volumeSnapshotter = &velerotest.FakeVolumeSnapshotter{SnapshotsTaken: sets.NewString()}
		pluginManager     = &pluginmocks.Manager{}
		backupStore       = &persistencemocks.BackupStore{}
<<<<<<< HEAD
		req               = pkgbackup.NewDeleteBackupRequest("foo", "uid")
=======
>>>>>>> fac3cd4a
	)

	data := &backupDeletionControllerTestData{
		client:            client,
		sharedInformers:   sharedInformers,
		volumeSnapshotter: volumeSnapshotter,
		backupStore:       backupStore,
		controller: NewBackupDeletionController(
			velerotest.NewLogger(),
			sharedInformers.Velero().V1().DeleteBackupRequests(),
			client.VeleroV1(), // deleteBackupRequestClient
			client.VeleroV1(), // backupClient
			sharedInformers.Velero().V1().Restores(),
			client.VeleroV1(), // restoreClient
			NewBackupTracker(),
			nil, // restic repository manager
			sharedInformers.Velero().V1().PodVolumeBackups(),
			sharedInformers.Velero().V1().BackupStorageLocations(),
			sharedInformers.Velero().V1().VolumeSnapshotLocations(),
			func(logrus.FieldLogger) clientmgmt.Manager { return pluginManager },
			metrics.NewServerMetrics(),
		).(*backupDeletionController),

		req: req,
	}

	data.controller.newBackupStore = func(*v1.BackupStorageLocation, persistence.ObjectStoreGetter, logrus.FieldLogger) (persistence.BackupStore, error) {
		return backupStore, nil
	}

	pluginManager.On("CleanupClients").Return(nil)

	return data
}

func TestBackupDeletionControllerProcessRequest(t *testing.T) {
	t.Run("missing spec.backupName", func(t *testing.T) {
		td := setupBackupDeletionControllerTest()

		td.req.Spec.BackupName = ""

		err := td.controller.processRequest(td.req)
		require.NoError(t, err)

		expectedActions := []core.Action{
			core.NewPatchAction(
				v1.SchemeGroupVersion.WithResource("deletebackuprequests"),
				td.req.Namespace,
				td.req.Name,
				types.MergePatchType,
				[]byte(`{"status":{"errors":["spec.backupName is required"],"phase":"Processed"}}`),
			),
		}

		assert.Equal(t, expectedActions, td.client.Actions())
	})

	t.Run("existing deletion requests for the backup are deleted", func(t *testing.T) {
		td := setupBackupDeletionControllerTest()

		// add the backup to the tracker so the execution of processRequest doesn't progress
		// past checking for an in-progress backup. this makes validation easier.
		td.controller.backupTracker.Add(td.req.Namespace, td.req.Spec.BackupName)

		require.NoError(t, td.sharedInformers.Velero().V1().DeleteBackupRequests().Informer().GetStore().Add(td.req))

		existing := &v1.DeleteBackupRequest{
			ObjectMeta: metav1.ObjectMeta{
				Namespace: td.req.Namespace,
				Name:      "bar",
				Labels: map[string]string{
					v1.BackupNameLabel: td.req.Spec.BackupName,
				},
			},
			Spec: v1.DeleteBackupRequestSpec{
				BackupName: td.req.Spec.BackupName,
			},
		}
		require.NoError(t, td.sharedInformers.Velero().V1().DeleteBackupRequests().Informer().GetStore().Add(existing))
		_, err := td.client.VeleroV1().DeleteBackupRequests(td.req.Namespace).Create(existing)
		require.NoError(t, err)

		require.NoError(t, td.sharedInformers.Velero().V1().DeleteBackupRequests().Informer().GetStore().Add(
			&v1.DeleteBackupRequest{
				ObjectMeta: metav1.ObjectMeta{
					Namespace: td.req.Namespace,
					Name:      "bar-2",
					Labels: map[string]string{
						v1.BackupNameLabel: "some-other-backup",
					},
				},
				Spec: v1.DeleteBackupRequestSpec{
					BackupName: "some-other-backup",
				},
			},
		))

		assert.NoError(t, td.controller.processRequest(td.req))

		expectedDeleteAction := core.NewDeleteAction(
			v1.SchemeGroupVersion.WithResource("deletebackuprequests"),
			td.req.Namespace,
			"bar",
		)

		// first action is the Create of an existing DBR for the backup as part of test data setup
		// second action is the Delete of the existing DBR, which we're validating
		// third action is the Patch of the DBR to set it to processed with an error
		require.Len(t, td.client.Actions(), 3)
		assert.Equal(t, expectedDeleteAction, td.client.Actions()[1])
	})

	t.Run("deleting an in progress backup isn't allowed", func(t *testing.T) {
		td := setupBackupDeletionControllerTest()

		td.controller.backupTracker.Add(td.req.Namespace, td.req.Spec.BackupName)

		err := td.controller.processRequest(td.req)
		require.NoError(t, err)

		expectedActions := []core.Action{
			core.NewPatchAction(
				v1.SchemeGroupVersion.WithResource("deletebackuprequests"),
				td.req.Namespace,
				td.req.Name,
				types.MergePatchType,
				[]byte(`{"status":{"errors":["backup is still in progress"],"phase":"Processed"}}`),
			),
		}

		assert.Equal(t, expectedActions, td.client.Actions())
	})

	t.Run("patching to InProgress fails", func(t *testing.T) {
		backup := velerotest.NewTestBackup().WithName("foo").WithStorageLocation("default").Backup
		location := velerotest.NewTestBackupStorageLocation().WithName("default").BackupStorageLocation

		td := setupBackupDeletionControllerTest(backup)

		td.sharedInformers.Velero().V1().BackupStorageLocations().Informer().GetStore().Add(location)

		td.client.PrependReactor("patch", "deletebackuprequests", func(action core.Action) (bool, runtime.Object, error) {
			return true, nil, errors.New("bad")
		})

		err := td.controller.processRequest(td.req)
		assert.EqualError(t, err, "error patching DeleteBackupRequest: bad")

		expectedActions := []core.Action{
			core.NewGetAction(
				v1.SchemeGroupVersion.WithResource("backups"),
				backup.Namespace,
				backup.Name,
			),
			core.NewPatchAction(
				v1.SchemeGroupVersion.WithResource("deletebackuprequests"),
				td.req.Namespace,
				td.req.Name,
				types.MergePatchType,
				[]byte(`{"status":{"phase":"InProgress"}}`),
			),
		}
		assert.Equal(t, expectedActions, td.client.Actions())
	})

	t.Run("patching backup to Deleting fails", func(t *testing.T) {
<<<<<<< HEAD
		backup := velerotest.NewTestBackup().WithName("foo").Backup
=======
		backup := velerotest.NewTestBackup().WithName("foo").WithStorageLocation("default").Backup
		location := velerotest.NewTestBackupStorageLocation().WithName("default").BackupStorageLocation

>>>>>>> fac3cd4a
		td := setupBackupDeletionControllerTest(backup)

		td.sharedInformers.Velero().V1().BackupStorageLocations().Informer().GetStore().Add(location)

		td.client.PrependReactor("patch", "deletebackuprequests", func(action core.Action) (bool, runtime.Object, error) {
			return true, td.req, nil
		})
		td.client.PrependReactor("patch", "backups", func(action core.Action) (bool, runtime.Object, error) {
			return true, nil, errors.New("bad")
		})

		err := td.controller.processRequest(td.req)
		assert.EqualError(t, err, "error patching Backup: bad")

		expectedActions := []core.Action{
			core.NewGetAction(
				v1.SchemeGroupVersion.WithResource("backups"),
				backup.Namespace,
				backup.Name,
			),
			core.NewPatchAction(
				v1.SchemeGroupVersion.WithResource("deletebackuprequests"),
				td.req.Namespace,
				td.req.Name,
				types.MergePatchType,
				[]byte(`{"status":{"phase":"InProgress"}}`),
			),
			core.NewPatchAction(
				v1.SchemeGroupVersion.WithResource("backups"),
				backup.Namespace,
				backup.Name,
				types.MergePatchType,
				[]byte(`{"status":{"phase":"Deleting"}}`),
			),
		}
		assert.Equal(t, expectedActions, td.client.Actions())
	})

	t.Run("unable to find backup", func(t *testing.T) {
		td := setupBackupDeletionControllerTest()

		err := td.controller.processRequest(td.req)
		require.NoError(t, err)

		expectedActions := []core.Action{
			core.NewGetAction(
				v1.SchemeGroupVersion.WithResource("backups"),
				td.req.Namespace,
				td.req.Spec.BackupName,
			),
			core.NewPatchAction(
				v1.SchemeGroupVersion.WithResource("deletebackuprequests"),
				td.req.Namespace,
				td.req.Name,
				types.MergePatchType,
				[]byte(`{"status":{"errors":["backup not found"],"phase":"Processed"}}`),
			),
		}

		assert.Equal(t, expectedActions, td.client.Actions())
	})

	t.Run("unable to find backup storage location", func(t *testing.T) {
		backup := velerotest.NewTestBackup().WithName("foo").WithStorageLocation("default").Backup

		td := setupBackupDeletionControllerTest(backup)

		err := td.controller.processRequest(td.req)
		require.NoError(t, err)

		expectedActions := []core.Action{
			core.NewGetAction(
				v1.SchemeGroupVersion.WithResource("backups"),
				td.req.Namespace,
				td.req.Spec.BackupName,
			),
			core.NewPatchAction(
				v1.SchemeGroupVersion.WithResource("deletebackuprequests"),
				td.req.Namespace,
				td.req.Name,
				types.MergePatchType,
				[]byte(`{"status":{"errors":["backup storage location default not found"],"phase":"Processed"}}`),
			),
		}

		assert.Equal(t, expectedActions, td.client.Actions())
	})

	t.Run("backup storage location is in read-only mode", func(t *testing.T) {
		backup := velerotest.NewTestBackup().WithName("foo").WithStorageLocation("default").Backup
		location := velerotest.NewTestBackupStorageLocation().WithName("default").WithAccessMode(v1.BackupStorageLocationAccessModeReadOnly).BackupStorageLocation

		td := setupBackupDeletionControllerTest(backup)

		td.sharedInformers.Velero().V1().BackupStorageLocations().Informer().GetStore().Add(location)

		err := td.controller.processRequest(td.req)
		require.NoError(t, err)

		expectedActions := []core.Action{
			core.NewGetAction(
				v1.SchemeGroupVersion.WithResource("backups"),
				td.req.Namespace,
				td.req.Spec.BackupName,
			),
			core.NewPatchAction(
				v1.SchemeGroupVersion.WithResource("deletebackuprequests"),
				td.req.Namespace,
				td.req.Name,
				types.MergePatchType,
				[]byte(`{"status":{"errors":["cannot delete backup because backup storage location default is currently in read-only mode"],"phase":"Processed"}}`),
			),
		}

		assert.Equal(t, expectedActions, td.client.Actions())
	})

	t.Run("full delete, no errors", func(t *testing.T) {
		backup := velerotest.NewTestBackup().WithName("foo").Backup
		backup.UID = "uid"
		backup.Spec.StorageLocation = "primary"

		restore1 := velerotest.NewTestRestore("velero", "restore-1", v1.RestorePhaseCompleted).WithBackup("foo").Restore
		restore2 := velerotest.NewTestRestore("velero", "restore-2", v1.RestorePhaseCompleted).WithBackup("foo").Restore
		restore3 := velerotest.NewTestRestore("velero", "restore-3", v1.RestorePhaseCompleted).WithBackup("some-other-backup").Restore

		td := setupBackupDeletionControllerTest(backup, restore1, restore2, restore3)

		td.sharedInformers.Velero().V1().Restores().Informer().GetStore().Add(restore1)
		td.sharedInformers.Velero().V1().Restores().Informer().GetStore().Add(restore2)
		td.sharedInformers.Velero().V1().Restores().Informer().GetStore().Add(restore3)

		location := &v1.BackupStorageLocation{
			ObjectMeta: metav1.ObjectMeta{
				Namespace: backup.Namespace,
				Name:      backup.Spec.StorageLocation,
			},
			Spec: v1.BackupStorageLocationSpec{
				Provider: "objStoreProvider",
				StorageType: v1.StorageType{
					ObjectStorage: &v1.ObjectStorageLocation{
						Bucket: "bucket",
					},
				},
			},
		}
		require.NoError(t, td.sharedInformers.Velero().V1().BackupStorageLocations().Informer().GetStore().Add(location))

		snapshotLocation := &v1.VolumeSnapshotLocation{
			ObjectMeta: metav1.ObjectMeta{
				Namespace: backup.Namespace,
				Name:      "vsl-1",
			},
			Spec: v1.VolumeSnapshotLocationSpec{
				Provider: "provider-1",
			},
		}
		require.NoError(t, td.sharedInformers.Velero().V1().VolumeSnapshotLocations().Informer().GetStore().Add(snapshotLocation))

		// Clear out req labels to make sure the controller adds them and does not
		// panic when encountering a nil Labels map
		// (https://github.com/heptio/velero/issues/1546)
		td.req.Labels = nil

		td.client.PrependReactor("get", "backups", func(action core.Action) (bool, runtime.Object, error) {
			return true, backup, nil
		})
		td.volumeSnapshotter.SnapshotsTaken.Insert("snap-1")

		td.client.PrependReactor("patch", "deletebackuprequests", func(action core.Action) (bool, runtime.Object, error) {
			return true, td.req, nil
		})

		td.client.PrependReactor("patch", "backups", func(action core.Action) (bool, runtime.Object, error) {
			return true, backup, nil
		})

		snapshots := []*volume.Snapshot{
			{
				Spec: volume.SnapshotSpec{
					Location: "vsl-1",
				},
				Status: volume.SnapshotStatus{
					ProviderSnapshotID: "snap-1",
				},
			},
		}

		pluginManager := &pluginmocks.Manager{}
		pluginManager.On("GetVolumeSnapshotter", "provider-1").Return(td.volumeSnapshotter, nil)
		pluginManager.On("CleanupClients")
		td.controller.newPluginManager = func(logrus.FieldLogger) clientmgmt.Manager { return pluginManager }

		td.backupStore.On("GetBackupVolumeSnapshots", td.req.Spec.BackupName).Return(snapshots, nil)
		td.backupStore.On("DeleteBackup", td.req.Spec.BackupName).Return(nil)
		td.backupStore.On("DeleteRestore", "restore-1").Return(nil)
		td.backupStore.On("DeleteRestore", "restore-2").Return(nil)

		err := td.controller.processRequest(td.req)
		require.NoError(t, err)

		expectedActions := []core.Action{
			core.NewPatchAction(
				v1.SchemeGroupVersion.WithResource("deletebackuprequests"),
				td.req.Namespace,
				td.req.Name,
				types.MergePatchType,
				[]byte(`{"metadata":{"labels":{"velero.io/backup-name":"foo"}},"status":{"phase":"InProgress"}}`),
			),
			core.NewGetAction(
				v1.SchemeGroupVersion.WithResource("backups"),
				td.req.Namespace,
				td.req.Spec.BackupName,
			),
			core.NewPatchAction(
				v1.SchemeGroupVersion.WithResource("deletebackuprequests"),
				td.req.Namespace,
				td.req.Name,
				types.MergePatchType,
				[]byte(`{"metadata":{"labels":{"velero.io/backup-uid":"uid"}}}`),
			),
			core.NewPatchAction(
				v1.SchemeGroupVersion.WithResource("backups"),
				td.req.Namespace,
				td.req.Spec.BackupName,
				types.MergePatchType,
				[]byte(`{"status":{"phase":"Deleting"}}`),
			),
			core.NewDeleteAction(
				v1.SchemeGroupVersion.WithResource("restores"),
				td.req.Namespace,
				"restore-1",
			),
			core.NewDeleteAction(
				v1.SchemeGroupVersion.WithResource("restores"),
				td.req.Namespace,
				"restore-2",
			),
			core.NewDeleteAction(
				v1.SchemeGroupVersion.WithResource("backups"),
				td.req.Namespace,
				td.req.Spec.BackupName,
			),
			core.NewPatchAction(
				v1.SchemeGroupVersion.WithResource("deletebackuprequests"),
				td.req.Namespace,
				td.req.Name,
				types.MergePatchType,
				[]byte(`{"status":{"phase":"Processed"}}`),
			),
			core.NewDeleteCollectionAction(
				v1.SchemeGroupVersion.WithResource("deletebackuprequests"),
				td.req.Namespace,
				pkgbackup.NewDeleteBackupRequestListOptions(td.req.Spec.BackupName, "uid"),
			),
		}

		velerotest.CompareActions(t, expectedActions, td.client.Actions())

		// Make sure snapshot was deleted
		assert.Equal(t, 0, td.volumeSnapshotter.SnapshotsTaken.Len())
	})

	t.Run("full delete, no errors, with backup name greater than 63 chars", func(t *testing.T) {
		backup := velerotest.NewTestBackup().WithName("the-really-long-backup-name-that-is-much-more-than-63-characters").Backup
		backup.UID = "uid"
		backup.Spec.StorageLocation = "primary"

		restore1 := velerotest.NewTestRestore("velero", "restore-1", v1.RestorePhaseCompleted).
			WithBackup("the-really-long-backup-name-that-is-much-more-than-63-characters").Restore
		restore2 := velerotest.NewTestRestore("velero", "restore-2", v1.RestorePhaseCompleted).
			WithBackup("the-really-long-backup-name-that-is-much-more-than-63-characters").Restore
		restore3 := velerotest.NewTestRestore("velero", "restore-3", v1.RestorePhaseCompleted).
			WithBackup("some-other-backup").Restore

		td := setupBackupDeletionControllerTest(backup, restore1, restore2, restore3)
		td.req = pkgbackup.NewDeleteBackupRequest(backup.Name, string(backup.UID))
		td.req.Namespace = "velero"
		td.req.Name = "foo-abcde"
		td.sharedInformers.Velero().V1().Restores().Informer().GetStore().Add(restore1)
		td.sharedInformers.Velero().V1().Restores().Informer().GetStore().Add(restore2)
		td.sharedInformers.Velero().V1().Restores().Informer().GetStore().Add(restore3)

		location := &v1.BackupStorageLocation{
			ObjectMeta: metav1.ObjectMeta{
				Namespace: backup.Namespace,
				Name:      backup.Spec.StorageLocation,
			},
			Spec: v1.BackupStorageLocationSpec{
				Provider: "objStoreProvider",
				StorageType: v1.StorageType{
					ObjectStorage: &v1.ObjectStorageLocation{
						Bucket: "bucket",
					},
				},
			},
		}
		require.NoError(t, td.sharedInformers.Velero().V1().BackupStorageLocations().Informer().GetStore().Add(location))

		snapshotLocation := &v1.VolumeSnapshotLocation{
			ObjectMeta: metav1.ObjectMeta{
				Namespace: backup.Namespace,
				Name:      "vsl-1",
			},
			Spec: v1.VolumeSnapshotLocationSpec{
				Provider: "provider-1",
			},
		}
		require.NoError(t, td.sharedInformers.Velero().V1().VolumeSnapshotLocations().Informer().GetStore().Add(snapshotLocation))

		// Clear out req labels to make sure the controller adds them
		td.req.Labels = make(map[string]string)

		td.client.PrependReactor("get", "backups", func(action core.Action) (bool, runtime.Object, error) {
			return true, backup, nil
		})
		td.volumeSnapshotter.SnapshotsTaken.Insert("snap-1")

		td.client.PrependReactor("patch", "deletebackuprequests", func(action core.Action) (bool, runtime.Object, error) {
			return true, td.req, nil
		})

		td.client.PrependReactor("patch", "backups", func(action core.Action) (bool, runtime.Object, error) {
			return true, backup, nil
		})

		snapshots := []*volume.Snapshot{
			{
				Spec: volume.SnapshotSpec{
					Location: "vsl-1",
				},
				Status: volume.SnapshotStatus{
					ProviderSnapshotID: "snap-1",
				},
			},
		}

		pluginManager := &pluginmocks.Manager{}
		pluginManager.On("GetVolumeSnapshotter", "provider-1").Return(td.volumeSnapshotter, nil)
		pluginManager.On("CleanupClients")
		td.controller.newPluginManager = func(logrus.FieldLogger) clientmgmt.Manager { return pluginManager }

		td.backupStore.On("GetBackupVolumeSnapshots", td.req.Spec.BackupName).Return(snapshots, nil)
		td.backupStore.On("DeleteBackup", td.req.Spec.BackupName).Return(nil)
		td.backupStore.On("DeleteRestore", "restore-1").Return(nil)
		td.backupStore.On("DeleteRestore", "restore-2").Return(nil)

		err := td.controller.processRequest(td.req)
		require.NoError(t, err)

		expectedActions := []core.Action{
			core.NewPatchAction(
				v1.SchemeGroupVersion.WithResource("deletebackuprequests"),
				td.req.Namespace,
				td.req.Name,
<<<<<<< HEAD
=======
				types.MergePatchType,
>>>>>>> fac3cd4a
				[]byte(`{"metadata":{"labels":{"velero.io/backup-name":"the-really-long-backup-name-that-is-much-more-than-63-cha6ca4bc"}},"status":{"phase":"InProgress"}}`),
			),
			core.NewGetAction(
				v1.SchemeGroupVersion.WithResource("backups"),
				td.req.Namespace,
				td.req.Spec.BackupName,
			),
			core.NewPatchAction(
				v1.SchemeGroupVersion.WithResource("deletebackuprequests"),
				td.req.Namespace,
				td.req.Name,
				types.MergePatchType,
				[]byte(`{"metadata":{"labels":{"velero.io/backup-uid":"uid"}}}`),
			),
			core.NewPatchAction(
				v1.SchemeGroupVersion.WithResource("backups"),
				td.req.Namespace,
				td.req.Spec.BackupName,
				types.MergePatchType,
				[]byte(`{"status":{"phase":"Deleting"}}`),
			),
			core.NewDeleteAction(
				v1.SchemeGroupVersion.WithResource("restores"),
				td.req.Namespace,
				"restore-1",
			),
			core.NewDeleteAction(
				v1.SchemeGroupVersion.WithResource("restores"),
				td.req.Namespace,
				"restore-2",
			),
			core.NewDeleteAction(
				v1.SchemeGroupVersion.WithResource("backups"),
				td.req.Namespace,
				td.req.Spec.BackupName,
			),
			core.NewPatchAction(
				v1.SchemeGroupVersion.WithResource("deletebackuprequests"),
				td.req.Namespace,
				td.req.Name,
				types.MergePatchType,
				[]byte(`{"status":{"phase":"Processed"}}`),
			),
			core.NewDeleteCollectionAction(
				v1.SchemeGroupVersion.WithResource("deletebackuprequests"),
				td.req.Namespace,
				pkgbackup.NewDeleteBackupRequestListOptions(td.req.Spec.BackupName, "uid"),
			),
		}

		velerotest.CompareActions(t, expectedActions, td.client.Actions())

		// Make sure snapshot was deleted
		assert.Equal(t, 0, td.volumeSnapshotter.SnapshotsTaken.Len())
	})
}

func TestBackupDeletionControllerDeleteExpiredRequests(t *testing.T) {
	now := time.Date(2018, 4, 4, 12, 0, 0, 0, time.UTC)
	unexpired1 := time.Date(2018, 4, 4, 11, 0, 0, 0, time.UTC)
	unexpired2 := time.Date(2018, 4, 3, 12, 0, 1, 0, time.UTC)
	expired1 := time.Date(2018, 4, 3, 12, 0, 0, 0, time.UTC)
	expired2 := time.Date(2018, 4, 3, 2, 0, 0, 0, time.UTC)

	tests := []struct {
		name              string
		requests          []*v1.DeleteBackupRequest
		expectedDeletions []string
	}{
		{
			name: "no requests",
		},
		{
			name: "older than max age, phase = '', don't delete",
			requests: []*v1.DeleteBackupRequest{
				{
					ObjectMeta: metav1.ObjectMeta{
						Namespace:         "ns",
						Name:              "name",
						CreationTimestamp: metav1.Time{Time: expired1},
					},
					Status: v1.DeleteBackupRequestStatus{
						Phase: "",
					},
				},
			},
		},
		{
			name: "older than max age, phase = New, don't delete",
			requests: []*v1.DeleteBackupRequest{
				{
					ObjectMeta: metav1.ObjectMeta{
						Namespace:         "ns",
						Name:              "name",
						CreationTimestamp: metav1.Time{Time: expired1},
					},
					Status: v1.DeleteBackupRequestStatus{
						Phase: v1.DeleteBackupRequestPhaseNew,
					},
				},
			},
		},
		{
			name: "older than max age, phase = InProcess, don't delete",
			requests: []*v1.DeleteBackupRequest{
				{
					ObjectMeta: metav1.ObjectMeta{
						Namespace:         "ns",
						Name:              "name",
						CreationTimestamp: metav1.Time{Time: expired1},
					},
					Status: v1.DeleteBackupRequestStatus{
						Phase: v1.DeleteBackupRequestPhaseInProgress,
					},
				},
			},
		},
		{
			name: "some expired, some not",
			requests: []*v1.DeleteBackupRequest{
				{
					ObjectMeta: metav1.ObjectMeta{
						Namespace:         "ns",
						Name:              "unexpired-1",
						CreationTimestamp: metav1.Time{Time: unexpired1},
					},
					Status: v1.DeleteBackupRequestStatus{
						Phase: v1.DeleteBackupRequestPhaseProcessed,
					},
				},
				{
					ObjectMeta: metav1.ObjectMeta{
						Namespace:         "ns",
						Name:              "expired-1",
						CreationTimestamp: metav1.Time{Time: expired1},
					},
					Status: v1.DeleteBackupRequestStatus{
						Phase: v1.DeleteBackupRequestPhaseProcessed,
					},
				},
				{
					ObjectMeta: metav1.ObjectMeta{
						Namespace:         "ns",
						Name:              "unexpired-2",
						CreationTimestamp: metav1.Time{Time: unexpired2},
					},
					Status: v1.DeleteBackupRequestStatus{
						Phase: v1.DeleteBackupRequestPhaseProcessed,
					},
				},
				{
					ObjectMeta: metav1.ObjectMeta{
						Namespace:         "ns",
						Name:              "expired-2",
						CreationTimestamp: metav1.Time{Time: expired2},
					},
					Status: v1.DeleteBackupRequestStatus{
						Phase: v1.DeleteBackupRequestPhaseProcessed,
					},
				},
			},
			expectedDeletions: []string{"expired-1", "expired-2"},
		},
	}

	for _, test := range tests {
		t.Run(test.name, func(t *testing.T) {
			client := fake.NewSimpleClientset()
			sharedInformers := informers.NewSharedInformerFactory(client, 0)

			controller := NewBackupDeletionController(
				velerotest.NewLogger(),
				sharedInformers.Velero().V1().DeleteBackupRequests(),
				client.VeleroV1(), // deleteBackupRequestClient
				client.VeleroV1(), // backupClient
				sharedInformers.Velero().V1().Restores(),
				client.VeleroV1(), // restoreClient
				NewBackupTracker(),
				nil,
				sharedInformers.Velero().V1().PodVolumeBackups(),
				sharedInformers.Velero().V1().BackupStorageLocations(),
				sharedInformers.Velero().V1().VolumeSnapshotLocations(),
				nil, // new plugin manager func
				metrics.NewServerMetrics(),
			).(*backupDeletionController)

			fakeClock := &clock.FakeClock{}
			fakeClock.SetTime(now)
			controller.clock = fakeClock

			for i := range test.requests {
				sharedInformers.Velero().V1().DeleteBackupRequests().Informer().GetStore().Add(test.requests[i])
			}

			controller.deleteExpiredRequests()

			expectedActions := []core.Action{}
			for _, name := range test.expectedDeletions {
				expectedActions = append(expectedActions, core.NewDeleteAction(v1.SchemeGroupVersion.WithResource("deletebackuprequests"), "ns", name))
			}

			velerotest.CompareActions(t, expectedActions, client.Actions())
		})
	}
}<|MERGE_RESOLUTION|>--- conflicted
+++ resolved
@@ -1,9 +1,5 @@
 /*
-<<<<<<< HEAD
-Copyright 2018 the Velero contributors.
-=======
 Copyright 2018, 2019 the Velero contributors.
->>>>>>> fac3cd4a
 
 Licensed under the Apache License, Version 2.0 (the "License");
 you may not use this file except in compliance with the License.
@@ -131,19 +127,11 @@
 	req.Name = "foo-abcde"
 
 	var (
-<<<<<<< HEAD
-		client            = fake.NewSimpleClientset(objects...)
-=======
 		client            = fake.NewSimpleClientset(append(objects, req)...)
->>>>>>> fac3cd4a
 		sharedInformers   = informers.NewSharedInformerFactory(client, 0)
 		volumeSnapshotter = &velerotest.FakeVolumeSnapshotter{SnapshotsTaken: sets.NewString()}
 		pluginManager     = &pluginmocks.Manager{}
 		backupStore       = &persistencemocks.BackupStore{}
-<<<<<<< HEAD
-		req               = pkgbackup.NewDeleteBackupRequest("foo", "uid")
-=======
->>>>>>> fac3cd4a
 	)
 
 	data := &backupDeletionControllerTestData{
@@ -310,13 +298,9 @@
 	})
 
 	t.Run("patching backup to Deleting fails", func(t *testing.T) {
-<<<<<<< HEAD
-		backup := velerotest.NewTestBackup().WithName("foo").Backup
-=======
 		backup := velerotest.NewTestBackup().WithName("foo").WithStorageLocation("default").Backup
 		location := velerotest.NewTestBackupStorageLocation().WithName("default").BackupStorageLocation
 
->>>>>>> fac3cd4a
 		td := setupBackupDeletionControllerTest(backup)
 
 		td.sharedInformers.Velero().V1().BackupStorageLocations().Informer().GetStore().Add(location)
@@ -672,10 +656,7 @@
 				v1.SchemeGroupVersion.WithResource("deletebackuprequests"),
 				td.req.Namespace,
 				td.req.Name,
-<<<<<<< HEAD
-=======
-				types.MergePatchType,
->>>>>>> fac3cd4a
+				types.MergePatchType,
 				[]byte(`{"metadata":{"labels":{"velero.io/backup-name":"the-really-long-backup-name-that-is-much-more-than-63-cha6ca4bc"}},"status":{"phase":"InProgress"}}`),
 			),
 			core.NewGetAction(
