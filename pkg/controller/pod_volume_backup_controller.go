--- conflicted
+++ resolved
@@ -180,14 +180,10 @@
 	var err error
 
 	// update status to InProgress
-<<<<<<< HEAD
-	req, err = c.patchPodVolumeBackup(req, updatePhaseFunc(velerov1api.PodVolumeBackupPhaseInProgress))
-=======
 	req, err = c.patchPodVolumeBackup(req, func(r *velerov1api.PodVolumeBackup) {
 		r.Status.Phase = velerov1api.PodVolumeBackupPhaseInProgress
 		r.Status.StartTimestamp.Time = c.clock.Now()
 	})
->>>>>>> b56f32c9
 	if err != nil {
 		log.WithError(err).Error("Error setting PodVolumeBackup StartTimestamp and phase to InProgress")
 		return errors.WithStack(err)
@@ -257,11 +253,6 @@
 
 	var stdout, stderr string
 
-<<<<<<< HEAD
-	if stdout, stderr, err = veleroexec.RunCommand(resticCmd.Cmd()); err != nil {
-		log.WithError(errors.WithStack(err)).Errorf("Error running command=%s, stdout=%s, stderr=%s", resticCmd.String(), stdout, stderr)
-		return c.fail(req, fmt.Sprintf("error running restic backup, stderr=%s: %s", stderr, err.Error()), log)
-=======
 	var emptySnapshot bool
 	if stdout, stderr, err = veleroexec.RunCommand(resticCmd.Cmd()); err != nil {
 		if strings.Contains(stderr, "snapshot is empty") {
@@ -270,7 +261,6 @@
 			log.WithError(errors.WithStack(err)).Errorf("Error running command=%s, stdout=%s, stderr=%s", resticCmd.String(), stdout, stderr)
 			return c.fail(req, fmt.Sprintf("error running restic backup, stderr=%s: %s", stderr, err.Error()), log)
 		}
->>>>>>> b56f32c9
 	}
 	log.Debugf("Ran command=%s, stdout=%s, stderr=%s", resticCmd.String(), stdout, stderr)
 
@@ -288,14 +278,10 @@
 		r.Status.Path = path
 		r.Status.Phase = velerov1api.PodVolumeBackupPhaseCompleted
 		r.Status.SnapshotID = snapshotID
-<<<<<<< HEAD
-		r.Status.Phase = velerov1api.PodVolumeBackupPhaseCompleted
-=======
 		r.Status.CompletionTimestamp.Time = c.clock.Now()
 		if emptySnapshot {
 			r.Status.Message = "volume was empty so no snapshot was taken"
 		}
->>>>>>> b56f32c9
 	})
 	if err != nil {
 		log.WithError(err).Error("Error setting PodVolumeBackup phase to Completed")
@@ -307,8 +293,6 @@
 	return nil
 }
 
-<<<<<<< HEAD
-=======
 // getParentSnapshot finds the most recent completed pod volume backup for the specified PVC and returns its
 // restic snapshot ID. Any errors encountered are logged but not returned since they do not prevent a backup
 // from proceeding.
@@ -348,7 +332,6 @@
 	return mostRecentBackup.Status.SnapshotID
 }
 
->>>>>>> b56f32c9
 func (c *podVolumeBackupController) patchPodVolumeBackup(req *velerov1api.PodVolumeBackup, mutate func(*velerov1api.PodVolumeBackup)) (*velerov1api.PodVolumeBackup, error) {
 	// Record original json
 	oldData, err := json.Marshal(req)
@@ -390,15 +373,6 @@
 	return nil
 }
 
-<<<<<<< HEAD
-func updatePhaseFunc(phase velerov1api.PodVolumeBackupPhase) func(r *velerov1api.PodVolumeBackup) {
-	return func(r *velerov1api.PodVolumeBackup) {
-		r.Status.Phase = phase
-	}
-}
-
-=======
->>>>>>> b56f32c9
 func singlePathMatch(path string) (string, error) {
 	matches, err := filepath.Glob(path)
 	if err != nil {
