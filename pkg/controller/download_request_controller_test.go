--- conflicted
+++ resolved
@@ -28,25 +28,15 @@
 	"k8s.io/apimachinery/pkg/util/clock"
 
 	v1 "github.com/heptio/velero/pkg/apis/velero/v1"
-<<<<<<< HEAD
-=======
 	"github.com/heptio/velero/pkg/builder"
->>>>>>> b56f32c9
 	"github.com/heptio/velero/pkg/generated/clientset/versioned/fake"
 	informers "github.com/heptio/velero/pkg/generated/informers/externalversions"
 	"github.com/heptio/velero/pkg/persistence"
 	persistencemocks "github.com/heptio/velero/pkg/persistence/mocks"
-<<<<<<< HEAD
-	"github.com/heptio/velero/pkg/plugin"
-	pluginmocks "github.com/heptio/velero/pkg/plugin/mocks"
-	kubeutil "github.com/heptio/velero/pkg/util/kube"
-	velerotest "github.com/heptio/velero/pkg/util/test"
-=======
 	"github.com/heptio/velero/pkg/plugin/clientmgmt"
 	pluginmocks "github.com/heptio/velero/pkg/plugin/mocks"
 	velerotest "github.com/heptio/velero/pkg/test"
 	kubeutil "github.com/heptio/velero/pkg/util/kube"
->>>>>>> b56f32c9
 )
 
 type downloadRequestTestHarness struct {
@@ -70,11 +60,7 @@
 			informerFactory.Velero().V1().Restores(),
 			informerFactory.Velero().V1().BackupStorageLocations(),
 			informerFactory.Velero().V1().Backups(),
-<<<<<<< HEAD
-			func(logrus.FieldLogger) plugin.Manager { return pluginManager },
-=======
 			func(logrus.FieldLogger) clientmgmt.Manager { return pluginManager },
->>>>>>> b56f32c9
 			velerotest.NewLogger(),
 		).(*downloadRequestController)
 	)
@@ -164,151 +150,94 @@
 		{
 			name:            "backup contents request for nonexistent backup returns an error",
 			downloadRequest: newDownloadRequest("", v1.DownloadTargetKindBackupContents, "a-backup"),
-<<<<<<< HEAD
-			backup:          velerotest.NewTestBackup().WithName("non-matching-backup").WithStorageLocation("a-location").Backup,
-=======
 			backup:          builder.ForBackup(v1.DefaultNamespace, "non-matching-backup").StorageLocation("a-location").Result(),
->>>>>>> b56f32c9
 			backupLocation:  newBackupLocation("a-location", "a-provider", "a-bucket"),
 			expectedErr:     "backup.velero.io \"a-backup\" not found",
 		},
 		{
 			name:            "restore log request for nonexistent restore returns an error",
 			downloadRequest: newDownloadRequest("", v1.DownloadTargetKindRestoreLog, "a-backup-20170912150214"),
-<<<<<<< HEAD
-			restore:         velerotest.NewTestRestore(v1.DefaultNamespace, "non-matching-restore", v1.RestorePhaseCompleted).WithBackup("a-backup").Restore,
-			backup:          velerotest.NewTestBackup().WithName("a-backup").WithStorageLocation("a-location").Backup,
-=======
 			restore:         builder.ForRestore(v1.DefaultNamespace, "non-matching-restore").Phase(v1.RestorePhaseCompleted).Backup("a-backup").Result(),
 			backup:          defaultBackup(),
->>>>>>> b56f32c9
 			backupLocation:  newBackupLocation("a-location", "a-provider", "a-bucket"),
 			expectedErr:     "error getting Restore: restore.velero.io \"a-backup-20170912150214\" not found",
 		},
 		{
 			name:            "backup contents request for backup with nonexistent location returns an error",
 			downloadRequest: newDownloadRequest("", v1.DownloadTargetKindBackupContents, "a-backup"),
-<<<<<<< HEAD
-			backup:          velerotest.NewTestBackup().WithName("a-backup").WithStorageLocation("a-location").Backup,
-=======
-			backup:          defaultBackup(),
->>>>>>> b56f32c9
+			backup:          defaultBackup(),
 			backupLocation:  newBackupLocation("non-matching-location", "a-provider", "a-bucket"),
 			expectedErr:     "backupstoragelocation.velero.io \"a-location\" not found",
 		},
 		{
 			name:            "backup contents request with phase '' gets a url",
 			downloadRequest: newDownloadRequest("", v1.DownloadTargetKindBackupContents, "a-backup"),
-<<<<<<< HEAD
-			backup:          velerotest.NewTestBackup().WithName("a-backup").WithStorageLocation("a-location").Backup,
-=======
-			backup:          defaultBackup(),
->>>>>>> b56f32c9
+			backup:          defaultBackup(),
 			backupLocation:  newBackupLocation("a-location", "a-provider", "a-bucket"),
 			expectGetsURL:   true,
 		},
 		{
 			name:            "backup contents request with phase 'New' gets a url",
 			downloadRequest: newDownloadRequest(v1.DownloadRequestPhaseNew, v1.DownloadTargetKindBackupContents, "a-backup"),
-<<<<<<< HEAD
-			backup:          velerotest.NewTestBackup().WithName("a-backup").WithStorageLocation("a-location").Backup,
-=======
-			backup:          defaultBackup(),
->>>>>>> b56f32c9
+			backup:          defaultBackup(),
 			backupLocation:  newBackupLocation("a-location", "a-provider", "a-bucket"),
 			expectGetsURL:   true,
 		},
 		{
 			name:            "backup log request with phase '' gets a url",
 			downloadRequest: newDownloadRequest("", v1.DownloadTargetKindBackupLog, "a-backup"),
-<<<<<<< HEAD
-			backup:          velerotest.NewTestBackup().WithName("a-backup").WithStorageLocation("a-location").Backup,
-=======
-			backup:          defaultBackup(),
->>>>>>> b56f32c9
+			backup:          defaultBackup(),
 			backupLocation:  newBackupLocation("a-location", "a-provider", "a-bucket"),
 			expectGetsURL:   true,
 		},
 		{
 			name:            "backup log request with phase 'New' gets a url",
 			downloadRequest: newDownloadRequest(v1.DownloadRequestPhaseNew, v1.DownloadTargetKindBackupLog, "a-backup"),
-<<<<<<< HEAD
-			backup:          velerotest.NewTestBackup().WithName("a-backup").WithStorageLocation("a-location").Backup,
-=======
-			backup:          defaultBackup(),
->>>>>>> b56f32c9
+			backup:          defaultBackup(),
 			backupLocation:  newBackupLocation("a-location", "a-provider", "a-bucket"),
 			expectGetsURL:   true,
 		},
 		{
 			name:            "restore log request with phase '' gets a url",
 			downloadRequest: newDownloadRequest("", v1.DownloadTargetKindRestoreLog, "a-backup-20170912150214"),
-<<<<<<< HEAD
-			restore:         velerotest.NewTestRestore(v1.DefaultNamespace, "a-backup-20170912150214", v1.RestorePhaseCompleted).WithBackup("a-backup").Restore,
-			backup:          velerotest.NewTestBackup().WithName("a-backup").WithStorageLocation("a-location").Backup,
-=======
 			restore:         builder.ForRestore(v1.DefaultNamespace, "a-backup-20170912150214").Phase(v1.RestorePhaseCompleted).Backup("a-backup").Result(),
 			backup:          defaultBackup(),
->>>>>>> b56f32c9
 			backupLocation:  newBackupLocation("a-location", "a-provider", "a-bucket"),
 			expectGetsURL:   true,
 		},
 		{
 			name:            "restore log request with phase 'New' gets a url",
 			downloadRequest: newDownloadRequest(v1.DownloadRequestPhaseNew, v1.DownloadTargetKindRestoreLog, "a-backup-20170912150214"),
-<<<<<<< HEAD
-			restore:         velerotest.NewTestRestore(v1.DefaultNamespace, "a-backup-20170912150214", v1.RestorePhaseCompleted).WithBackup("a-backup").Restore,
-			backup:          velerotest.NewTestBackup().WithName("a-backup").WithStorageLocation("a-location").Backup,
-=======
 			restore:         builder.ForRestore(v1.DefaultNamespace, "a-backup-20170912150214").Phase(v1.RestorePhaseCompleted).Backup("a-backup").Result(),
 			backup:          defaultBackup(),
->>>>>>> b56f32c9
 			backupLocation:  newBackupLocation("a-location", "a-provider", "a-bucket"),
 			expectGetsURL:   true,
 		},
 		{
 			name:            "restore results request with phase '' gets a url",
 			downloadRequest: newDownloadRequest("", v1.DownloadTargetKindRestoreResults, "a-backup-20170912150214"),
-<<<<<<< HEAD
-			restore:         velerotest.NewTestRestore(v1.DefaultNamespace, "a-backup-20170912150214", v1.RestorePhaseCompleted).WithBackup("a-backup").Restore,
-			backup:          velerotest.NewTestBackup().WithName("a-backup").WithStorageLocation("a-location").Backup,
-=======
 			restore:         builder.ForRestore(v1.DefaultNamespace, "a-backup-20170912150214").Phase(v1.RestorePhaseCompleted).Backup("a-backup").Result(),
 			backup:          defaultBackup(),
->>>>>>> b56f32c9
 			backupLocation:  newBackupLocation("a-location", "a-provider", "a-bucket"),
 			expectGetsURL:   true,
 		},
 		{
 			name:            "restore results request with phase 'New' gets a url",
 			downloadRequest: newDownloadRequest(v1.DownloadRequestPhaseNew, v1.DownloadTargetKindRestoreResults, "a-backup-20170912150214"),
-<<<<<<< HEAD
-			restore:         velerotest.NewTestRestore(v1.DefaultNamespace, "a-backup-20170912150214", v1.RestorePhaseCompleted).WithBackup("a-backup").Restore,
-			backup:          velerotest.NewTestBackup().WithName("a-backup").WithStorageLocation("a-location").Backup,
-=======
 			restore:         builder.ForRestore(v1.DefaultNamespace, "a-backup-20170912150214").Phase(v1.RestorePhaseCompleted).Backup("a-backup").Result(),
 			backup:          defaultBackup(),
->>>>>>> b56f32c9
 			backupLocation:  newBackupLocation("a-location", "a-provider", "a-bucket"),
 			expectGetsURL:   true,
 		},
 		{
 			name:            "request with phase 'Processed' is not deleted if not expired",
 			downloadRequest: newDownloadRequest(v1.DownloadRequestPhaseProcessed, v1.DownloadTargetKindBackupLog, "a-backup-20170912150214"),
-<<<<<<< HEAD
-			backup:          velerotest.NewTestBackup().WithName("a-backup").WithStorageLocation("a-location").Backup,
-=======
-			backup:          defaultBackup(),
->>>>>>> b56f32c9
+			backup:          defaultBackup(),
 		},
 		{
 			name:            "request with phase 'Processed' is deleted if expired",
 			downloadRequest: newDownloadRequest(v1.DownloadRequestPhaseProcessed, v1.DownloadTargetKindBackupLog, "a-backup-20170912150214"),
-<<<<<<< HEAD
-			backup:          velerotest.NewTestBackup().WithName("a-backup").WithStorageLocation("a-location").Backup,
-=======
-			backup:          defaultBackup(),
->>>>>>> b56f32c9
+			backup:          defaultBackup(),
 			expired:         true,
 		},
 	}
