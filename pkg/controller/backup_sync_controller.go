--- conflicted
+++ resolved
@@ -33,15 +33,9 @@
 	velerov1client "github.com/heptio/velero/pkg/generated/clientset/versioned/typed/velero/v1"
 	informers "github.com/heptio/velero/pkg/generated/informers/externalversions/velero/v1"
 	listers "github.com/heptio/velero/pkg/generated/listers/velero/v1"
-<<<<<<< HEAD
-	"github.com/heptio/velero/pkg/persistence"
-	"github.com/heptio/velero/pkg/plugin"
-	"github.com/heptio/velero/pkg/util/stringslice"
-=======
 	"github.com/heptio/velero/pkg/label"
 	"github.com/heptio/velero/pkg/persistence"
 	"github.com/heptio/velero/pkg/plugin/clientmgmt"
->>>>>>> b56f32c9
 )
 
 type backupSyncController struct {
@@ -49,30 +43,20 @@
 
 	backupClient                velerov1client.BackupsGetter
 	backupLocationClient        velerov1client.BackupStorageLocationsGetter
-<<<<<<< HEAD
-=======
 	podVolumeBackupClient       velerov1client.PodVolumeBackupsGetter
->>>>>>> b56f32c9
 	backupLister                listers.BackupLister
 	backupStorageLocationLister listers.BackupStorageLocationLister
 	podVolumeBackupLister       listers.PodVolumeBackupLister
 	namespace                   string
 	defaultBackupLocation       string
-<<<<<<< HEAD
-	newPluginManager            func(logrus.FieldLogger) plugin.Manager
-=======
 	newPluginManager            func(logrus.FieldLogger) clientmgmt.Manager
->>>>>>> b56f32c9
 	newBackupStore              func(*velerov1api.BackupStorageLocation, persistence.ObjectStoreGetter, logrus.FieldLogger) (persistence.BackupStore, error)
 }
 
 func NewBackupSyncController(
 	backupClient velerov1client.BackupsGetter,
 	backupLocationClient velerov1client.BackupStorageLocationsGetter,
-<<<<<<< HEAD
-=======
 	podVolumeBackupClient velerov1client.PodVolumeBackupsGetter,
->>>>>>> b56f32c9
 	backupInformer informers.BackupInformer,
 	backupStorageLocationInformer informers.BackupStorageLocationInformer,
 	podVolumeBackupInformer informers.PodVolumeBackupInformer,
@@ -114,12 +98,6 @@
 	return c
 }
 
-<<<<<<< HEAD
-// TODO(1.0): remove this
-const gcFinalizer = "gc.ark.heptio.com"
-
-=======
->>>>>>> b56f32c9
 func shouldSync(location *velerov1api.BackupStorageLocation, now time.Time, backupStore persistence.BackupStore, log logrus.FieldLogger) (bool, string) {
 	log = log.WithFields(map[string]interface{}{
 		"lastSyncedRevision": location.Status.LastSyncedRevision,
@@ -195,11 +173,7 @@
 		if !ok {
 			continue
 		}
-<<<<<<< HEAD
-		log.Infof("Syncing contents of backup store into cluster")
-=======
 		log.Info("Syncing contents of backup store into cluster")
->>>>>>> b56f32c9
 
 		res, err := backupStore.ListBackups()
 		if err != nil {
@@ -241,15 +215,9 @@
 			if backup.Labels == nil {
 				backup.Labels = make(map[string]string)
 			}
-<<<<<<< HEAD
-			backup.Labels[velerov1api.StorageLocationLabel] = backup.Spec.StorageLocation
-
-			_, err = c.backupClient.Backups(backup.Namespace).Create(backup)
-=======
 			backup.Labels[velerov1api.StorageLocationLabel] = label.GetValidName(backup.Spec.StorageLocation)
 			// process the regular velero backup
 			backup, err = c.backupClient.Backups(backup.Namespace).Create(backup)
->>>>>>> b56f32c9
 			switch {
 			case err != nil && kuberrs.IsAlreadyExists(err):
 				log.Debug("Backup already exists in cluster")
@@ -350,11 +318,7 @@
 // and a phase of Completed, but no corresponding backup in object storage.
 func (c *backupSyncController) deleteOrphanedBackups(locationName string, backupStoreBackups sets.String, log logrus.FieldLogger) {
 	locationSelector := labels.Set(map[string]string{
-<<<<<<< HEAD
-		velerov1api.StorageLocationLabel: locationName,
-=======
 		velerov1api.StorageLocationLabel: label.GetValidName(locationName),
->>>>>>> b56f32c9
 	}).AsSelector()
 
 	backups, err := c.backupLister.Backups(c.namespace).List(locationSelector)
@@ -368,11 +332,7 @@
 
 	for _, backup := range backups {
 		log = log.WithField("backup", backup.Name)
-<<<<<<< HEAD
-		if backup.Status.Phase != velerov1api.BackupPhaseCompleted || cloudBackupNames.Has(backup.Name) {
-=======
 		if backup.Status.Phase != velerov1api.BackupPhaseCompleted || backupStoreBackups.Has(backup.Name) {
->>>>>>> b56f32c9
 			continue
 		}
 
