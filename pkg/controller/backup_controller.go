/*
Copyright 2017, 2019 the Velero contributors.

Licensed under the Apache License, Version 2.0 (the "License");
you may not use this file except in compliance with the License.
You may obtain a copy of the License at

    http://www.apache.org/licenses/LICENSE-2.0

Unless required by applicable law or agreed to in writing, software
distributed under the License is distributed on an "AS IS" BASIS,
WITHOUT WARRANTIES OR CONDITIONS OF ANY KIND, either express or implied.
See the License for the specific language governing permissions and
limitations under the License.
*/

package controller

import (
	"bytes"
	"compress/gzip"
	"encoding/json"
	"fmt"
	"io"
	"io/ioutil"
	"os"
	"time"

	jsonpatch "github.com/evanphx/json-patch"
	"github.com/pkg/errors"
	"github.com/sirupsen/logrus"
	apierrors "k8s.io/apimachinery/pkg/api/errors"
	metav1 "k8s.io/apimachinery/pkg/apis/meta/v1"
	"k8s.io/apimachinery/pkg/labels"
	"k8s.io/apimachinery/pkg/types"
	"k8s.io/apimachinery/pkg/util/clock"
	kerrors "k8s.io/apimachinery/pkg/util/errors"
	"k8s.io/client-go/tools/cache"

	velerov1api "github.com/heptio/velero/pkg/apis/velero/v1"
	pkgbackup "github.com/heptio/velero/pkg/backup"
	velerov1client "github.com/heptio/velero/pkg/generated/clientset/versioned/typed/velero/v1"
	informers "github.com/heptio/velero/pkg/generated/informers/externalversions/velero/v1"
	listers "github.com/heptio/velero/pkg/generated/listers/velero/v1"
<<<<<<< HEAD
	"github.com/heptio/velero/pkg/metrics"
	"github.com/heptio/velero/pkg/persistence"
	"github.com/heptio/velero/pkg/plugin"
=======
	"github.com/heptio/velero/pkg/label"
	"github.com/heptio/velero/pkg/metrics"
	"github.com/heptio/velero/pkg/persistence"
	"github.com/heptio/velero/pkg/plugin/clientmgmt"
>>>>>>> b56f32c9
	"github.com/heptio/velero/pkg/util/collections"
	"github.com/heptio/velero/pkg/util/encode"
	kubeutil "github.com/heptio/velero/pkg/util/kube"
	"github.com/heptio/velero/pkg/util/logging"
	"github.com/heptio/velero/pkg/volume"
)

type backupController struct {
	*genericController

	backupper                pkgbackup.Backupper
	lister                   listers.BackupLister
	client                   velerov1client.BackupsGetter
	clock                    clock.Clock
	backupLogLevel           logrus.Level
	newPluginManager         func(logrus.FieldLogger) clientmgmt.Manager
	backupTracker            BackupTracker
	backupLocationLister     listers.BackupStorageLocationLister
	defaultBackupLocation    string
	defaultBackupTTL         time.Duration
	snapshotLocationLister   listers.VolumeSnapshotLocationLister
	defaultSnapshotLocations map[string]string
	metrics                  *metrics.ServerMetrics
	newBackupStore           func(*velerov1api.BackupStorageLocation, persistence.ObjectStoreGetter, logrus.FieldLogger) (persistence.BackupStore, error)
<<<<<<< HEAD
=======
	formatFlag               logging.Format
>>>>>>> b56f32c9
}

func NewBackupController(
	backupInformer informers.BackupInformer,
	client velerov1client.BackupsGetter,
	backupper pkgbackup.Backupper,
	logger logrus.FieldLogger,
	backupLogLevel logrus.Level,
	newPluginManager func(logrus.FieldLogger) clientmgmt.Manager,
	backupTracker BackupTracker,
	backupLocationInformer informers.BackupStorageLocationInformer,
	defaultBackupLocation string,
	defaultBackupTTL time.Duration,
	volumeSnapshotLocationInformer informers.VolumeSnapshotLocationInformer,
	defaultSnapshotLocations map[string]string,
	metrics *metrics.ServerMetrics,
	formatFlag logging.Format,
) Interface {
	c := &backupController{
		genericController:        newGenericController("backup", logger),
		backupper:                backupper,
		lister:                   backupInformer.Lister(),
		client:                   client,
		clock:                    &clock.RealClock{},
		backupLogLevel:           backupLogLevel,
		newPluginManager:         newPluginManager,
		backupTracker:            backupTracker,
		backupLocationLister:     backupLocationInformer.Lister(),
		defaultBackupLocation:    defaultBackupLocation,
		defaultBackupTTL:         defaultBackupTTL,
		snapshotLocationLister:   volumeSnapshotLocationInformer.Lister(),
		defaultSnapshotLocations: defaultSnapshotLocations,
		metrics:                  metrics,
		formatFlag:               formatFlag,

		newBackupStore: persistence.NewObjectBackupStore,
	}

	c.syncHandler = c.processBackup
	c.cacheSyncWaiters = append(c.cacheSyncWaiters,
		backupInformer.Informer().HasSynced,
		backupLocationInformer.Informer().HasSynced,
		volumeSnapshotLocationInformer.Informer().HasSynced,
	)
	c.resyncFunc = c.resync
	c.resyncPeriod = time.Minute

	backupInformer.Informer().AddEventHandler(
		cache.ResourceEventHandlerFuncs{
			AddFunc: func(obj interface{}) {
				backup := obj.(*velerov1api.Backup)

				switch backup.Status.Phase {
				case "", velerov1api.BackupPhaseNew:
					// only process new backups
				default:
					c.logger.WithFields(logrus.Fields{
						"backup": kubeutil.NamespaceAndName(backup),
						"phase":  backup.Status.Phase,
					}).Debug("Backup is not new, skipping")
					return
				}

				key, err := cache.MetaNamespaceKeyFunc(backup)
				if err != nil {
					c.logger.WithError(err).WithField("backup", backup).Error("Error creating queue key, item not added to queue")
					return
				}
				c.queue.Add(key)
			},
		},
	)

	return c
}

func (c *backupController) resync() {
	backups, err := c.lister.List(labels.Everything())
	if err != nil {
		c.logger.Error(err, "Error computing backup_total metric")
	} else {
		c.metrics.SetBackupTotal(int64(len(backups)))
	}
}

func (c *backupController) processBackup(key string) error {
	log := c.logger.WithField("key", key)

	log.Debug("Running processBackup")
	ns, name, err := cache.SplitMetaNamespaceKey(key)
	if err != nil {
		log.WithError(err).Errorf("error splitting key")
		return nil
	}

	log.Debug("Getting backup")
	original, err := c.lister.Backups(ns).Get(name)
	if apierrors.IsNotFound(err) {
		log.Debugf("backup %s not found", name)
		return nil
	}
	if err != nil {
		return errors.Wrap(err, "error getting backup")
	}

	// Double-check we have the correct phase. In the unlikely event that multiple controller
	// instances are running, it's possible for controller A to succeed in changing the phase to
	// InProgress, while controller B's attempt to patch the phase fails. When controller B
	// reprocesses the same backup, it will either show up as New (informer hasn't seen the update
	// yet) or as InProgress. In the former case, the patch attempt will fail again, until the
	// informer sees the update. In the latter case, after the informer has seen the update to
	// InProgress, we still need this check so we can return nil to indicate we've finished processing
	// this key (even though it was a no-op).
	switch original.Status.Phase {
	case "", velerov1api.BackupPhaseNew:
		// only process new backups
	default:
		return nil
	}

	log.Debug("Preparing backup request")
	request := c.prepareBackupRequest(original)

	if len(request.Status.ValidationErrors) > 0 {
		request.Status.Phase = velerov1api.BackupPhaseFailedValidation
	} else {
		request.Status.Phase = velerov1api.BackupPhaseInProgress
<<<<<<< HEAD
=======
		request.Status.StartTimestamp.Time = c.clock.Now()
>>>>>>> b56f32c9
	}

	// update status
	updatedBackup, err := patchBackup(original, request.Backup, c.client)
	if err != nil {
		return errors.Wrapf(err, "error updating Backup status to %s", request.Status.Phase)
	}
	// store ref to just-updated item for creating patch
	original = updatedBackup
	request.Backup = updatedBackup.DeepCopy()

	if request.Status.Phase == velerov1api.BackupPhaseFailedValidation {
		return nil
	}

	c.backupTracker.Add(request.Namespace, request.Name)
	defer c.backupTracker.Delete(request.Namespace, request.Name)

	log.Debug("Running backup")
<<<<<<< HEAD
	// execution & upload of backup
=======

>>>>>>> b56f32c9
	backupScheduleName := request.GetLabels()[velerov1api.ScheduleNameLabel]
	c.metrics.RegisterBackupAttempt(backupScheduleName)

	// execution & upload of backup
	if err := c.runBackup(request); err != nil {
		// even though runBackup sets the backup's phase prior
		// to uploading artifacts to object storage, we have to
		// check for an error again here and update the phase if
		// one is found, because there could've been an error
		// while uploading artifacts to object storage, which would
		// result in the backup being Failed.
		log.WithError(err).Error("backup failed")
		request.Status.Phase = velerov1api.BackupPhaseFailed
<<<<<<< HEAD
		c.metrics.RegisterBackupFailed(backupScheduleName)
	} else {
=======
	}

	switch request.Status.Phase {
	case velerov1api.BackupPhaseCompleted:
>>>>>>> b56f32c9
		c.metrics.RegisterBackupSuccess(backupScheduleName)
	case velerov1api.BackupPhasePartiallyFailed:
		c.metrics.RegisterBackupPartialFailure(backupScheduleName)
	case velerov1api.BackupPhaseFailed:
		c.metrics.RegisterBackupFailed(backupScheduleName)
	}

	log.Debug("Updating backup's final status")
	if _, err := patchBackup(original, request.Backup, c.client); err != nil {
		log.WithError(err).Error("error updating backup's final status")
	}

	return nil
}

func patchBackup(original, updated *velerov1api.Backup, client velerov1client.BackupsGetter) (*velerov1api.Backup, error) {
	origBytes, err := json.Marshal(original)
	if err != nil {
		return nil, errors.Wrap(err, "error marshalling original backup")
	}

	updatedBytes, err := json.Marshal(updated)
	if err != nil {
		return nil, errors.Wrap(err, "error marshalling updated backup")
	}

	patchBytes, err := jsonpatch.CreateMergePatch(origBytes, updatedBytes)
	if err != nil {
		return nil, errors.Wrap(err, "error creating json merge patch for backup")
	}

	res, err := client.Backups(original.Namespace).Patch(original.Name, types.MergePatchType, patchBytes)
	if err != nil {
		return nil, errors.Wrap(err, "error patching backup")
	}

	return res, nil
}

func (c *backupController) prepareBackupRequest(backup *velerov1api.Backup) *pkgbackup.Request {
	request := &pkgbackup.Request{
		Backup: backup.DeepCopy(), // don't modify items in the cache
	}

	// set backup version
	request.Status.Version = pkgbackup.BackupVersion

	if request.Spec.TTL.Duration == 0 {
		// set default backup TTL
		request.Spec.TTL.Duration = c.defaultBackupTTL
	}

	// calculate expiration
	request.Status.Expiration = metav1.NewTime(c.clock.Now().Add(request.Spec.TTL.Duration))

	// default storage location if not specified
	if request.Spec.StorageLocation == "" {
		request.Spec.StorageLocation = c.defaultBackupLocation
	}

	// add the storage location as a label for easy filtering later.
	if request.Labels == nil {
		request.Labels = make(map[string]string)
	}
<<<<<<< HEAD
	request.Labels[velerov1api.StorageLocationLabel] = request.Spec.StorageLocation
=======
	request.Labels[velerov1api.StorageLocationLabel] = label.GetValidName(request.Spec.StorageLocation)
>>>>>>> b56f32c9

	// validate the included/excluded resources
	for _, err := range collections.ValidateIncludesExcludes(request.Spec.IncludedResources, request.Spec.ExcludedResources) {
		request.Status.ValidationErrors = append(request.Status.ValidationErrors, fmt.Sprintf("Invalid included/excluded resource lists: %v", err))
	}

	// validate the included/excluded namespaces
	for _, err := range collections.ValidateIncludesExcludes(request.Spec.IncludedNamespaces, request.Spec.ExcludedNamespaces) {
		request.Status.ValidationErrors = append(request.Status.ValidationErrors, fmt.Sprintf("Invalid included/excluded namespace lists: %v", err))
	}

	// validate the storage location, and store the BackupStorageLocation API obj on the request
	if storageLocation, err := c.backupLocationLister.BackupStorageLocations(request.Namespace).Get(request.Spec.StorageLocation); err != nil {
		if apierrors.IsNotFound(err) {
			request.Status.ValidationErrors = append(request.Status.ValidationErrors, fmt.Sprintf("a BackupStorageLocation CRD with the name specified in the backup spec needs to be created before this backup can be executed. Error: %v", err))
		} else {
			request.Status.ValidationErrors = append(request.Status.ValidationErrors, fmt.Sprintf("error getting backup storage location: %v", err))
		}
	} else {
		request.StorageLocation = storageLocation

		if request.StorageLocation.Spec.AccessMode == velerov1api.BackupStorageLocationAccessModeReadOnly {
			request.Status.ValidationErrors = append(request.Status.ValidationErrors,
				fmt.Sprintf("backup can't be created because backup storage location %s is currently in read-only mode", request.StorageLocation.Name))
		}
	}

	// validate and get the backup's VolumeSnapshotLocations, and store the
	// VolumeSnapshotLocation API objs on the request
	if locs, errs := c.validateAndGetSnapshotLocations(request.Backup); len(errs) > 0 {
		request.Status.ValidationErrors = append(request.Status.ValidationErrors, errs...)
	} else {
		request.Spec.VolumeSnapshotLocations = nil
		for _, loc := range locs {
			request.Spec.VolumeSnapshotLocations = append(request.Spec.VolumeSnapshotLocations, loc.Name)
			request.SnapshotLocations = append(request.SnapshotLocations, loc)
		}
	}

	return request
}

// validateAndGetSnapshotLocations gets a collection of VolumeSnapshotLocation objects that
// this backup will use (returned as a map of provider name -> VSL), and ensures:
// - each location name in .spec.volumeSnapshotLocations exists as a location
// - exactly 1 location per provider
// - a given provider's default location name is added to .spec.volumeSnapshotLocations if one
//   is not explicitly specified for the provider (if there's only one location for the provider,
//   it will automatically be used)
func (c *backupController) validateAndGetSnapshotLocations(backup *velerov1api.Backup) (map[string]*velerov1api.VolumeSnapshotLocation, []string) {
	errors := []string{}
	providerLocations := make(map[string]*velerov1api.VolumeSnapshotLocation)

	for _, locationName := range backup.Spec.VolumeSnapshotLocations {
		// validate each locationName exists as a VolumeSnapshotLocation
		location, err := c.snapshotLocationLister.VolumeSnapshotLocations(backup.Namespace).Get(locationName)
		if err != nil {
			if apierrors.IsNotFound(err) {
				errors = append(errors, fmt.Sprintf("a VolumeSnapshotLocation CRD for the location %s with the name specified in the backup spec needs to be created before this snapshot can be executed. Error: %v", locationName, err))
			} else {
				errors = append(errors, fmt.Sprintf("error getting volume snapshot location named %s: %v", locationName, err))
			}
			continue
		}

		// ensure we end up with exactly 1 location *per provider*
		if providerLocation, ok := providerLocations[location.Spec.Provider]; ok {
			// if > 1 location name per provider as in ["aws-us-east-1" | "aws-us-west-1"] (same provider, multiple names)
			if providerLocation.Name != locationName {
				errors = append(errors, fmt.Sprintf("more than one VolumeSnapshotLocation name specified for provider %s: %s; unexpected name was %s", location.Spec.Provider, locationName, providerLocation.Name))
				continue
			}
		} else {
			// keep track of all valid existing locations, per provider
			providerLocations[location.Spec.Provider] = location
		}
	}

	if len(errors) > 0 {
		return nil, errors
	}

	allLocations, err := c.snapshotLocationLister.VolumeSnapshotLocations(backup.Namespace).List(labels.Everything())
	if err != nil {
		errors = append(errors, fmt.Sprintf("error listing volume snapshot locations: %v", err))
		return nil, errors
	}

	// build a map of provider->list of all locations for the provider
	allProviderLocations := make(map[string][]*velerov1api.VolumeSnapshotLocation)
	for i := range allLocations {
		loc := allLocations[i]
		allProviderLocations[loc.Spec.Provider] = append(allProviderLocations[loc.Spec.Provider], loc)
	}

	// go through each provider and make sure we have/can get a VSL
	// for it
	for provider, locations := range allProviderLocations {
		if _, ok := providerLocations[provider]; ok {
			// backup's spec had a location named for this provider
			continue
		}

		if len(locations) > 1 {
			// more than one possible location for the provider: check
			// the defaults
			defaultLocation := c.defaultSnapshotLocations[provider]
			if defaultLocation == "" {
				errors = append(errors, fmt.Sprintf("provider %s has more than one possible volume snapshot location, and none were specified explicitly or as a default", provider))
				continue
			}
			location, err := c.snapshotLocationLister.VolumeSnapshotLocations(backup.Namespace).Get(defaultLocation)
			if err != nil {
				errors = append(errors, fmt.Sprintf("error getting volume snapshot location named %s: %v", defaultLocation, err))
				continue
			}

			providerLocations[provider] = location
			continue
		}

		// exactly one location for the provider: use it
		providerLocations[provider] = locations[0]
	}

	if len(errors) > 0 {
		return nil, errors
	}

	return providerLocations, nil
}

// runBackup runs and uploads a validated backup. Any error returned from this function
// causes the backup to be Failed; if no error is returned, the backup's status's Errors
// field is checked to see if the backup was a partial failure.
func (c *backupController) runBackup(backup *pkgbackup.Request) error {
	c.logger.WithField("backup", kubeutil.NamespaceAndName(backup)).Info("Setting up backup log")

	logFile, err := ioutil.TempFile("", "")
	if err != nil {
		return errors.Wrap(err, "error creating temp file for backup log")
	}
	gzippedLogFile := gzip.NewWriter(logFile)
	// Assuming we successfully uploaded the log file, this will have already been closed below. It is safe to call
	// close multiple times. If we get an error closing this, there's not really anything we can do about it.
	defer gzippedLogFile.Close()
	defer closeAndRemoveFile(logFile, c.logger)

	// Log the backup to both a backup log file and to stdout. This will help see what happened if the upload of the
	// backup log failed for whatever reason.
	logger := logging.DefaultLogger(c.backupLogLevel, c.formatFlag)
	logger.Out = io.MultiWriter(os.Stdout, gzippedLogFile)

	logCounter := logging.NewLogCounterHook()
	logger.Hooks.Add(logCounter)

	backupLog := logger.WithField("backup", kubeutil.NamespaceAndName(backup))

	backupLog.Info("Setting up backup temp file")
	backupFile, err := ioutil.TempFile("", "")
	if err != nil {
		return errors.Wrap(err, "error creating temp file for backup")
	}
	defer closeAndRemoveFile(backupFile, backupLog)

	backupLog.Info("Setting up plugin manager")
	pluginManager := c.newPluginManager(backupLog)
	defer pluginManager.CleanupClients()

	backupLog.Info("Getting backup item actions")
	actions, err := pluginManager.GetBackupItemActions()
	if err != nil {
		return err
	}

	backupLog.Info("Setting up backup store")
	backupStore, err := c.newBackupStore(backup.StorageLocation, pluginManager, backupLog)
	if err != nil {
		return err
	}

<<<<<<< HEAD
	var errs []error

	// Do the actual backup
	if err := c.backupper.Backup(log, backup, backupFile, actions, pluginManager); err != nil {
		errs = append(errs, err)
		backup.Status.Phase = velerov1api.BackupPhaseFailed
	} else {
		backup.Status.Phase = velerov1api.BackupPhaseCompleted
=======
	exists, err := backupStore.BackupExists(backup.StorageLocation.Spec.StorageType.ObjectStorage.Bucket, backup.Name)
	if exists || err != nil {
		backup.Status.Phase = velerov1api.BackupPhaseFailed
		backup.Status.CompletionTimestamp.Time = c.clock.Now()
		if err != nil {
			return errors.Wrapf(err, "error checking if backup already exists in object storage")
		}
		return errors.Errorf("backup already exists in object storage")
>>>>>>> b56f32c9
	}

	var fatalErrs []error
	if err := c.backupper.Backup(backupLog, backup, backupFile, actions, pluginManager); err != nil {
		fatalErrs = append(fatalErrs, err)
	}

	// Mark completion timestamp before serializing and uploading.
	// Otherwise, the JSON file in object storage has a CompletionTimestamp of 'null'.
	backup.Status.CompletionTimestamp.Time = c.clock.Now()

	backup.Status.VolumeSnapshotsAttempted = len(backup.VolumeSnapshots)
	for _, snap := range backup.VolumeSnapshots {
		if snap.Status.Phase == volume.SnapshotPhaseCompleted {
			backup.Status.VolumeSnapshotsCompleted++
		}
	}

	recordBackupMetrics(backupLog, backup.Backup, backupFile, c.metrics)

	if err := gzippedLogFile.Close(); err != nil {
		c.logger.WithError(err).Error("error closing gzippedLogFile")
	}

	backup.Status.Warnings = logCounter.GetCount(logrus.WarnLevel)
	backup.Status.Errors = logCounter.GetCount(logrus.ErrorLevel)

	// Assign finalize phase as close to end as possible so that any errors
	// logged to backupLog are captured. This is done before uploading the
	// artifacts to object storage so that the JSON representation of the
	// backup in object storage has the terminal phase set.
	switch {
	case len(fatalErrs) > 0:
		backup.Status.Phase = velerov1api.BackupPhaseFailed
	case logCounter.GetCount(logrus.ErrorLevel) > 0:
		backup.Status.Phase = velerov1api.BackupPhasePartiallyFailed
	default:
		backup.Status.Phase = velerov1api.BackupPhaseCompleted
	}

	if errs := persistBackup(backup, backupFile, logFile, backupStore, c.logger); len(errs) > 0 {
		fatalErrs = append(fatalErrs, errs...)
	}

	c.logger.Info("Backup completed")

	// if we return a non-nil error, the calling function will update
	// the backup's phase to Failed.
	return kerrors.NewAggregate(fatalErrs)
}

<<<<<<< HEAD
func recordBackupMetrics(backup *velerov1api.Backup, backupFile *os.File, serverMetrics *metrics.ServerMetrics) error {
=======
func recordBackupMetrics(log logrus.FieldLogger, backup *velerov1api.Backup, backupFile *os.File, serverMetrics *metrics.ServerMetrics) {
>>>>>>> b56f32c9
	backupScheduleName := backup.GetLabels()[velerov1api.ScheduleNameLabel]

	var backupSizeBytes int64
	if backupFileStat, err := backupFile.Stat(); err != nil {
		log.WithError(errors.WithStack(err)).Error("Error getting backup file info")
	} else {
		backupSizeBytes = backupFileStat.Size()
	}
	serverMetrics.SetBackupTarballSizeBytesGauge(backupScheduleName, backupSizeBytes)

	backupDuration := backup.Status.CompletionTimestamp.Time.Sub(backup.Status.StartTimestamp.Time)
	backupDurationSeconds := float64(backupDuration / time.Second)
	serverMetrics.RegisterBackupDuration(backupScheduleName, backupDurationSeconds)
	serverMetrics.RegisterVolumeSnapshotAttempts(backupScheduleName, backup.Status.VolumeSnapshotsAttempted)
	serverMetrics.RegisterVolumeSnapshotSuccesses(backupScheduleName, backup.Status.VolumeSnapshotsCompleted)
	serverMetrics.RegisterVolumeSnapshotFailures(backupScheduleName, backup.Status.VolumeSnapshotsAttempted-backup.Status.VolumeSnapshotsCompleted)
}

func persistBackup(backup *pkgbackup.Request, backupContents, backupLog *os.File, backupStore persistence.BackupStore, log logrus.FieldLogger) []error {
	errs := []error{}
	backupJSON := new(bytes.Buffer)

	if err := encode.EncodeTo(backup.Backup, "json", backupJSON); err != nil {
		errs = append(errs, errors.Wrap(err, "error encoding backup"))
	}

	volumeSnapshots := new(bytes.Buffer)
	gzw := gzip.NewWriter(volumeSnapshots)

	if err := json.NewEncoder(gzw).Encode(backup.VolumeSnapshots); err != nil {
		errs = append(errs, errors.Wrap(err, "error encoding list of volume snapshots"))
	}
	if err := gzw.Close(); err != nil {
		errs = append(errs, errors.Wrap(err, "error closing gzip writer"))
	}

	podVolumeBackups := new(bytes.Buffer)
	gzw = gzip.NewWriter(podVolumeBackups)

	if err := json.NewEncoder(gzw).Encode(backup.PodVolumeBackups); err != nil {
		errs = append(errs, errors.Wrap(err, "error encoding pod volume backups"))
	}
	if err := gzw.Close(); err != nil {
		errs = append(errs, errors.Wrap(err, "error closing gzip writer"))
	}

	backupResourceList := new(bytes.Buffer)
	gzw = gzip.NewWriter(backupResourceList)

	if err := json.NewEncoder(gzw).Encode(backup.BackupResourceList()); err != nil {
		errs = append(errs, errors.Wrap(err, "error encoding backup resource list"))
	}
	if err := gzw.Close(); err != nil {
		errs = append(errs, errors.Wrap(err, "error closing gzip writer"))
	}

	if len(errs) > 0 {
		// Don't upload the JSON files or backup tarball if encoding to json fails.
		backupJSON = nil
		backupContents = nil
		volumeSnapshots = nil
		backupResourceList = nil
	}

	backupInfo := persistence.BackupInfo{
		Name:               backup.Name,
		Metadata:           backupJSON,
		Contents:           backupContents,
		Log:                backupLog,
		PodVolumeBackups:   podVolumeBackups,
		VolumeSnapshots:    volumeSnapshots,
		BackupResourceList: backupResourceList,
	}
	if err := backupStore.PutBackup(backupInfo); err != nil {
		errs = append(errs, err)
	}

	return errs
}

func closeAndRemoveFile(file *os.File, log logrus.FieldLogger) {
	if err := file.Close(); err != nil {
		log.WithError(err).WithField("file", file.Name()).Error("error closing file")
	}
	if err := os.Remove(file.Name()); err != nil {
		log.WithError(err).WithField("file", file.Name()).Error("error removing file")
	}
}<|MERGE_RESOLUTION|>--- conflicted
+++ resolved
@@ -42,16 +42,10 @@
 	velerov1client "github.com/heptio/velero/pkg/generated/clientset/versioned/typed/velero/v1"
 	informers "github.com/heptio/velero/pkg/generated/informers/externalversions/velero/v1"
 	listers "github.com/heptio/velero/pkg/generated/listers/velero/v1"
-<<<<<<< HEAD
-	"github.com/heptio/velero/pkg/metrics"
-	"github.com/heptio/velero/pkg/persistence"
-	"github.com/heptio/velero/pkg/plugin"
-=======
 	"github.com/heptio/velero/pkg/label"
 	"github.com/heptio/velero/pkg/metrics"
 	"github.com/heptio/velero/pkg/persistence"
 	"github.com/heptio/velero/pkg/plugin/clientmgmt"
->>>>>>> b56f32c9
 	"github.com/heptio/velero/pkg/util/collections"
 	"github.com/heptio/velero/pkg/util/encode"
 	kubeutil "github.com/heptio/velero/pkg/util/kube"
@@ -76,10 +70,7 @@
 	defaultSnapshotLocations map[string]string
 	metrics                  *metrics.ServerMetrics
 	newBackupStore           func(*velerov1api.BackupStorageLocation, persistence.ObjectStoreGetter, logrus.FieldLogger) (persistence.BackupStore, error)
-<<<<<<< HEAD
-=======
 	formatFlag               logging.Format
->>>>>>> b56f32c9
 }
 
 func NewBackupController(
@@ -207,10 +198,7 @@
 		request.Status.Phase = velerov1api.BackupPhaseFailedValidation
 	} else {
 		request.Status.Phase = velerov1api.BackupPhaseInProgress
-<<<<<<< HEAD
-=======
 		request.Status.StartTimestamp.Time = c.clock.Now()
->>>>>>> b56f32c9
 	}
 
 	// update status
@@ -230,11 +218,7 @@
 	defer c.backupTracker.Delete(request.Namespace, request.Name)
 
 	log.Debug("Running backup")
-<<<<<<< HEAD
-	// execution & upload of backup
-=======
-
->>>>>>> b56f32c9
+
 	backupScheduleName := request.GetLabels()[velerov1api.ScheduleNameLabel]
 	c.metrics.RegisterBackupAttempt(backupScheduleName)
 
@@ -248,15 +232,10 @@
 		// result in the backup being Failed.
 		log.WithError(err).Error("backup failed")
 		request.Status.Phase = velerov1api.BackupPhaseFailed
-<<<<<<< HEAD
-		c.metrics.RegisterBackupFailed(backupScheduleName)
-	} else {
-=======
 	}
 
 	switch request.Status.Phase {
 	case velerov1api.BackupPhaseCompleted:
->>>>>>> b56f32c9
 		c.metrics.RegisterBackupSuccess(backupScheduleName)
 	case velerov1api.BackupPhasePartiallyFailed:
 		c.metrics.RegisterBackupPartialFailure(backupScheduleName)
@@ -321,11 +300,7 @@
 	if request.Labels == nil {
 		request.Labels = make(map[string]string)
 	}
-<<<<<<< HEAD
-	request.Labels[velerov1api.StorageLocationLabel] = request.Spec.StorageLocation
-=======
 	request.Labels[velerov1api.StorageLocationLabel] = label.GetValidName(request.Spec.StorageLocation)
->>>>>>> b56f32c9
 
 	// validate the included/excluded resources
 	for _, err := range collections.ValidateIncludesExcludes(request.Spec.IncludedResources, request.Spec.ExcludedResources) {
@@ -507,16 +482,6 @@
 		return err
 	}
 
-<<<<<<< HEAD
-	var errs []error
-
-	// Do the actual backup
-	if err := c.backupper.Backup(log, backup, backupFile, actions, pluginManager); err != nil {
-		errs = append(errs, err)
-		backup.Status.Phase = velerov1api.BackupPhaseFailed
-	} else {
-		backup.Status.Phase = velerov1api.BackupPhaseCompleted
-=======
 	exists, err := backupStore.BackupExists(backup.StorageLocation.Spec.StorageType.ObjectStorage.Bucket, backup.Name)
 	if exists || err != nil {
 		backup.Status.Phase = velerov1api.BackupPhaseFailed
@@ -525,7 +490,6 @@
 			return errors.Wrapf(err, "error checking if backup already exists in object storage")
 		}
 		return errors.Errorf("backup already exists in object storage")
->>>>>>> b56f32c9
 	}
 
 	var fatalErrs []error
@@ -577,11 +541,7 @@
 	return kerrors.NewAggregate(fatalErrs)
 }
 
-<<<<<<< HEAD
-func recordBackupMetrics(backup *velerov1api.Backup, backupFile *os.File, serverMetrics *metrics.ServerMetrics) error {
-=======
 func recordBackupMetrics(log logrus.FieldLogger, backup *velerov1api.Backup, backupFile *os.File, serverMetrics *metrics.ServerMetrics) {
->>>>>>> b56f32c9
 	backupScheduleName := backup.GetLabels()[velerov1api.ScheduleNameLabel]
 
 	var backupSizeBytes int64
