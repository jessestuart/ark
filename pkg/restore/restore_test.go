--- conflicted
+++ resolved
@@ -32,33 +32,13 @@
 	"github.com/sirupsen/logrus"
 	"github.com/stretchr/testify/assert"
 	"github.com/stretchr/testify/require"
-<<<<<<< HEAD
-	v1 "k8s.io/api/core/v1"
-	k8serrors "k8s.io/apimachinery/pkg/api/errors"
-=======
 	corev1api "k8s.io/api/core/v1"
 	"k8s.io/apimachinery/pkg/api/meta"
->>>>>>> b56f32c9
 	metav1 "k8s.io/apimachinery/pkg/apis/meta/v1"
 	"k8s.io/apimachinery/pkg/apis/meta/v1/unstructured"
 	"k8s.io/apimachinery/pkg/runtime"
 	"k8s.io/apimachinery/pkg/runtime/schema"
 	"k8s.io/apimachinery/pkg/util/sets"
-<<<<<<< HEAD
-	"k8s.io/apimachinery/pkg/watch"
-	"k8s.io/client-go/kubernetes/scheme"
-	corev1 "k8s.io/client-go/kubernetes/typed/core/v1"
-
-	api "github.com/heptio/velero/pkg/apis/velero/v1"
-	"github.com/heptio/velero/pkg/cloudprovider"
-	cloudprovidermocks "github.com/heptio/velero/pkg/cloudprovider/mocks"
-	"github.com/heptio/velero/pkg/generated/clientset/versioned/fake"
-	informers "github.com/heptio/velero/pkg/generated/informers/externalversions"
-	"github.com/heptio/velero/pkg/kuberesource"
-	"github.com/heptio/velero/pkg/util/collections"
-	"github.com/heptio/velero/pkg/util/logging"
-	velerotest "github.com/heptio/velero/pkg/util/test"
-=======
 	discoveryfake "k8s.io/client-go/discovery/fake"
 	"k8s.io/client-go/dynamic"
 	kubefake "k8s.io/client-go/kubernetes/fake"
@@ -78,7 +58,6 @@
 	"github.com/heptio/velero/pkg/util/collections"
 	"github.com/heptio/velero/pkg/util/encode"
 	kubeutil "github.com/heptio/velero/pkg/util/kube"
->>>>>>> b56f32c9
 	"github.com/heptio/velero/pkg/volume"
 )
 
@@ -192,96 +171,6 @@
 				test.Deployments(): {"ns-1/deploy-1"},
 			},
 		},
-<<<<<<< HEAD
-	}
-
-	logger := velerotest.NewLogger()
-
-	for _, test := range tests {
-		t.Run(test.name, func(t *testing.T) {
-			var helperResourceList []*metav1.APIResourceList
-
-			for gv, resources := range test.apiResources {
-				resourceList := &metav1.APIResourceList{GroupVersion: gv}
-				for _, resource := range resources {
-					resourceList.APIResources = append(resourceList.APIResources, metav1.APIResource{Name: resource})
-				}
-				helperResourceList = append(helperResourceList, resourceList)
-			}
-
-			helper := velerotest.NewFakeDiscoveryHelper(true, nil)
-			helper.ResourceList = helperResourceList
-
-			includesExcludes := collections.NewIncludesExcludes().Includes(test.includes...).Excludes(test.excludes...)
-
-			result, err := prioritizeResources(helper, test.priorities, includesExcludes, logger)
-			if err != nil {
-				t.Fatalf("unexpected error: %v", err)
-			}
-
-			require.Equal(t, len(test.expected), len(result))
-
-			for i := range result {
-				if e, a := test.expected[i], result[i].Resource; e != a {
-					t.Errorf("index %d, expected %s, got %s", i, e, a)
-				}
-			}
-		})
-	}
-}
-
-func TestRestoreNamespaceFiltering(t *testing.T) {
-	tests := []struct {
-		name                 string
-		fileSystem           *velerotest.FakeFileSystem
-		baseDir              string
-		restore              *api.Restore
-		expectedReadDirs     []string
-		prioritizedResources []schema.GroupResource
-	}{
-		{
-			name:             "namespacesToRestore having * restores all namespaces",
-			fileSystem:       velerotest.NewFakeFileSystem().WithDirectories("bak/resources/nodes/cluster", "bak/resources/secrets/namespaces/a", "bak/resources/secrets/namespaces/b", "bak/resources/secrets/namespaces/c"),
-			baseDir:          "bak",
-			restore:          &api.Restore{Spec: api.RestoreSpec{IncludedNamespaces: []string{"*"}}},
-			expectedReadDirs: []string{"bak/resources", "bak/resources/nodes/cluster", "bak/resources/secrets/namespaces", "bak/resources/secrets/namespaces/a", "bak/resources/secrets/namespaces/b", "bak/resources/secrets/namespaces/c"},
-			prioritizedResources: []schema.GroupResource{
-				{Resource: "nodes"},
-				{Resource: "secrets"},
-			},
-		},
-		{
-			name:             "namespacesToRestore properly filters",
-			fileSystem:       velerotest.NewFakeFileSystem().WithDirectories("bak/resources/nodes/cluster", "bak/resources/secrets/namespaces/a", "bak/resources/secrets/namespaces/b", "bak/resources/secrets/namespaces/c"),
-			baseDir:          "bak",
-			restore:          &api.Restore{Spec: api.RestoreSpec{IncludedNamespaces: []string{"b", "c"}}},
-			expectedReadDirs: []string{"bak/resources", "bak/resources/nodes/cluster", "bak/resources/secrets/namespaces", "bak/resources/secrets/namespaces/b", "bak/resources/secrets/namespaces/c"},
-			prioritizedResources: []schema.GroupResource{
-				{Resource: "nodes"},
-				{Resource: "secrets"},
-			},
-		},
-		{
-			name:             "namespacesToRestore properly filters with exclusion filter",
-			fileSystem:       velerotest.NewFakeFileSystem().WithDirectories("bak/resources/nodes/cluster", "bak/resources/secrets/namespaces/a", "bak/resources/secrets/namespaces/b", "bak/resources/secrets/namespaces/c"),
-			baseDir:          "bak",
-			restore:          &api.Restore{Spec: api.RestoreSpec{IncludedNamespaces: []string{"*"}, ExcludedNamespaces: []string{"a"}}},
-			expectedReadDirs: []string{"bak/resources", "bak/resources/nodes/cluster", "bak/resources/secrets/namespaces", "bak/resources/secrets/namespaces/b", "bak/resources/secrets/namespaces/c"},
-			prioritizedResources: []schema.GroupResource{
-				{Resource: "nodes"},
-				{Resource: "secrets"},
-			},
-		},
-		{
-			name:       "namespacesToRestore properly filters with inclusion & exclusion filters",
-			fileSystem: velerotest.NewFakeFileSystem().WithDirectories("bak/resources/nodes/cluster", "bak/resources/secrets/namespaces/a", "bak/resources/secrets/namespaces/b", "bak/resources/secrets/namespaces/c"),
-			baseDir:    "bak",
-			restore: &api.Restore{
-				Spec: api.RestoreSpec{
-					IncludedNamespaces: []string{"a", "b", "c"},
-					ExcludedNamespaces: []string{"b"},
-				},
-=======
 		{
 			name:    "excluded namespaces filter only restores resources not in those namespaces",
 			restore: defaultRestore().ExcludedNamespaces("ns-2").Result(),
@@ -588,7 +477,6 @@
 				test.Pods(),
 				test.Deployments(),
 				test.PVs(),
->>>>>>> b56f32c9
 			},
 			want: map[*test.APIResource][]string{
 				test.Pods(): {"ns-1/pod-1", "ns-2/pod-2"},
@@ -613,27 +501,12 @@
 		},
 	}
 
-<<<<<<< HEAD
-	for _, test := range tests {
-		t.Run(test.name, func(t *testing.T) {
-			log := velerotest.NewLogger()
-
-			nsClient := &velerotest.FakeNamespaceClient{}
-
-			ctx := &context{
-				restore:              test.restore,
-				namespaceClient:      nsClient,
-				fileSystem:           test.fileSystem,
-				log:                  log,
-				prioritizedResources: test.prioritizedResources,
-=======
 	for _, tc := range tests {
 		t.Run(tc.name, func(t *testing.T) {
 			h := newHarness(t)
 
 			for _, r := range tc.apiResources {
 				h.DiscoveryClient.WithAPIResource(r)
->>>>>>> b56f32c9
 			}
 			require.NoError(t, h.restorer.discoveryHelper.Refresh())
 
@@ -652,22 +525,8 @@
 				nil, // volume snapshotter getter
 			)
 
-<<<<<<< HEAD
-			nsClient.On("Get", mock.Anything, metav1.GetOptions{}).Return(&v1.Namespace{}, nil)
-
-			warnings, errors := ctx.restoreFromDir(test.baseDir)
-
-			assert.Empty(t, warnings.Velero)
-			assert.Empty(t, warnings.Cluster)
-			assert.Empty(t, warnings.Namespaces)
-			assert.Empty(t, errors.Velero)
-			assert.Empty(t, errors.Cluster)
-			assert.Empty(t, errors.Namespaces)
-			assert.Equal(t, test.expectedReadDirs, test.fileSystem.ReadDirCalls)
-=======
 			assertEmptyResults(t, warnings, errs)
 			assertAPIContents(t, h, tc.want)
->>>>>>> b56f32c9
 		})
 	}
 }
@@ -678,68 +537,6 @@
 // in the API; contents are not checked.
 func TestRestoreNamespaceMapping(t *testing.T) {
 	tests := []struct {
-<<<<<<< HEAD
-		name                 string
-		fileSystem           *velerotest.FakeFileSystem
-		restore              *api.Restore
-		baseDir              string
-		prioritizedResources []schema.GroupResource
-		expectedErrors       api.RestoreResult
-		expectedReadDirs     []string
-	}{
-		{
-			name:       "cluster test",
-			fileSystem: velerotest.NewFakeFileSystem().WithDirectory("bak/resources/a/cluster").WithDirectory("bak/resources/c/cluster"),
-			baseDir:    "bak",
-			restore:    &api.Restore{Spec: api.RestoreSpec{IncludedNamespaces: []string{"*"}}},
-			prioritizedResources: []schema.GroupResource{
-				{Resource: "a"},
-				{Resource: "b"},
-				{Resource: "c"},
-			},
-			expectedReadDirs: []string{"bak/resources", "bak/resources/a/cluster", "bak/resources/c/cluster"},
-		},
-		{
-			name:       "resource priorities are applied",
-			fileSystem: velerotest.NewFakeFileSystem().WithDirectory("bak/resources/a/cluster").WithDirectory("bak/resources/c/cluster"),
-			restore:    &api.Restore{Spec: api.RestoreSpec{IncludedNamespaces: []string{"*"}}},
-			baseDir:    "bak",
-			prioritizedResources: []schema.GroupResource{
-				{Resource: "c"},
-				{Resource: "b"},
-				{Resource: "a"},
-			},
-			expectedReadDirs: []string{"bak/resources", "bak/resources/c/cluster", "bak/resources/a/cluster"},
-		},
-		{
-			name:       "basic namespace",
-			fileSystem: velerotest.NewFakeFileSystem().WithDirectory("bak/resources/a/namespaces/ns-1").WithDirectory("bak/resources/c/namespaces/ns-1"),
-			restore:    &api.Restore{Spec: api.RestoreSpec{IncludedNamespaces: []string{"*"}}},
-			baseDir:    "bak",
-			prioritizedResources: []schema.GroupResource{
-				{Resource: "a"},
-				{Resource: "b"},
-				{Resource: "c"},
-			},
-			expectedReadDirs: []string{"bak/resources", "bak/resources/a/namespaces", "bak/resources/a/namespaces/ns-1", "bak/resources/c/namespaces", "bak/resources/c/namespaces/ns-1"},
-		},
-		{
-			name: "error in a single resource doesn't terminate restore immediately, but is returned",
-			fileSystem: velerotest.NewFakeFileSystem().
-				WithFile("bak/resources/a/namespaces/ns-1/invalid-json.json", []byte("invalid json")).
-				WithDirectory("bak/resources/c/namespaces/ns-1"),
-			restore: &api.Restore{Spec: api.RestoreSpec{IncludedNamespaces: []string{"*"}}},
-			baseDir: "bak",
-			prioritizedResources: []schema.GroupResource{
-				{Resource: "a"},
-				{Resource: "b"},
-				{Resource: "c"},
-			},
-			expectedErrors: api.RestoreResult{
-				Namespaces: map[string][]string{
-					"ns-1": {"error decoding \"bak/resources/a/namespaces/ns-1/invalid-json.json\": invalid character 'i' looking for beginning of value"},
-				},
-=======
 		name         string
 		restore      *velerov1api.Restore
 		backup       *velerov1api.Backup
@@ -763,32 +560,16 @@
 				done(),
 			want: map[*test.APIResource][]string{
 				test.Pods(): {"mapped-ns-1/pod-1", "mapped-ns-2/pod-2", "ns-3/pod-3"},
->>>>>>> b56f32c9
-			},
-		},
-	}
-
-<<<<<<< HEAD
-	for _, test := range tests {
-		t.Run(test.name, func(t *testing.T) {
-			log := velerotest.NewLogger()
-
-			nsClient := &velerotest.FakeNamespaceClient{}
-
-			ctx := &context{
-				restore:              test.restore,
-				namespaceClient:      nsClient,
-				fileSystem:           test.fileSystem,
-				prioritizedResources: test.prioritizedResources,
-				log:                  log,
-=======
+			},
+		},
+	}
+
 	for _, tc := range tests {
 		t.Run(tc.name, func(t *testing.T) {
 			h := newHarness(t)
 
 			for _, r := range tc.apiResources {
 				h.DiscoveryClient.WithAPIResource(r)
->>>>>>> b56f32c9
 			}
 			require.NoError(t, h.restorer.discoveryHelper.Refresh())
 
@@ -807,74 +588,6 @@
 				nil, // volume snapshotter getter
 			)
 
-<<<<<<< HEAD
-			nsClient.On("Get", mock.Anything, metav1.GetOptions{}).Return(&v1.Namespace{}, nil)
-
-			warnings, errors := ctx.restoreFromDir(test.baseDir)
-
-			assert.Empty(t, warnings.Velero)
-			assert.Empty(t, warnings.Cluster)
-			assert.Empty(t, warnings.Namespaces)
-			assert.Equal(t, test.expectedErrors, errors)
-
-			assert.Equal(t, test.expectedReadDirs, test.fileSystem.ReadDirCalls)
-		})
-	}
-}
-
-func TestNamespaceRemapping(t *testing.T) {
-	var (
-		baseDir              = "bak"
-		restore              = &api.Restore{Spec: api.RestoreSpec{IncludedNamespaces: []string{"*"}, NamespaceMapping: map[string]string{"ns-1": "ns-2"}}}
-		prioritizedResources = []schema.GroupResource{{Resource: "namespaces"}, {Resource: "configmaps"}}
-		labelSelector        = labels.NewSelector()
-		fileSystem           = velerotest.NewFakeFileSystem().
-					WithFile("bak/resources/configmaps/namespaces/ns-1/cm-1.json", newTestConfigMap().WithNamespace("ns-1").ToJSON()).
-					WithFile("bak/resources/namespaces/cluster/ns-1.json", newTestNamespace("ns-1").ToJSON())
-		expectedNS   = "ns-2"
-		expectedObjs = toUnstructured(newTestConfigMap().WithNamespace("ns-2").ConfigMap)
-	)
-
-	resourceClient := &velerotest.FakeDynamicClient{}
-	for i := range expectedObjs {
-		addRestoreLabels(&expectedObjs[i], "", "")
-		resourceClient.On("Create", &expectedObjs[i]).Return(&expectedObjs[i], nil)
-	}
-
-	dynamicFactory := &velerotest.FakeDynamicFactory{}
-	resource := metav1.APIResource{Name: "configmaps", Namespaced: true}
-	gv := schema.GroupVersion{Group: "", Version: "v1"}
-	dynamicFactory.On("ClientForGroupVersionResource", gv, resource, expectedNS).Return(resourceClient, nil)
-
-	nsClient := &velerotest.FakeNamespaceClient{}
-
-	ctx := &context{
-		dynamicFactory:       dynamicFactory,
-		fileSystem:           fileSystem,
-		selector:             labelSelector,
-		namespaceClient:      nsClient,
-		prioritizedResources: prioritizedResources,
-		restore:              restore,
-		backup:               &api.Backup{},
-		log:                  velerotest.NewLogger(),
-	}
-
-	nsClient.On("Get", "ns-2", metav1.GetOptions{}).Return(&v1.Namespace{}, k8serrors.NewNotFound(schema.GroupResource{Resource: "namespaces"}, "ns-2"))
-	ns := newTestNamespace("ns-2").Namespace
-	nsClient.On("Create", ns).Return(ns, nil)
-
-	warnings, errors := ctx.restoreFromDir(baseDir)
-
-	assert.Empty(t, warnings.Velero)
-	assert.Empty(t, warnings.Cluster)
-	assert.Empty(t, warnings.Namespaces)
-	assert.Empty(t, errors.Velero)
-	assert.Empty(t, errors.Cluster)
-	assert.Empty(t, errors.Namespaces)
-
-	// ensure the remapped NS (only) was created via the namespaceClient
-	nsClient.AssertExpectations(t)
-=======
 			assertEmptyResults(t, warnings, errs)
 			assertAPIContents(t, h, tc.want)
 		})
@@ -933,7 +646,6 @@
 	for _, tc := range tests {
 		h := newHarness(t)
 		h.restorer.resourcePriorities = tc.resourcePriorities
->>>>>>> b56f32c9
 
 		recorder := &createRecorder{t: t}
 		h.DynamicClient.PrependReactor("create", "*", recorder.reactor())
@@ -969,37 +681,6 @@
 // Result objects returned from the restorer.
 func TestInvalidTarballContents(t *testing.T) {
 	tests := []struct {
-<<<<<<< HEAD
-		name                    string
-		namespace               string
-		resourcePath            string
-		labelSelector           labels.Selector
-		includeClusterResources *bool
-		fileSystem              *velerotest.FakeFileSystem
-		actions                 []resolvedAction
-		expectedErrors          api.RestoreResult
-		expectedObjs            []unstructured.Unstructured
-	}{
-		{
-			name:          "basic normal case",
-			namespace:     "ns-1",
-			resourcePath:  "configmaps",
-			labelSelector: labels.NewSelector(),
-			fileSystem: velerotest.NewFakeFileSystem().
-				WithFile("configmaps/cm-1.json", newNamedTestConfigMap("cm-1").ToJSON()).
-				WithFile("configmaps/cm-2.json", newNamedTestConfigMap("cm-2").ToJSON()),
-			expectedObjs: toUnstructured(
-				newNamedTestConfigMap("cm-1").ConfigMap,
-				newNamedTestConfigMap("cm-2").ConfigMap,
-			),
-		},
-		{
-			name:         "no such directory causes error",
-			namespace:    "ns-1",
-			resourcePath: "configmaps",
-			fileSystem:   velerotest.NewFakeFileSystem(),
-			expectedErrors: api.RestoreResult{
-=======
 		name         string
 		restore      *velerov1api.Restore
 		backup       *velerov1api.Backup
@@ -1035,7 +716,6 @@
 				test.Pods(): {"ns-1/pod-2"},
 			},
 			wantErrs: Result{
->>>>>>> b56f32c9
 				Namespaces: map[string][]string{
 					"ns-1": {"error decoding \"resources/pods/namespaces/ns-1/pod-1.json\": invalid character 'i' looking for beginning of value"},
 				},
@@ -1086,25 +766,6 @@
 		want         []*test.APIResource
 	}{
 		{
-<<<<<<< HEAD
-			name:         "empty directory is no-op",
-			namespace:    "ns-1",
-			resourcePath: "configmaps",
-			fileSystem:   velerotest.NewFakeFileSystem().WithDirectory("configmaps"),
-		},
-		{
-			name:          "unmarshall failure does not cause immediate return",
-			namespace:     "ns-1",
-			resourcePath:  "configmaps",
-			labelSelector: labels.NewSelector(),
-			fileSystem: velerotest.NewFakeFileSystem().
-				WithFile("configmaps/cm-1-invalid.json", []byte("this is not valid json")).
-				WithFile("configmaps/cm-2.json", newNamedTestConfigMap("cm-2").ToJSON()),
-			expectedErrors: api.RestoreResult{
-				Namespaces: map[string][]string{
-					"ns-1": {"error decoding \"configmaps/cm-1-invalid.json\": invalid character 'h' in literal true (expecting 'r')"},
-				},
-=======
 			name:    "metadata other than namespace/name/labels/annotations gets removed",
 			restore: defaultRestore().Result(),
 			backup:  defaultBackup().Result(),
@@ -1162,47 +823,9 @@
 				test.Pods(
 					builder.ForPod("ns-1", "pod-1").ObjectMeta(builder.WithLabels("velero.io/backup-name", "backup-1", "velero.io/restore-name", "restore-1")).Result(),
 				),
->>>>>>> b56f32c9
-			},
-		},
-		{
-<<<<<<< HEAD
-			name:          "matching label selector correctly includes",
-			namespace:     "ns-1",
-			resourcePath:  "configmaps",
-			labelSelector: labels.SelectorFromSet(labels.Set(map[string]string{"foo": "bar"})),
-			fileSystem:    velerotest.NewFakeFileSystem().WithFile("configmaps/cm-1.json", newTestConfigMap().WithLabels(map[string]string{"foo": "bar"}).ToJSON()),
-			expectedObjs:  toUnstructured(newTestConfigMap().WithLabels(map[string]string{"foo": "bar"}).ConfigMap),
-		},
-		{
-			name:          "non-matching label selector correctly excludes",
-			namespace:     "ns-1",
-			resourcePath:  "configmaps",
-			labelSelector: labels.SelectorFromSet(labels.Set(map[string]string{"foo": "not-bar"})),
-			fileSystem:    velerotest.NewFakeFileSystem().WithFile("configmaps/cm-1.json", newTestConfigMap().WithLabels(map[string]string{"foo": "bar"}).ToJSON()),
-		},
-		{
-			name:          "namespace is remapped",
-			namespace:     "ns-2",
-			resourcePath:  "configmaps",
-			labelSelector: labels.NewSelector(),
-			fileSystem:    velerotest.NewFakeFileSystem().WithFile("configmaps/cm-1.json", newTestConfigMap().WithNamespace("ns-1").ToJSON()),
-			expectedObjs:  toUnstructured(newTestConfigMap().WithNamespace("ns-2").ConfigMap),
-		},
-		{
-			name:          "custom restorer is correctly used",
-			namespace:     "ns-1",
-			resourcePath:  "configmaps",
-			labelSelector: labels.NewSelector(),
-			fileSystem:    velerotest.NewFakeFileSystem().WithFile("configmaps/cm-1.json", newTestConfigMap().ToJSON()),
-			actions: []resolvedAction{
-				{
-					ItemAction:                newFakeAction("configmaps"),
-					resourceIncludesExcludes:  collections.NewIncludesExcludes().Includes("configmaps"),
-					namespaceIncludesExcludes: collections.NewIncludesExcludes(),
-					selector:                  labels.Everything(),
-				},
-=======
+			},
+		},
+		{
 			name:    "object gets labeled with full backup and restore names when they're both shorter than 63 characters",
 			restore: defaultRestore().Result(),
 			backup:  defaultBackup().Result(),
@@ -1276,194 +899,9 @@
 			},
 			want: []*test.APIResource{
 				test.ServiceAccounts(builder.ForServiceAccount("ns-1", "sa-1").Result()),
->>>>>>> b56f32c9
-			},
-		},
-		{
-<<<<<<< HEAD
-			name:          "custom restorer for different group/resource is not used",
-			namespace:     "ns-1",
-			resourcePath:  "configmaps",
-			labelSelector: labels.NewSelector(),
-			fileSystem:    velerotest.NewFakeFileSystem().WithFile("configmaps/cm-1.json", newTestConfigMap().ToJSON()),
-			actions: []resolvedAction{
-				{
-					ItemAction:                newFakeAction("foo-resource"),
-					resourceIncludesExcludes:  collections.NewIncludesExcludes().Includes("foo-resource"),
-					namespaceIncludesExcludes: collections.NewIncludesExcludes(),
-					selector:                  labels.Everything(),
-				},
-			},
-			expectedObjs: toUnstructured(newTestConfigMap().ConfigMap),
-		},
-		{
-			name:                    "cluster-scoped resources are skipped when IncludeClusterResources=false",
-			namespace:               "",
-			resourcePath:            "persistentvolumes",
-			labelSelector:           labels.NewSelector(),
-			includeClusterResources: falsePtr,
-			fileSystem:              velerotest.NewFakeFileSystem().WithFile("persistentvolumes/pv-1.json", newTestPV().ToJSON()),
-		},
-		{
-			name:                    "namespaced resources are not skipped when IncludeClusterResources=false",
-			namespace:               "ns-1",
-			resourcePath:            "configmaps",
-			labelSelector:           labels.NewSelector(),
-			includeClusterResources: falsePtr,
-			fileSystem:              velerotest.NewFakeFileSystem().WithFile("configmaps/cm-1.json", newTestConfigMap().ToJSON()),
-			expectedObjs:            toUnstructured(newTestConfigMap().ConfigMap),
-		},
-		{
-			name:                    "cluster-scoped resources are not skipped when IncludeClusterResources=true",
-			namespace:               "",
-			resourcePath:            "persistentvolumes",
-			labelSelector:           labels.NewSelector(),
-			includeClusterResources: truePtr,
-			fileSystem:              velerotest.NewFakeFileSystem().WithFile("persistentvolumes/pv-1.json", newTestPV().ToJSON()),
-			expectedObjs:            toUnstructured(newTestPV().PersistentVolume),
-		},
-		{
-			name:                    "namespaced resources are not skipped when IncludeClusterResources=true",
-			namespace:               "ns-1",
-			resourcePath:            "configmaps",
-			labelSelector:           labels.NewSelector(),
-			includeClusterResources: truePtr,
-			fileSystem:              velerotest.NewFakeFileSystem().WithFile("configmaps/cm-1.json", newTestConfigMap().ToJSON()),
-			expectedObjs:            toUnstructured(newTestConfigMap().ConfigMap),
-		},
-		{
-			name:                    "cluster-scoped resources are not skipped when IncludeClusterResources=nil",
-			namespace:               "",
-			resourcePath:            "persistentvolumes",
-			labelSelector:           labels.NewSelector(),
-			includeClusterResources: nil,
-			fileSystem:              velerotest.NewFakeFileSystem().WithFile("persistentvolumes/pv-1.json", newTestPV().ToJSON()),
-			expectedObjs:            toUnstructured(newTestPV().PersistentVolume),
-		},
-		{
-			name:                    "namespaced resources are not skipped when IncludeClusterResources=nil",
-			namespace:               "ns-1",
-			resourcePath:            "configmaps",
-			labelSelector:           labels.NewSelector(),
-			includeClusterResources: nil,
-			fileSystem:              velerotest.NewFakeFileSystem().WithFile("configmaps/cm-1.json", newTestConfigMap().ToJSON()),
-			expectedObjs:            toUnstructured(newTestConfigMap().ConfigMap),
-		},
-		{
-			name:                    "serviceaccounts are restored",
-			namespace:               "ns-1",
-			resourcePath:            "serviceaccounts",
-			labelSelector:           labels.NewSelector(),
-			includeClusterResources: nil,
-			fileSystem:              velerotest.NewFakeFileSystem().WithFile("serviceaccounts/sa-1.json", newTestServiceAccount().ToJSON()),
-			expectedObjs:            toUnstructured(newTestServiceAccount().ServiceAccount),
-		},
-		{
-			name:                    "non-mirror pods are restored",
-			namespace:               "ns-1",
-			resourcePath:            "pods",
-			labelSelector:           labels.NewSelector(),
-			includeClusterResources: nil,
-			fileSystem: velerotest.NewFakeFileSystem().
-				WithFile(
-					"pods/pod.json",
-					NewTestUnstructured().
-						WithAPIVersion("v1").
-						WithKind("Pod").
-						WithNamespace("ns-1").
-						WithName("pod1").
-						ToJSON(),
-				),
-			expectedObjs: []unstructured.Unstructured{
-				*(NewTestUnstructured().
-					WithAPIVersion("v1").
-					WithKind("Pod").
-					WithNamespace("ns-1").
-					WithName("pod1").
-					Unstructured),
-			},
-		},
-		{
-			name:                    "mirror pods are not restored",
-			namespace:               "ns-1",
-			resourcePath:            "pods",
-			labelSelector:           labels.NewSelector(),
-			includeClusterResources: nil,
-			fileSystem: velerotest.NewFakeFileSystem().
-				WithFile(
-					"pods/pod.json",
-					NewTestUnstructured().
-						WithAPIVersion("v1").
-						WithKind("Pod").
-						WithNamespace("ns-1").
-						WithName("pod1").
-						WithAnnotations(v1.MirrorPodAnnotationKey).
-						ToJSON(),
-				),
-		},
-	}
-
-	var (
-		client                 = fake.NewSimpleClientset()
-		sharedInformers        = informers.NewSharedInformerFactory(client, 0)
-		snapshotLocationLister = sharedInformers.Velero().V1().VolumeSnapshotLocations().Lister()
-	)
-
-	for _, test := range tests {
-		t.Run(test.name, func(t *testing.T) {
-			resourceClient := &velerotest.FakeDynamicClient{}
-			for i := range test.expectedObjs {
-				addRestoreLabels(&test.expectedObjs[i], "my-restore", "my-backup")
-				resourceClient.On("Create", &test.expectedObjs[i]).Return(&test.expectedObjs[i], nil)
-			}
-
-			dynamicFactory := &velerotest.FakeDynamicFactory{}
-			gv := schema.GroupVersion{Group: "", Version: "v1"}
-
-			configMapResource := metav1.APIResource{Name: "configmaps", Namespaced: true}
-			dynamicFactory.On("ClientForGroupVersionResource", gv, configMapResource, test.namespace).Return(resourceClient, nil)
-
-			pvResource := metav1.APIResource{Name: "persistentvolumes", Namespaced: false}
-			dynamicFactory.On("ClientForGroupVersionResource", gv, pvResource, test.namespace).Return(resourceClient, nil)
-			resourceClient.On("Watch", metav1.ListOptions{}).Return(&fakeWatch{}, nil)
-			if test.resourcePath == "persistentvolumes" {
-				resourceClient.On("Get", mock.Anything, metav1.GetOptions{}).Return(&unstructured.Unstructured{}, k8serrors.NewNotFound(schema.GroupResource{Resource: "persistentvolumes"}, ""))
-			}
-
-			// Assume the persistentvolume doesn't already exist in the cluster.
-			saResource := metav1.APIResource{Name: "serviceaccounts", Namespaced: true}
-			dynamicFactory.On("ClientForGroupVersionResource", gv, saResource, test.namespace).Return(resourceClient, nil)
-
-			podResource := metav1.APIResource{Name: "pods", Namespaced: true}
-			dynamicFactory.On("ClientForGroupVersionResource", gv, podResource, test.namespace).Return(resourceClient, nil)
-
-			ctx := &context{
-				dynamicFactory: dynamicFactory,
-				actions:        test.actions,
-				fileSystem:     test.fileSystem,
-				selector:       test.labelSelector,
-				restore: &api.Restore{
-					ObjectMeta: metav1.ObjectMeta{
-						Namespace: api.DefaultNamespace,
-						Name:      "my-restore",
-					},
-					Spec: api.RestoreSpec{
-						IncludeClusterResources: test.includeClusterResources,
-						BackupName:              "my-backup",
-					},
-				},
-				backup: &api.Backup{},
-				log:    velerotest.NewLogger(),
-				pvRestorer: &pvRestorer{
-					logger: logging.DefaultLogger(logrus.DebugLevel),
-					blockStoreGetter: &fakeBlockStoreGetter{
-						volumeMap: map[api.VolumeBackupInfo]string{{SnapshotID: "snap-1"}: "volume-1"},
-						volumeID:  "volume-1",
-					},
-					snapshotLocationLister: snapshotLocationLister,
-					backup:                 &api.Backup{},
-				},
-=======
+			},
+		},
+		{
 			name:    "service account secrets and image pull secrets are restored when service account already exists in cluster",
 			restore: defaultRestore().Result(),
 			backup:  defaultBackup().Result(),
@@ -1516,7 +954,6 @@
 				PodVolumeBackups: nil,
 				VolumeSnapshots:  nil,
 				BackupReader:     tc.tarball,
->>>>>>> b56f32c9
 			}
 			warnings, errs := h.restorer.Restore(
 				data,
@@ -1525,17 +962,8 @@
 				nil, // volume snapshotter getter
 			)
 
-<<<<<<< HEAD
-			warnings, errors := ctx.restoreResource(test.resourcePath, test.namespace, test.resourcePath)
-
-			assert.Empty(t, warnings.Velero)
-			assert.Empty(t, warnings.Cluster)
-			assert.Empty(t, warnings.Namespaces)
-			assert.Equal(t, test.expectedErrors, errors)
-=======
 			assertEmptyResults(t, warnings, errs)
 			assertRestoredItems(t, h, tc.want)
->>>>>>> b56f32c9
 		})
 	}
 }
@@ -1563,65 +991,6 @@
 	}
 	a.ids = append(a.ids, kubeutil.NamespaceAndName(metadata))
 
-<<<<<<< HEAD
-	for _, test := range tests {
-		t.Run(test.name, func(t *testing.T) {
-			resourceClient := &velerotest.FakeDynamicClient{}
-			defer resourceClient.AssertExpectations(t)
-			name := fromCluster.GetName()
-
-			// restoreResource will add the restore label to object provided to create, so we need to make a copy to provide to our expected call
-			m := make(map[string]interface{})
-			for k, v := range test.fromBackup.Object {
-				m[k] = v
-			}
-			fromBackupWithLabel := &unstructured.Unstructured{Object: m}
-			addRestoreLabels(fromBackupWithLabel, "my-restore", "my-backup")
-			// resetMetadataAndStatus will strip the creationTimestamp before calling Create
-			fromBackupWithLabel.SetCreationTimestamp(metav1.Time{Time: time.Time{}})
-
-			resourceClient.On("Create", fromBackupWithLabel).Return(new(unstructured.Unstructured), k8serrors.NewAlreadyExists(kuberesource.ServiceAccounts, name))
-			resourceClient.On("Get", name, metav1.GetOptions{}).Return(&unstructured.Unstructured{Object: fromClusterUnstructured}, nil)
-
-			if len(test.expectedPatch) > 0 {
-				resourceClient.On("Patch", name, test.expectedPatch).Return(test.fromBackup, nil)
-			}
-
-			dynamicFactory := &velerotest.FakeDynamicFactory{}
-			gv := schema.GroupVersion{Group: "", Version: "v1"}
-
-			resource := metav1.APIResource{Name: "serviceaccounts", Namespaced: true}
-			dynamicFactory.On("ClientForGroupVersionResource", gv, resource, "ns-1").Return(resourceClient, nil)
-			fromBackupJSON, err := json.Marshal(test.fromBackup)
-			require.NoError(t, err)
-			ctx := &context{
-				dynamicFactory: dynamicFactory,
-				actions:        []resolvedAction{},
-				fileSystem: velerotest.NewFakeFileSystem().
-					WithFile("foo/resources/serviceaccounts/namespaces/ns-1/sa-1.json", fromBackupJSON),
-				selector: labels.NewSelector(),
-				restore: &api.Restore{
-					ObjectMeta: metav1.ObjectMeta{
-						Namespace: api.DefaultNamespace,
-						Name:      "my-restore",
-					},
-					Spec: api.RestoreSpec{
-						IncludeClusterResources: nil,
-						BackupName:              "my-backup",
-					},
-				},
-				backup: &api.Backup{},
-				log:    velerotest.NewLogger(),
-			}
-			warnings, errors := ctx.restoreResource("serviceaccounts", "ns-1", "foo/resources/serviceaccounts/namespaces/ns-1/")
-
-			assert.Empty(t, warnings.Velero)
-			assert.Empty(t, warnings.Cluster)
-			assert.Empty(t, warnings.Namespaces)
-			assert.Equal(t, api.RestoreResult{}, errors)
-		})
-	}
-=======
 	return &velero.RestoreItemActionExecuteOutput{
 		UpdatedItem:     input.Item,
 		AdditionalItems: a.additionalItems,
@@ -1641,7 +1010,6 @@
 func (a *recordResourcesAction) ForLabelSelector(selector string) *recordResourcesAction {
 	a.selector.LabelSelector = selector
 	return a
->>>>>>> b56f32c9
 }
 
 func (a *recordResourcesAction) WithAdditionalItems(items []velero.ResourceIdentifier) *recordResourcesAction {
@@ -1759,29 +1127,14 @@
 			},
 		},
 	}
-<<<<<<< HEAD
-	for _, test := range tests {
-		t.Run(test.name, func(t *testing.T) {
-			dynamicFactory := &velerotest.FakeDynamicFactory{}
-			gv := schema.GroupVersion{Group: "", Version: "v1"}
-
-			pvClient := &velerotest.FakeDynamicClient{}
-			defer pvClient.AssertExpectations(t)
-=======
->>>>>>> b56f32c9
 
 	for _, tc := range tests {
 		t.Run(tc.name, func(t *testing.T) {
 			h := newHarness(t)
 
-<<<<<<< HEAD
-			pvcClient := &velerotest.FakeDynamicClient{}
-			defer pvcClient.AssertExpectations(t)
-=======
 			for _, r := range tc.apiResources {
 				h.addItems(t, r)
 			}
->>>>>>> b56f32c9
 
 			actions := []velero.RestoreItemAction{}
 			for action := range tc.actions {
@@ -1805,22 +1158,6 @@
 
 			assertEmptyResults(t, warnings, errs)
 
-<<<<<<< HEAD
-			unstructuredPVCMap, err := runtime.DefaultUnstructuredConverter.ToUnstructured(pvcObj)
-			require.NoError(t, err)
-			unstructuredPVC := &unstructured.Unstructured{Object: unstructuredPVCMap}
-
-			nsClient := &velerotest.FakeNamespaceClient{}
-			ns := newTestNamespace(pvcObj.Namespace).Namespace
-			nsClient.On("Get", pvcObj.Namespace, mock.Anything).Return(ns, nil)
-
-			backup := &api.Backup{}
-			if test.haveSnapshot && test.legacyBackup {
-				backup.Status.VolumeBackups = map[string]*api.VolumeBackupInfo{
-					"pvc-6a74b5af-78a5-11e8-a0d8-e2ad1e9734ce": {
-						SnapshotID: "snap",
-					},
-=======
 			for action, want := range tc.actions {
 				sort.Strings(want)
 				sort.Strings(action.ids)
@@ -1863,7 +1200,6 @@
 				obj, ok := input.Item.(*unstructured.Unstructured)
 				if !ok {
 					return nil, errors.Errorf("unexpected type %T", input.Item)
->>>>>>> b56f32c9
 				}
 
 				res := obj.DeepCopy()
@@ -1937,18 +1273,6 @@
 						labels = make(map[string]string)
 					}
 
-<<<<<<< HEAD
-			ctx := &context{
-				dynamicFactory: dynamicFactory,
-				actions:        []resolvedAction{},
-				fileSystem: velerotest.NewFakeFileSystem().
-					WithFile("foo/resources/persistentvolumes/cluster/pv.json", pvBytes).
-					WithFile("foo/resources/persistentvolumeclaims/default/pvc.json", pvcBytes),
-				selector: labels.NewSelector(),
-				prioritizedResources: []schema.GroupResource{
-					kuberesource.PersistentVolumes,
-					kuberesource.PersistentVolumeClaims,
-=======
 					labels["velero.io/restore-name"] = tc.restore.Name
 					labels["velero.io/backup-name"] = tc.restore.Spec.BackupName
 
@@ -2007,7 +1331,6 @@
 							},
 						}, nil
 					},
->>>>>>> b56f32c9
 				},
 			},
 			want: map[*test.APIResource][]string{
@@ -2031,19 +1354,6 @@
 						}, nil
 					},
 				},
-<<<<<<< HEAD
-				backup:          backup,
-				log:             velerotest.NewLogger(),
-				pvsToProvision:  sets.NewString(),
-				pvRestorer:      pvRestorer,
-				namespaceClient: nsClient,
-			}
-
-			if test.haveSnapshot && !test.legacyBackup {
-				ctx.volumeSnapshots = append(ctx.volumeSnapshots, &volume.Snapshot{
-					Spec: volume.SnapshotSpec{
-						PersistentVolumeName: "pvc-6a74b5af-78a5-11e8-a0d8-e2ad1e9734ce",
-=======
 			},
 			want: map[*test.APIResource][]string{
 				test.Pods(): {"ns-1/pod-1"},
@@ -2067,7 +1377,6 @@
 								{GroupResource: kuberesource.PersistentVolumes, Name: "pv-1"},
 							},
 						}, nil
->>>>>>> b56f32c9
 					},
 				},
 			},
@@ -2134,18 +1443,8 @@
 		t.Run(tc.name, func(t *testing.T) {
 			h := newHarness(t)
 
-<<<<<<< HEAD
-			if test.expectPVFound {
-				// Copy the PV so that later modifcations don't affect what's returned by our faked calls.
-				inClusterPV := unstructuredPV.DeepCopy()
-				pvClient.On("Get", inClusterPV.GetName(), metav1.GetOptions{}).Return(inClusterPV, nil)
-				pvClient.On("Create", mock.Anything).Return(inClusterPV, k8serrors.NewAlreadyExists(kuberesource.PersistentVolumes, inClusterPV.GetName()))
-				inClusterPVC := unstructuredPVC.DeepCopy()
-				pvcClient.On("Get", pvcObj.Name, mock.Anything).Return(inClusterPVC, nil)
-=======
 			for _, r := range tc.apiResources {
 				h.addItems(t, r)
->>>>>>> b56f32c9
 			}
 
 			data := Request{
@@ -2313,12 +1612,6 @@
 			)
 			require.NoError(t, err)
 
-<<<<<<< HEAD
-			assert.Empty(t, warnings.Velero)
-			assert.Empty(t, warnings.Namespaces)
-			assert.Equal(t, api.RestoreResult{}, errors)
-			assert.Empty(t, warnings.Cluster)
-=======
 			res, err := ctx.shouldRestore(tc.pvName, pvClient)
 			assert.Equal(t, tc.want, res)
 			if tc.wantErr != nil {
@@ -2344,7 +1637,6 @@
 			} else {
 				client = resourceClient
 			}
->>>>>>> b56f32c9
 
 			res, err := client.Get(item.GetName(), metav1.GetOptions{})
 			if !assert.NoError(t, err) {
@@ -2356,14 +1648,7 @@
 				continue
 			}
 
-<<<<<<< HEAD
-			// Recreate the unstructured PVC since the object was edited.
-			unstructuredPVCMap, err = runtime.DefaultUnstructuredConverter.ToUnstructured(pvcObj)
-			require.NoError(t, err)
-			unstructuredPVC = &unstructured.Unstructured{Object: unstructuredPVCMap}
-=======
 			t.Logf("%v", string(itemJSON))
->>>>>>> b56f32c9
 
 			u := make(map[string]interface{})
 			if !assert.NoError(t, json.Unmarshal(itemJSON, &u)) {
@@ -2385,18 +1670,11 @@
 // interface that returns velero.VolumeSnapshotters from a map if they exist.
 type volumeSnapshotterGetter map[string]velero.VolumeSnapshotter
 
-<<<<<<< HEAD
-			assert.Empty(t, warnings.Velero)
-			assert.Empty(t, warnings.Cluster)
-			assert.Empty(t, warnings.Namespaces)
-			assert.Equal(t, api.RestoreResult{}, errors)
-=======
 func (vsg volumeSnapshotterGetter) GetVolumeSnapshotter(name string) (velero.VolumeSnapshotter, error) {
 	snapshotter, ok := vsg[name]
 	if !ok {
 		return nil, errors.New("volume snapshotter not found")
 	}
->>>>>>> b56f32c9
 
 	return snapshotter, nil
 }
@@ -3259,11 +2537,7 @@
 	}
 	for _, test := range tests {
 		t.Run(test.name, func(t *testing.T) {
-<<<<<<< HEAD
-			u := velerotest.UnstructuredOrDie(test.content)
-=======
 			u := testutil.UnstructuredOrDie(test.content)
->>>>>>> b56f32c9
 			backup, err := isCompleted(u, test.groupResource)
 
 			if assert.Equal(t, test.expectedErr, err != nil) {
@@ -3273,140 +2547,6 @@
 	}
 }
 
-<<<<<<< HEAD
-func newSnapshot(pvName, location, volumeType, volumeAZ, snapshotID string, volumeIOPS int64) *volume.Snapshot {
-	return &volume.Snapshot{
-		Spec: volume.SnapshotSpec{
-			PersistentVolumeName: pvName,
-			Location:             location,
-			VolumeType:           volumeType,
-			VolumeAZ:             volumeAZ,
-			VolumeIOPS:           &volumeIOPS,
-		},
-		Status: volume.SnapshotStatus{
-			ProviderSnapshotID: snapshotID,
-		},
-	}
-}
-
-func TestExecutePVAction_NoSnapshotRestores(t *testing.T) {
-	tests := []struct {
-		name            string
-		obj             *unstructured.Unstructured
-		restore         *api.Restore
-		backup          *api.Backup
-		volumeSnapshots []*volume.Snapshot
-		locations       []*api.VolumeSnapshotLocation
-		expectedErr     bool
-		expectedRes     *unstructured.Unstructured
-	}{
-		{
-			name:        "no name should error",
-			obj:         NewTestUnstructured().WithMetadata().Unstructured,
-			restore:     velerotest.NewDefaultTestRestore().Restore,
-			expectedErr: true,
-		},
-		{
-			name:        "no spec should error",
-			obj:         NewTestUnstructured().WithName("pv-1").Unstructured,
-			restore:     velerotest.NewDefaultTestRestore().Restore,
-			expectedErr: true,
-		},
-		{
-			name:        "ensure spec.claimRef, spec.storageClassName are deleted",
-			obj:         NewTestUnstructured().WithName("pv-1").WithAnnotations("a", "b").WithSpec("claimRef", "storageClassName", "someOtherField").Unstructured,
-			restore:     velerotest.NewDefaultTestRestore().WithRestorePVs(false).Restore,
-			backup:      velerotest.NewTestBackup().WithName("backup1").WithPhase(api.BackupPhaseInProgress).Backup,
-			expectedRes: NewTestUnstructured().WithAnnotations("a", "b").WithName("pv-1").WithSpec("someOtherField").Unstructured,
-		},
-		{
-			name:        "if backup.spec.snapshotVolumes is false, ignore restore.spec.restorePVs and return early",
-			obj:         NewTestUnstructured().WithName("pv-1").WithAnnotations("a", "b").WithSpec("claimRef", "storageClassName", "someOtherField").Unstructured,
-			restore:     velerotest.NewDefaultTestRestore().WithRestorePVs(true).Restore,
-			backup:      velerotest.NewTestBackup().WithName("backup1").WithPhase(api.BackupPhaseInProgress).WithSnapshotVolumes(false).Backup,
-			expectedRes: NewTestUnstructured().WithName("pv-1").WithAnnotations("a", "b").WithSpec("someOtherField").Unstructured,
-		},
-		{
-			name:    "restore.spec.restorePVs=false, return early",
-			obj:     NewTestUnstructured().WithName("pv-1").WithSpec().Unstructured,
-			restore: velerotest.NewDefaultTestRestore().WithRestorePVs(false).Restore,
-			backup:  velerotest.NewTestBackup().WithName("backup1").WithPhase(api.BackupPhaseInProgress).Backup,
-			volumeSnapshots: []*volume.Snapshot{
-				newSnapshot("pv-1", "loc-1", "gp", "az-1", "snap-1", 1000),
-			},
-			locations: []*api.VolumeSnapshotLocation{
-				velerotest.NewTestVolumeSnapshotLocation().WithName("loc-1").VolumeSnapshotLocation,
-			},
-			expectedErr: false,
-			expectedRes: NewTestUnstructured().WithName("pv-1").WithSpec().Unstructured,
-		},
-		{
-			name:        "backup.status.volumeBackups non-nil and no entry for PV: return early",
-			obj:         NewTestUnstructured().WithName("pv-1").WithSpec().Unstructured,
-			restore:     velerotest.NewDefaultTestRestore().WithRestorePVs(true).Restore,
-			backup:      velerotest.NewTestBackup().WithName("backup-1").WithSnapshot("non-matching-pv", "snap").Backup,
-			expectedRes: NewTestUnstructured().WithName("pv-1").WithSpec().Unstructured,
-		},
-		{
-			name:    "backup.status.volumeBackups has entry for PV, >1 VSLs configured: return error",
-			obj:     NewTestUnstructured().WithName("pv-1").WithSpec().Unstructured,
-			restore: velerotest.NewDefaultTestRestore().WithRestorePVs(true).Restore,
-			backup:  velerotest.NewTestBackup().WithName("backup-1").WithSnapshot("pv-1", "snap").Backup,
-			locations: []*api.VolumeSnapshotLocation{
-				velerotest.NewTestVolumeSnapshotLocation().WithName("loc-1").VolumeSnapshotLocation,
-				velerotest.NewTestVolumeSnapshotLocation().WithName("loc-2").VolumeSnapshotLocation,
-			},
-			expectedErr: true,
-		},
-		{
-			name:    "volumeSnapshots is empty: return early",
-			obj:     NewTestUnstructured().WithName("pv-1").WithSpec().Unstructured,
-			restore: velerotest.NewDefaultTestRestore().WithRestorePVs(true).Restore,
-			backup:  velerotest.NewTestBackup().WithName("backup-1").Backup,
-			locations: []*api.VolumeSnapshotLocation{
-				velerotest.NewTestVolumeSnapshotLocation().WithName("loc-1").VolumeSnapshotLocation,
-				velerotest.NewTestVolumeSnapshotLocation().WithName("loc-2").VolumeSnapshotLocation,
-			},
-			volumeSnapshots: []*volume.Snapshot{},
-			expectedRes:     NewTestUnstructured().WithName("pv-1").WithSpec().Unstructured,
-		},
-		{
-			name:    "volumeSnapshots doesn't have a snapshot for PV: return early",
-			obj:     NewTestUnstructured().WithName("pv-1").WithSpec().Unstructured,
-			restore: velerotest.NewDefaultTestRestore().WithRestorePVs(true).Restore,
-			backup:  velerotest.NewTestBackup().WithName("backup-1").Backup,
-			locations: []*api.VolumeSnapshotLocation{
-				velerotest.NewTestVolumeSnapshotLocation().WithName("loc-1").VolumeSnapshotLocation,
-				velerotest.NewTestVolumeSnapshotLocation().WithName("loc-2").VolumeSnapshotLocation,
-			},
-			volumeSnapshots: []*volume.Snapshot{
-				newSnapshot("non-matching-pv-1", "loc-1", "type-1", "az-1", "snap-1", 1),
-				newSnapshot("non-matching-pv-2", "loc-2", "type-2", "az-2", "snap-2", 2),
-			},
-			expectedRes: NewTestUnstructured().WithName("pv-1").WithSpec().Unstructured,
-		},
-	}
-
-	for _, tc := range tests {
-		t.Run(tc.name, func(t *testing.T) {
-			var (
-				client                   = fake.NewSimpleClientset()
-				snapshotLocationInformer = informers.NewSharedInformerFactory(client, 0).Velero().V1().VolumeSnapshotLocations()
-			)
-
-			r := &pvRestorer{
-				logger:                 velerotest.NewLogger(),
-				restorePVs:             tc.restore.Spec.RestorePVs,
-				snapshotLocationLister: snapshotLocationInformer.Lister(),
-			}
-			if tc.backup != nil {
-				r.backup = tc.backup
-				r.snapshotVolumes = tc.backup.Spec.SnapshotVolumes
-			}
-
-			for _, loc := range tc.locations {
-				require.NoError(t, snapshotLocationInformer.Informer().GetStore().Add(loc))
-=======
 func TestGetItemFilePath(t *testing.T) {
 	res := getItemFilePath("root", "resource", "", "item")
 	assert.Equal(t, "root/resources/resource/cluster/item.json", res)
@@ -3437,7 +2577,6 @@
 			if item == r.groupResource {
 				current = i
 				break
->>>>>>> b56f32c9
 			}
 		}
 
@@ -3460,101 +2599,12 @@
 	resources []resourceID
 }
 
-<<<<<<< HEAD
-func TestExecutePVAction_SnapshotRestores(t *testing.T) {
-	tests := []struct {
-		name               string
-		obj                *unstructured.Unstructured
-		restore            *api.Restore
-		backup             *api.Backup
-		volumeSnapshots    []*volume.Snapshot
-		locations          []*api.VolumeSnapshotLocation
-		expectedProvider   string
-		expectedSnapshotID string
-		expectedVolumeType string
-		expectedVolumeAZ   string
-		expectedVolumeIOPS *int64
-		expectedSnapshot   *volume.Snapshot
-	}{
-		{
-			name:    "pre-v0.10 backup with .status.volumeBackups with entry for PV and single VSL executes restore",
-			obj:     NewTestUnstructured().WithName("pv-1").WithSpec().Unstructured,
-			restore: velerotest.NewDefaultTestRestore().WithRestorePVs(true).Restore,
-			backup: velerotest.NewTestBackup().WithName("backup-1").
-				WithVolumeBackupInfo("pv-1", "snap-1", "type-1", "az-1", int64Ptr(1)).
-				WithVolumeBackupInfo("pv-2", "snap-2", "type-2", "az-2", int64Ptr(2)).
-				Backup,
-			locations: []*api.VolumeSnapshotLocation{
-				velerotest.NewTestVolumeSnapshotLocation().WithName("loc-1").WithProvider("provider-1").VolumeSnapshotLocation,
-			},
-			expectedProvider:   "provider-1",
-			expectedSnapshotID: "snap-1",
-			expectedVolumeType: "type-1",
-			expectedVolumeAZ:   "az-1",
-			expectedVolumeIOPS: int64Ptr(1),
-		},
-		{
-			name:    "v0.10+ backup with a matching volume.Snapshot for PV executes restore",
-			obj:     NewTestUnstructured().WithName("pv-1").WithSpec().Unstructured,
-			restore: velerotest.NewDefaultTestRestore().WithRestorePVs(true).Restore,
-			backup:  velerotest.NewTestBackup().WithName("backup-1").Backup,
-			locations: []*api.VolumeSnapshotLocation{
-				velerotest.NewTestVolumeSnapshotLocation().WithName("loc-1").WithProvider("provider-1").VolumeSnapshotLocation,
-				velerotest.NewTestVolumeSnapshotLocation().WithName("loc-2").WithProvider("provider-2").VolumeSnapshotLocation,
-			},
-			volumeSnapshots: []*volume.Snapshot{
-				newSnapshot("pv-1", "loc-1", "type-1", "az-1", "snap-1", 1),
-				newSnapshot("pv-2", "loc-2", "type-2", "az-2", "snap-2", 2),
-			},
-			expectedProvider:   "provider-1",
-			expectedSnapshotID: "snap-1",
-			expectedVolumeType: "type-1",
-			expectedVolumeAZ:   "az-1",
-			expectedVolumeIOPS: int64Ptr(1),
-		},
-	}
-
-	for _, tc := range tests {
-		t.Run(tc.name, func(t *testing.T) {
-			var (
-				blockStore       = new(cloudprovidermocks.BlockStore)
-				blockStoreGetter = providerToBlockStoreMap(map[string]cloudprovider.BlockStore{
-					tc.expectedProvider: blockStore,
-				})
-				locationsInformer = informers.NewSharedInformerFactory(fake.NewSimpleClientset(), 0).Velero().V1().VolumeSnapshotLocations()
-			)
-
-			for _, loc := range tc.locations {
-				require.NoError(t, locationsInformer.Informer().GetStore().Add(loc))
-			}
-
-			r := &pvRestorer{
-				logger:                 velerotest.NewLogger(),
-				backup:                 tc.backup,
-				volumeSnapshots:        tc.volumeSnapshots,
-				snapshotLocationLister: locationsInformer.Lister(),
-				blockStoreGetter:       blockStoreGetter,
-			}
-
-			blockStore.On("Init", mock.Anything).Return(nil)
-			blockStore.On("CreateVolumeFromSnapshot", tc.expectedSnapshotID, tc.expectedVolumeType, tc.expectedVolumeAZ, tc.expectedVolumeIOPS).Return("volume-1", nil)
-			blockStore.On("SetVolumeID", tc.obj, "volume-1").Return(tc.obj, nil)
-
-			_, err := r.executePVAction(tc.obj)
-			assert.NoError(t, err)
-
-			blockStore.AssertExpectations(t)
-		})
-	}
-}
-=======
 func (cr *createRecorder) reactor() func(kubetesting.Action) (bool, runtime.Object, error) {
 	return func(action kubetesting.Action) (bool, runtime.Object, error) {
 		createAction, ok := action.(kubetesting.CreateAction)
 		if !ok {
 			return false, nil, nil
 		}
->>>>>>> b56f32c9
 
 		accessor, err := meta.Accessor(createAction.GetObject())
 		assert.NoError(cr.t, err)
@@ -3563,328 +2613,6 @@
 			groupResource: action.GetResource().GroupResource().String(),
 			nsAndName:     fmt.Sprintf("%s/%s", action.GetNamespace(), accessor.GetName()),
 		})
-<<<<<<< HEAD
-	}
-}
-
-func TestShouldRestore(t *testing.T) {
-	pv := `apiVersion: v1
-kind: PersistentVolume
-metadata:
-  annotations:
-    EXPORT_block: "\nEXPORT\n{\n\tExport_Id = 1;\n\tPath = /export/pvc-6a74b5af-78a5-11e8-a0d8-e2ad1e9734ce;\n\tPseudo
-      = /export/pvc-6a74b5af-78a5-11e8-a0d8-e2ad1e9734ce;\n\tAccess_Type = RW;\n\tSquash
-      = no_root_squash;\n\tSecType = sys;\n\tFilesystem_id = 1.1;\n\tFSAL {\n\t\tName
-      = VFS;\n\t}\n}\n"
-    Export_Id: "1"
-    Project_Id: "0"
-    Project_block: ""
-    Provisioner_Id: 5fdf4025-78a5-11e8-9ece-0242ac110004
-    kubernetes.io/createdby: nfs-dynamic-provisioner
-    pv.kubernetes.io/provisioned-by: example.com/nfs
-    volume.beta.kubernetes.io/mount-options: vers=4.1
-  creationTimestamp: 2018-06-25T18:27:35Z
-  finalizers:
-  - kubernetes.io/pv-protection
-  name: pvc-6a74b5af-78a5-11e8-a0d8-e2ad1e9734ce
-  resourceVersion: "2576"
-  selfLink: /api/v1/persistentvolumes/pvc-6a74b5af-78a5-11e8-a0d8-e2ad1e9734ce
-  uid: 6ecd24e4-78a5-11e8-a0d8-e2ad1e9734ce
-spec:
-  accessModes:
-  - ReadWriteMany
-  capacity:
-    storage: 1Mi
-  claimRef:
-    apiVersion: v1
-    kind: PersistentVolumeClaim
-    name: nfs
-    namespace: default
-    resourceVersion: "2565"
-    uid: 6a74b5af-78a5-11e8-a0d8-e2ad1e9734ce
-  nfs:
-    path: /export/pvc-6a74b5af-78a5-11e8-a0d8-e2ad1e9734ce
-    server: 10.103.235.254
-  storageClassName: example-nfs
-status:
-  phase: Bound`
-
-	pvc := `apiVersion: v1
-kind: PersistentVolumeClaim
-metadata:
-  annotations:
-    control-plane.alpha.kubernetes.io/leader: '{"holderIdentity":"5fdf5572-78a5-11e8-9ece-0242ac110004","leaseDurationSeconds":15,"acquireTime":"2018-06-25T18:27:35Z","renewTime":"2018-06-25T18:27:37Z","leaderTransitions":0}'
-    kubectl.kubernetes.io/last-applied-configuration: |
-      {"apiVersion":"v1","kind":"PersistentVolumeClaim","metadata":{"annotations":{},"name":"nfs","namespace":"default"},"spec":{"accessModes":["ReadWriteMany"],"resources":{"requests":{"storage":"1Mi"}},"storageClassName":"example-nfs"}}
-    pv.kubernetes.io/bind-completed: "yes"
-    pv.kubernetes.io/bound-by-controller: "yes"
-    volume.beta.kubernetes.io/storage-provisioner: example.com/nfs
-  creationTimestamp: 2018-06-25T18:27:28Z
-  finalizers:
-  - kubernetes.io/pvc-protection
-  name: nfs
-  namespace: default
-  resourceVersion: "2578"
-  selfLink: /api/v1/namespaces/default/persistentvolumeclaims/nfs
-  uid: 6a74b5af-78a5-11e8-a0d8-e2ad1e9734ce
-spec:
-  accessModes:
-  - ReadWriteMany
-  resources:
-    requests:
-      storage: 1Mi
-  storageClassName: example-nfs
-  volumeName: pvc-6a74b5af-78a5-11e8-a0d8-e2ad1e9734ce
-status:
-  accessModes:
-  - ReadWriteMany
-  capacity:
-    storage: 1Mi
-  phase: Bound`
-
-	tests := []struct {
-		name              string
-		expectNSFound     bool
-		expectPVFound     bool
-		pvPhase           string
-		expectPVCFound    bool
-		expectPVCGet      bool
-		expectPVCDeleting bool
-		expectNSGet       bool
-		expectNSDeleting  bool
-		nsPhase           v1.NamespacePhase
-		expectedResult    bool
-	}{
-		{
-			name:           "pv not found, no associated pvc or namespace",
-			expectedResult: true,
-		},
-		{
-			name:           "pv found, phase released",
-			pvPhase:        string(v1.VolumeReleased),
-			expectPVFound:  true,
-			expectedResult: false,
-		},
-		{
-			name:           "pv found, has associated pvc and namespace that's aren't deleting",
-			expectPVFound:  true,
-			expectPVCGet:   true,
-			expectNSGet:    true,
-			expectPVCFound: true,
-			expectedResult: false,
-		},
-		{
-			name:              "pv found, has associated pvc that's deleting, don't look up namespace",
-			expectPVFound:     true,
-			expectPVCGet:      true,
-			expectPVCFound:    true,
-			expectPVCDeleting: true,
-			expectedResult:    false,
-		},
-		{
-			name:           "pv found, has associated pvc that's not deleting, has associated namespace that's terminating",
-			expectPVFound:  true,
-			expectPVCGet:   true,
-			expectPVCFound: true,
-			expectNSGet:    true,
-			expectNSFound:  true,
-			nsPhase:        v1.NamespaceTerminating,
-			expectedResult: false,
-		},
-		{
-			name:             "pv found, has associated pvc that's not deleting, has associated namespace that has deletion timestamp",
-			expectPVFound:    true,
-			expectPVCGet:     true,
-			expectPVCFound:   true,
-			expectNSGet:      true,
-			expectNSFound:    true,
-			expectNSDeleting: true,
-			expectedResult:   false,
-		},
-		{
-			name:           "pv found, associated pvc not found, namespace not queried",
-			expectPVFound:  true,
-			expectPVCGet:   true,
-			expectedResult: false,
-		},
-		{
-			name:           "pv found, associated pvc found, namespace not found",
-			expectPVFound:  true,
-			expectPVCGet:   true,
-			expectPVCFound: true,
-			expectNSGet:    true,
-			expectedResult: false,
-		},
-	}
-
-	for _, test := range tests {
-		t.Run(test.name, func(t *testing.T) {
-			dynamicFactory := &velerotest.FakeDynamicFactory{}
-			gv := schema.GroupVersion{Group: "", Version: "v1"}
-
-			pvClient := &velerotest.FakeDynamicClient{}
-			defer pvClient.AssertExpectations(t)
-
-			pvResource := metav1.APIResource{Name: "persistentvolumes", Namespaced: false}
-			dynamicFactory.On("ClientForGroupVersionResource", gv, pvResource, "").Return(pvClient, nil)
-
-			pvcClient := &velerotest.FakeDynamicClient{}
-			defer pvcClient.AssertExpectations(t)
-
-			pvcResource := metav1.APIResource{Name: "persistentvolumeclaims", Namespaced: true}
-			dynamicFactory.On("ClientForGroupVersionResource", gv, pvcResource, "default").Return(pvcClient, nil)
-
-			obj, _, err := scheme.Codecs.UniversalDecoder(v1.SchemeGroupVersion).Decode([]byte(pv), nil, &unstructured.Unstructured{})
-			pvObj := obj.(*unstructured.Unstructured)
-			require.NoError(t, err)
-
-			obj, _, err = scheme.Codecs.UniversalDecoder(v1.SchemeGroupVersion).Decode([]byte(pvc), nil, &unstructured.Unstructured{})
-			pvcObj := obj.(*unstructured.Unstructured)
-			require.NoError(t, err)
-
-			nsClient := &velerotest.FakeNamespaceClient{}
-			defer nsClient.AssertExpectations(t)
-			ns := newTestNamespace(pvcObj.GetNamespace()).Namespace
-
-			// Set up test expectations
-			if test.pvPhase != "" {
-				status, err := collections.GetMap(pvObj.UnstructuredContent(), "status")
-				require.NoError(t, err)
-				status["phase"] = test.pvPhase
-			}
-
-			if test.expectPVFound {
-				pvClient.On("Get", pvObj.GetName(), metav1.GetOptions{}).Return(pvObj, nil)
-			} else {
-				pvClient.On("Get", pvObj.GetName(), metav1.GetOptions{}).Return(&unstructured.Unstructured{}, k8serrors.NewNotFound(schema.GroupResource{Resource: "persistentvolumes"}, pvObj.GetName()))
-			}
-
-			if test.expectPVCDeleting {
-				pvcObj.SetDeletionTimestamp(&metav1.Time{Time: time.Now()})
-			}
-
-			// the pv needs to be found before moving on to look for pvc/namespace
-			// however, even if the pv is found, we may be testing the PV's phase and not expecting
-			// the pvc/namespace to be looked up
-			if test.expectPVCGet {
-				if test.expectPVCFound {
-					pvcClient.On("Get", pvcObj.GetName(), metav1.GetOptions{}).Return(pvcObj, nil)
-				} else {
-					pvcClient.On("Get", pvcObj.GetName(), metav1.GetOptions{}).Return(&unstructured.Unstructured{}, k8serrors.NewNotFound(schema.GroupResource{Resource: "persistentvolumeclaims"}, pvcObj.GetName()))
-				}
-			}
-
-			if test.nsPhase != "" {
-				ns.Status.Phase = test.nsPhase
-			}
-
-			if test.expectNSDeleting {
-				ns.SetDeletionTimestamp(&metav1.Time{Time: time.Now()})
-			}
-
-			if test.expectNSGet {
-				if test.expectNSFound {
-					nsClient.On("Get", pvcObj.GetNamespace(), mock.Anything).Return(ns, nil)
-				} else {
-					nsClient.On("Get", pvcObj.GetNamespace(), metav1.GetOptions{}).Return(&v1.Namespace{}, k8serrors.NewNotFound(schema.GroupResource{Resource: "namespaces"}, pvcObj.GetNamespace()))
-				}
-			}
-
-			ctx := &context{
-				dynamicFactory:             dynamicFactory,
-				log:                        velerotest.NewLogger(),
-				namespaceClient:            nsClient,
-				resourceTerminatingTimeout: 1 * time.Millisecond,
-			}
-
-			result, err := ctx.shouldRestore(pvObj.GetName(), pvClient)
-
-			assert.Equal(t, test.expectedResult, result)
-		})
-
-	}
-}
-
-type testUnstructured struct {
-	*unstructured.Unstructured
-}
-
-func NewTestUnstructured() *testUnstructured {
-	obj := &testUnstructured{
-		Unstructured: &unstructured.Unstructured{
-			Object: make(map[string]interface{}),
-		},
-	}
-
-	return obj
-}
-
-func (obj *testUnstructured) WithAPIVersion(v string) *testUnstructured {
-	obj.Object["apiVersion"] = v
-	return obj
-}
-
-func (obj *testUnstructured) WithKind(k string) *testUnstructured {
-	obj.Object["kind"] = k
-	return obj
-}
-
-func (obj *testUnstructured) WithMetadata(fields ...string) *testUnstructured {
-	return obj.withMap("metadata", fields...)
-}
-
-func (obj *testUnstructured) WithSpec(fields ...string) *testUnstructured {
-	if _, found := obj.Object["spec"]; found {
-		panic("spec already set - you probably didn't mean to do this twice!")
-	}
-	return obj.withMap("spec", fields...)
-}
-
-func (obj *testUnstructured) WithStatus(fields ...string) *testUnstructured {
-	return obj.withMap("status", fields...)
-}
-
-func (obj *testUnstructured) WithMetadataField(field string, value interface{}) *testUnstructured {
-	return obj.withMapEntry("metadata", field, value)
-}
-
-func (obj *testUnstructured) WithSpecField(field string, value interface{}) *testUnstructured {
-	return obj.withMapEntry("spec", field, value)
-}
-
-func (obj *testUnstructured) WithStatusField(field string, value interface{}) *testUnstructured {
-	return obj.withMapEntry("status", field, value)
-}
-
-func (obj *testUnstructured) WithAnnotations(fields ...string) *testUnstructured {
-	vals := map[string]string{}
-	for _, field := range fields {
-		vals[field] = "foo"
-	}
-
-	return obj.WithAnnotationValues(vals)
-}
-
-func (obj *testUnstructured) WithAnnotationValues(fieldVals map[string]string) *testUnstructured {
-	annotations := make(map[string]interface{})
-	for field, val := range fieldVals {
-		annotations[field] = val
-	}
-
-	obj = obj.WithMetadataField("annotations", annotations)
-
-	return obj
-}
-
-func (obj *testUnstructured) WithNamespace(ns string) *testUnstructured {
-	return obj.WithMetadataField("namespace", ns)
-}
-
-func (obj *testUnstructured) WithName(name string) *testUnstructured {
-	return obj.WithMetadataField("name", name)
-}
-=======
->>>>>>> b56f32c9
 
 		return false, nil, nil
 	}
@@ -3955,17 +2683,7 @@
 			path = fmt.Sprintf("resources/%s/namespaces/%s/%s.json", groupResource, obj.GetNamespace(), obj.GetName())
 		}
 
-<<<<<<< HEAD
-func newTestNamespace(name string) *testNamespace {
-	return &testNamespace{
-		Namespace: &v1.Namespace{
-			ObjectMeta: metav1.ObjectMeta{
-				Name: name,
-			},
-		},
-=======
 		tw.add(path, obj)
->>>>>>> b56f32c9
 	}
 
 	return tw
@@ -4008,28 +2726,11 @@
 	return tw.buf
 }
 
-<<<<<<< HEAD
-type fakeBlockStoreGetter struct {
-	fakeBlockStore *velerotest.FakeBlockStore
-	volumeMap      map[api.VolumeBackupInfo]string
-	volumeID       string
-}
-
-func (r *fakeBlockStoreGetter) GetBlockStore(provider string) (cloudprovider.BlockStore, error) {
-	if r.fakeBlockStore == nil {
-		r.fakeBlockStore = &velerotest.FakeBlockStore{
-			RestorableVolumes: r.volumeMap,
-			VolumeID:          r.volumeID,
-		}
-	}
-	return r.fakeBlockStore, nil
-=======
 type harness struct {
 	*test.APIServer
 
 	restorer *kubernetesRestorer
 	log      logrus.FieldLogger
->>>>>>> b56f32c9
 }
 
 func newHarness(t *testing.T) *harness {
