/*
Copyright 2017 the Velero contributors.

Licensed under the Apache License, Version 2.0 (the "License");
you may not use this file except in compliance with the License.
You may obtain a copy of the License at

    http://www.apache.org/licenses/LICENSE-2.0

Unless required by applicable law or agreed to in writing, software
distributed under the License is distributed on an "AS IS" BASIS,
WITHOUT WARRANTIES OR CONDITIONS OF ANY KIND, either express or implied.
See the License for the specific language governing permissions and
limitations under the License.
*/

package restore

import (
	"testing"

	"github.com/stretchr/testify/assert"
	"github.com/stretchr/testify/require"
	batchv1api "k8s.io/api/batch/v1"
	corev1api "k8s.io/api/core/v1"
	metav1 "k8s.io/apimachinery/pkg/apis/meta/v1"
	"k8s.io/apimachinery/pkg/apis/meta/v1/unstructured"
	"k8s.io/apimachinery/pkg/runtime"

<<<<<<< HEAD
	velerotest "github.com/heptio/velero/pkg/util/test"
=======
	"github.com/heptio/velero/pkg/plugin/velero"
	velerotest "github.com/heptio/velero/pkg/test"
>>>>>>> b56f32c9
)

func TestJobActionExecute(t *testing.T) {
	tests := []struct {
		name        string
		obj         batchv1api.Job
		expectedErr bool
		expectedRes batchv1api.Job
	}{
		{
			name: "missing spec.selector and/or spec.template should not error",
			obj: batchv1api.Job{
				ObjectMeta: metav1.ObjectMeta{Name: "job-1"},
			},
			expectedRes: batchv1api.Job{
				ObjectMeta: metav1.ObjectMeta{Name: "job-1"},
			},
		},
		{
			name: "missing spec.selector.matchLabels should not error",
			obj: batchv1api.Job{
				ObjectMeta: metav1.ObjectMeta{Name: "job-1"},
				Spec: batchv1api.JobSpec{
					Selector: new(metav1.LabelSelector),
				},
			},
			expectedRes: batchv1api.Job{
				ObjectMeta: metav1.ObjectMeta{Name: "job-1"},
				Spec: batchv1api.JobSpec{
					Selector: new(metav1.LabelSelector),
				},
			},
		},
		{
			name: "spec.selector.matchLabels[controller-uid] is removed",
			obj: batchv1api.Job{
				ObjectMeta: metav1.ObjectMeta{Name: "job-1"},
				Spec: batchv1api.JobSpec{
					Selector: &metav1.LabelSelector{
						MatchLabels: map[string]string{
							"controller-uid": "foo",
							"hello":          "world",
						},
					},
				},
			},
			expectedRes: batchv1api.Job{
				ObjectMeta: metav1.ObjectMeta{Name: "job-1"},
				Spec: batchv1api.JobSpec{
					Selector: &metav1.LabelSelector{
						MatchLabels: map[string]string{
							"hello": "world",
						},
					},
				},
			},
		},
		{
			name: "missing spec.template.metadata.labels should not error",
			obj: batchv1api.Job{
				ObjectMeta: metav1.ObjectMeta{Name: "job-1"},
				Spec: batchv1api.JobSpec{
					Template: corev1api.PodTemplateSpec{},
				},
			},
			expectedRes: batchv1api.Job{
				ObjectMeta: metav1.ObjectMeta{Name: "job-1"},
				Spec: batchv1api.JobSpec{
					Template: corev1api.PodTemplateSpec{},
				},
			},
		},
		{
			name: "spec.template.metadata.labels[controller-uid] is removed",
			obj: batchv1api.Job{
				ObjectMeta: metav1.ObjectMeta{Name: "job-1"},
				Spec: batchv1api.JobSpec{
					Template: corev1api.PodTemplateSpec{
						ObjectMeta: metav1.ObjectMeta{
							Labels: map[string]string{
								"controller-uid": "foo",
								"hello":          "world",
							},
						},
					},
				},
			},
			expectedRes: batchv1api.Job{
				ObjectMeta: metav1.ObjectMeta{Name: "job-1"},
				Spec: batchv1api.JobSpec{
					Template: corev1api.PodTemplateSpec{
						ObjectMeta: metav1.ObjectMeta{
							Labels: map[string]string{
								"hello": "world",
							},
						},
					},
				},
			},
		},
	}

	for _, test := range tests {
		t.Run(test.name, func(t *testing.T) {
			action := NewJobAction(velerotest.NewLogger())
<<<<<<< HEAD
=======

			unstructuredJob, err := runtime.DefaultUnstructuredConverter.ToUnstructured(&test.obj)
			require.NoError(t, err)
>>>>>>> b56f32c9

			res, err := action.Execute(&velero.RestoreItemActionExecuteInput{
				Item:           &unstructured.Unstructured{Object: unstructuredJob},
				ItemFromBackup: &unstructured.Unstructured{Object: unstructuredJob},
				Restore:        nil,
			})

			if assert.Equal(t, test.expectedErr, err != nil) {
				var job batchv1api.Job
				require.NoError(t, runtime.DefaultUnstructuredConverter.FromUnstructured(res.UpdatedItem.UnstructuredContent(), &job))

				assert.Equal(t, test.expectedRes, job)
			}
		})
	}
}<|MERGE_RESOLUTION|>--- conflicted
+++ resolved
@@ -27,12 +27,8 @@
 	"k8s.io/apimachinery/pkg/apis/meta/v1/unstructured"
 	"k8s.io/apimachinery/pkg/runtime"
 
-<<<<<<< HEAD
-	velerotest "github.com/heptio/velero/pkg/util/test"
-=======
 	"github.com/heptio/velero/pkg/plugin/velero"
 	velerotest "github.com/heptio/velero/pkg/test"
->>>>>>> b56f32c9
 )
 
 func TestJobActionExecute(t *testing.T) {
@@ -138,12 +134,9 @@
 	for _, test := range tests {
 		t.Run(test.name, func(t *testing.T) {
 			action := NewJobAction(velerotest.NewLogger())
-<<<<<<< HEAD
-=======
 
 			unstructuredJob, err := runtime.DefaultUnstructuredConverter.ToUnstructured(&test.obj)
 			require.NoError(t, err)
->>>>>>> b56f32c9
 
 			res, err := action.Execute(&velero.RestoreItemActionExecuteInput{
 				Item:           &unstructured.Unstructured{Object: unstructuredJob},
