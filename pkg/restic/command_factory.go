/*
Copyright 2018, 2019 the Velero contributors.

Licensed under the Apache License, Version 2.0 (the "License");
you may not use this file except in compliance with the License.
You may obtain a copy of the License at

    http://www.apache.org/licenses/LICENSE-2.0

Unless required by applicable law or agreed to in writing, software
distributed under the License is distributed on an "AS IS" BASIS,
WITHOUT WARRANTIES OR CONDITIONS OF ANY KIND, either express or implied.
See the License for the specific language governing permissions and
limitations under the License.
*/

package restic

import (
	"fmt"
	"strings"
)

// BackupCommand returns a Command for running a restic backup.
func BackupCommand(repoIdentifier, passwordFile, path string, tags map[string]string) *Command {
	// --host flag is provided with a generic value because restic uses the host
	// to find a parent snapshot, and by default it will be the name of the daemonset pod
	// where the `restic backup` command is run. If this pod is recreated, we want to continue
	// taking incremental backups rather than triggering a full one due to a new pod name.

	return &Command{
		Command:        "backup",
		RepoIdentifier: repoIdentifier,
		PasswordFile:   passwordFile,
		Dir:            path,
		Args:           []string{"."},
		ExtraFlags:     append(backupTagFlags(tags), "--host=velero"),
	}
}

func backupTagFlags(tags map[string]string) []string {
	var flags []string
	for k, v := range tags {
		flags = append(flags, fmt.Sprintf("--tag=%s=%s", k, v))
	}
	return flags
}

// RestoreCommand returns a Command for running a restic restore.
func RestoreCommand(repoIdentifier, passwordFile, snapshotID, target string) *Command {
	return &Command{
		Command:        "restore",
		RepoIdentifier: repoIdentifier,
		PasswordFile:   passwordFile,
		Dir:            target,
		Args:           []string{snapshotID},
		ExtraFlags:     []string{"--target=."},
	}
}

// GetSnapshotCommand returns a Command for running a restic (get) snapshots.
func GetSnapshotCommand(repoIdentifier, passwordFile string, tags map[string]string) *Command {
	return &Command{
		Command:        "snapshots",
		RepoIdentifier: repoIdentifier,
		PasswordFile:   passwordFile,
		ExtraFlags:     []string{"--json", "--last", getSnapshotTagFlag(tags)},
	}
}

func getSnapshotTagFlag(tags map[string]string) string {
	var tagFilters []string
	for k, v := range tags {
		tagFilters = append(tagFilters, fmt.Sprintf("%s=%s", k, v))
	}

	return fmt.Sprintf("--tag=%s", strings.Join(tagFilters, ","))
}

func InitCommand(repoIdentifier string) *Command {
	return &Command{
		Command:        "init",
		RepoIdentifier: repoIdentifier,
	}
}

<<<<<<< HEAD
func StatsCommand(repoIdentifier string) *Command {
	return &Command{
		Command:        "stats",
		RepoIdentifier: repoIdentifier,
	}
}

func CheckCommand(repoIdentifier string) *Command {
=======
func SnapshotsCommand(repoIdentifier string) *Command {
>>>>>>> b56f32c9
	return &Command{
		Command:        "snapshots",
		RepoIdentifier: repoIdentifier,
	}
}

func PruneCommand(repoIdentifier string) *Command {
	return &Command{
		Command:        "prune",
		RepoIdentifier: repoIdentifier,
	}
}

func ForgetCommand(repoIdentifier, snapshotID string) *Command {
	return &Command{
		Command:        "forget",
		RepoIdentifier: repoIdentifier,
		Args:           []string{snapshotID},
	}
}

func UnlockCommand(repoIdentifier string) *Command {
	return &Command{
		Command:        "unlock",
		RepoIdentifier: repoIdentifier,
	}
}<|MERGE_RESOLUTION|>--- conflicted
+++ resolved
@@ -84,18 +84,7 @@
 	}
 }
 
-<<<<<<< HEAD
-func StatsCommand(repoIdentifier string) *Command {
-	return &Command{
-		Command:        "stats",
-		RepoIdentifier: repoIdentifier,
-	}
-}
-
-func CheckCommand(repoIdentifier string) *Command {
-=======
 func SnapshotsCommand(repoIdentifier string) *Command {
->>>>>>> b56f32c9
 	return &Command{
 		Command:        "snapshots",
 		RepoIdentifier: repoIdentifier,
