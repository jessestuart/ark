--- conflicted
+++ resolved
@@ -32,21 +32,11 @@
 	velerov1client "github.com/heptio/velero/pkg/generated/clientset/versioned/typed/velero/v1"
 	velerov1informers "github.com/heptio/velero/pkg/generated/informers/externalversions/velero/v1"
 	velerov1listers "github.com/heptio/velero/pkg/generated/listers/velero/v1"
-<<<<<<< HEAD
-=======
 	"github.com/heptio/velero/pkg/label"
->>>>>>> b56f32c9
 )
 
 // repositoryEnsurer ensures that Velero restic repositories are created and ready.
 type repositoryEnsurer struct {
-<<<<<<< HEAD
-	repoLister velerov1listers.ResticRepositoryLister
-	repoClient velerov1client.ResticRepositoriesGetter
-
-	readyChansLock sync.Mutex
-	readyChans     map[string]chan *velerov1api.ResticRepository
-=======
 	log        logrus.FieldLogger
 	repoLister velerov1listers.ResticRepositoryLister
 	repoClient velerov1client.ResticRepositoriesGetter
@@ -63,7 +53,6 @@
 type repoKey struct {
 	volumeNamespace string
 	backupLocation  string
->>>>>>> b56f32c9
 }
 
 func newRepositoryEnsurer(repoInformer velerov1informers.ResticRepositoryInformer, repoClient velerov1client.ResticRepositoriesGetter, log logrus.FieldLogger) *repositoryEnsurer {
@@ -71,12 +60,8 @@
 		log:        log,
 		repoLister: repoInformer.Lister(),
 		repoClient: repoClient,
-<<<<<<< HEAD
-		readyChans: make(map[string]chan *velerov1api.ResticRepository),
-=======
 		repoChans:  make(map[string]chan *velerov1api.ResticRepository),
 		repoLocks:  make(map[repoKey]*sync.Mutex),
->>>>>>> b56f32c9
 	}
 
 	repoInformer.Informer().AddEventHandler(
@@ -85,21 +70,6 @@
 				oldObj := old.(*velerov1api.ResticRepository)
 				newObj := upd.(*velerov1api.ResticRepository)
 
-<<<<<<< HEAD
-				if oldObj.Status.Phase != velerov1api.ResticRepositoryPhaseReady && newObj.Status.Phase == velerov1api.ResticRepositoryPhaseReady {
-					r.readyChansLock.Lock()
-					defer r.readyChansLock.Unlock()
-
-					key := repoLabels(newObj.Spec.VolumeNamespace, newObj.Spec.BackupStorageLocation).String()
-					readyChan, ok := r.readyChans[key]
-					if !ok {
-						log.Errorf("No ready channel found for repository %s/%s", newObj.Namespace, newObj.Name)
-						return
-					}
-
-					readyChan <- newObj
-					delete(r.readyChans, newObj.Name)
-=======
 				// we're only interested in phase-changing updates
 				if oldObj.Status.Phase == newObj.Status.Phase {
 					return
@@ -108,7 +78,6 @@
 				// we're only interested in updates where the updated object is either Ready or NotReady
 				if newObj.Status.Phase != velerov1api.ResticRepositoryPhaseReady && newObj.Status.Phase != velerov1api.ResticRepositoryPhaseNotReady {
 					return
->>>>>>> b56f32c9
 				}
 
 				r.repoChansLock.Lock()
@@ -131,19 +100,12 @@
 
 func repoLabels(volumeNamespace, backupLocation string) labels.Set {
 	return map[string]string{
-<<<<<<< HEAD
-		velerov1api.ResticVolumeNamespaceLabel: volumeNamespace,
-		velerov1api.StorageLocationLabel:       backupLocation,
-=======
 		velerov1api.ResticVolumeNamespaceLabel: label.GetValidName(volumeNamespace),
 		velerov1api.StorageLocationLabel:       label.GetValidName(backupLocation),
->>>>>>> b56f32c9
 	}
 }
 
 func (r *repositoryEnsurer) EnsureRepo(ctx context.Context, namespace, volumeNamespace, backupLocation string) (*velerov1api.ResticRepository, error) {
-<<<<<<< HEAD
-=======
 	log := r.log.WithField("volumeNamespace", volumeNamespace).WithField("backupLocation", backupLocation)
 
 	// It's only safe to have one instance of this method executing concurrently for a
@@ -168,7 +130,6 @@
 
 	log.Debug("Acquired lock")
 
->>>>>>> b56f32c9
 	selector := labels.SelectorFromSet(repoLabels(volumeNamespace, backupLocation))
 
 	repos, err := r.repoLister.ResticRepositories(namespace).List(selector)
@@ -180,11 +141,7 @@
 	}
 	if len(repos) == 1 {
 		if repos[0].Status.Phase != velerov1api.ResticRepositoryPhaseReady {
-<<<<<<< HEAD
-			return nil, errors.New("restic repository is not ready")
-=======
 			return nil, errors.Errorf("restic repository is not ready: %s", repos[0].Status.Message)
->>>>>>> b56f32c9
 		}
 
 		log.Debug("Ready repository found")
@@ -193,10 +150,7 @@
 
 	log.Debug("No repository found, creating one")
 
-<<<<<<< HEAD
-=======
 	// no repo found: create one and wait for it to be ready
->>>>>>> b56f32c9
 	repo := &velerov1api.ResticRepository{
 		ObjectMeta: metav1.ObjectMeta{
 			Namespace:    namespace,
@@ -236,14 +190,6 @@
 	}
 }
 
-<<<<<<< HEAD
-func (r *repositoryEnsurer) getReadyChan(name string) chan *velerov1api.ResticRepository {
-	r.readyChansLock.Lock()
-	defer r.readyChansLock.Unlock()
-
-	r.readyChans[name] = make(chan *velerov1api.ResticRepository)
-	return r.readyChans[name]
-=======
 func (r *repositoryEnsurer) getRepoChan(name string) chan *velerov1api.ResticRepository {
 	r.repoChansLock.Lock()
 	defer r.repoChansLock.Unlock()
@@ -266,5 +212,4 @@
 	}
 
 	return r.repoLocks[key]
->>>>>>> b56f32c9
 }