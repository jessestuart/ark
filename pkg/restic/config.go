--- conflicted
+++ resolved
@@ -21,11 +21,8 @@
 	"path"
 	"strings"
 
-<<<<<<< HEAD
-=======
 	"github.com/pkg/errors"
 
->>>>>>> b56f32c9
 	velerov1api "github.com/heptio/velero/pkg/apis/velero/v1"
 	"github.com/heptio/velero/pkg/cloudprovider/aws"
 	"github.com/heptio/velero/pkg/persistence"
@@ -45,13 +42,8 @@
 
 // getRepoPrefix returns the prefix of the value of the --repo flag for
 // restic commands, i.e. everything except the "/<repo-name>".
-<<<<<<< HEAD
-func getRepoPrefix(location *velerov1api.BackupStorageLocation) string {
-	var provider, bucket, prefix, bucketAndPrefix string
-=======
 func getRepoPrefix(location *velerov1api.BackupStorageLocation) (string, error) {
 	var bucket, prefix string
->>>>>>> b56f32c9
 
 	if location.Spec.ObjectStorage != nil {
 		layout := persistence.NewObjectStoreLayout(location.Spec.ObjectStorage.Prefix)
@@ -98,16 +90,11 @@
 
 // GetRepoIdentifier returns the string to be used as the value of the --repo flag in
 // restic commands for the given repository.
-<<<<<<< HEAD
-func GetRepoIdentifier(location *velerov1api.BackupStorageLocation, name string) string {
-	prefix := getRepoPrefix(location)
-=======
 func GetRepoIdentifier(location *velerov1api.BackupStorageLocation, name string) (string, error) {
 	prefix, err := getRepoPrefix(location)
 	if err != nil {
 		return "", err
 	}
->>>>>>> b56f32c9
 
 	return fmt.Sprintf("%s/%s", strings.TrimSuffix(prefix, "/"), name), nil
 }