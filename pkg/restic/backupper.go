/*
Copyright 2018 the Velero contributors.

Licensed under the Apache License, Version 2.0 (the "License");
you may not use this file except in compliance with the License.
You may obtain a copy of the License at

    http://www.apache.org/licenses/LICENSE-2.0

Unless required by applicable law or agreed to in writing, software
distributed under the License is distributed on an "AS IS" BASIS,
WITHOUT WARRANTIES OR CONDITIONS OF ANY KIND, either express or implied.
See the License for the specific language governing permissions and
limitations under the License.
*/

package restic

import (
	"context"
	"fmt"
	"sync"

	"github.com/pkg/errors"
	"github.com/sirupsen/logrus"
	corev1api "k8s.io/api/core/v1"
	metav1 "k8s.io/apimachinery/pkg/apis/meta/v1"
	corev1client "k8s.io/client-go/kubernetes/typed/core/v1"
	"k8s.io/client-go/tools/cache"

	velerov1api "github.com/heptio/velero/pkg/apis/velero/v1"
<<<<<<< HEAD
=======
	"github.com/heptio/velero/pkg/label"
>>>>>>> b56f32c9
	"github.com/heptio/velero/pkg/util/boolptr"
)

// Backupper can execute restic backups of volumes in a pod.
type Backupper interface {
	// BackupPodVolumes backs up all annotated volumes in a pod.
<<<<<<< HEAD
	BackupPodVolumes(backup *velerov1api.Backup, pod *corev1api.Pod, log logrus.FieldLogger) (map[string]string, []error)
=======
	BackupPodVolumes(backup *velerov1api.Backup, pod *corev1api.Pod, log logrus.FieldLogger) ([]*velerov1api.PodVolumeBackup, []error)
>>>>>>> b56f32c9
}

type backupper struct {
	ctx         context.Context
	repoManager *repositoryManager
	repoEnsurer *repositoryEnsurer
	pvcClient   corev1client.PersistentVolumeClaimsGetter
	pvClient    corev1client.PersistentVolumesGetter

	results     map[string]chan *velerov1api.PodVolumeBackup
	resultsLock sync.Mutex
}

func newBackupper(
	ctx context.Context,
	repoManager *repositoryManager,
	repoEnsurer *repositoryEnsurer,
	podVolumeBackupInformer cache.SharedIndexInformer,
	pvcClient corev1client.PersistentVolumeClaimsGetter,
	pvClient corev1client.PersistentVolumesGetter,
	log logrus.FieldLogger,
) *backupper {
	b := &backupper{
		ctx:         ctx,
		repoManager: repoManager,
		repoEnsurer: repoEnsurer,
		pvcClient:   pvcClient,
		pvClient:    pvClient,

		results: make(map[string]chan *velerov1api.PodVolumeBackup),
	}

	podVolumeBackupInformer.AddEventHandler(
		cache.ResourceEventHandlerFuncs{
			UpdateFunc: func(_, obj interface{}) {
				pvb := obj.(*velerov1api.PodVolumeBackup)

				if pvb.Status.Phase == velerov1api.PodVolumeBackupPhaseCompleted || pvb.Status.Phase == velerov1api.PodVolumeBackupPhaseFailed {
					b.resultsLock.Lock()
					defer b.resultsLock.Unlock()

					resChan, ok := b.results[resultsKey(pvb.Spec.Pod.Namespace, pvb.Spec.Pod.Name)]
					if !ok {
						log.Errorf("No results channel found for pod %s/%s to send pod volume backup %s/%s on", pvb.Spec.Pod.Namespace, pvb.Spec.Pod.Name, pvb.Namespace, pvb.Name)
						return
					}
					resChan <- pvb
				}
			},
		},
	)

	return b
}

func resultsKey(ns, name string) string {
	return fmt.Sprintf("%s/%s", ns, name)
}

<<<<<<< HEAD
func (b *backupper) BackupPodVolumes(backup *velerov1api.Backup, pod *corev1api.Pod, log logrus.FieldLogger) (map[string]string, []error) {
=======
func (b *backupper) BackupPodVolumes(backup *velerov1api.Backup, pod *corev1api.Pod, log logrus.FieldLogger) ([]*velerov1api.PodVolumeBackup, []error) {
>>>>>>> b56f32c9
	// get volumes to backup from pod's annotations
	volumesToBackup := GetVolumesToBackup(pod)
	if len(volumesToBackup) == 0 {
		return nil, nil
	}

	repo, err := b.repoEnsurer.EnsureRepo(b.ctx, backup.Namespace, pod.Namespace, backup.Spec.StorageLocation)
	if err != nil {
		return nil, []error{err}
	}

	// get a single non-exclusive lock since we'll wait for all individual
	// backups to be complete before releasing it.
	b.repoManager.repoLocker.Lock(repo.Name)
	defer b.repoManager.repoLocker.Unlock(repo.Name)

	resultsChan := make(chan *velerov1api.PodVolumeBackup)

	b.resultsLock.Lock()
	b.results[resultsKey(pod.Namespace, pod.Name)] = resultsChan
	b.resultsLock.Unlock()

	var (
		errs             []error
		podVolumeBackups []*velerov1api.PodVolumeBackup
		podVolumes       = make(map[string]corev1api.Volume)
	)

	// put the pod's volumes in a map for efficient lookup below
	for _, podVolume := range pod.Spec.Volumes {
		podVolumes[podVolume.Name] = podVolume
	}

	var numVolumeSnapshots int
	for _, volumeName := range volumesToBackup {
		volume, ok := podVolumes[volumeName]
		if !ok {
			log.Warnf("No volume named %s found in pod %s/%s, skipping", volumeName, pod.Namespace, pod.Name)
			continue
		}

		var pvc *corev1api.PersistentVolumeClaim
		if volume.PersistentVolumeClaim != nil {
			pvc, err = b.pvcClient.PersistentVolumeClaims(pod.Namespace).Get(volume.PersistentVolumeClaim.ClaimName, metav1.GetOptions{})
			if err != nil {
				errs = append(errs, errors.Wrap(err, "error getting persistent volume claim for volume"))
				continue
			}
		}

		// hostPath volumes are not supported because they're not mounted into /var/lib/kubelet/pods, so our
		// daemonset pod has no way to access their data.
		isHostPath, err := isHostPathVolume(&volume, pvc, b.pvClient.PersistentVolumes())
		if err != nil {
			errs = append(errs, errors.Wrap(err, "error checking if volume is a hostPath volume"))
			continue
		}
		if isHostPath {
			log.Warnf("Volume %s in pod %s/%s is a hostPath volume which is not supported for restic backup, skipping", volumeName, pod.Namespace, pod.Name)
			continue
		}

<<<<<<< HEAD
		volumeBackup := newPodVolumeBackup(backup, pod, volumeName, repo.Spec.ResticIdentifier)

		if err := errorOnly(b.repoManager.veleroClient.VeleroV1().PodVolumeBackups(volumeBackup.Namespace).Create(volumeBackup)); err != nil {
=======
		volumeBackup := newPodVolumeBackup(backup, pod, volume, repo.Spec.ResticIdentifier, pvc)
		numVolumeSnapshots++
		if volumeBackup, err = b.repoManager.veleroClient.VeleroV1().PodVolumeBackups(volumeBackup.Namespace).Create(volumeBackup); err != nil {
>>>>>>> b56f32c9
			errs = append(errs, err)
			continue
		}
	}

ForEachVolume:
	for i, count := 0, numVolumeSnapshots; i < count; i++ {
		select {
		case <-b.ctx.Done():
			errs = append(errs, errors.New("timed out waiting for all PodVolumeBackups to complete"))
			break ForEachVolume
		case res := <-resultsChan:
			switch res.Status.Phase {
			case velerov1api.PodVolumeBackupPhaseCompleted:
<<<<<<< HEAD
				volumeSnapshots[res.Spec.Volume] = res.Status.SnapshotID
=======
				if res.Status.SnapshotID == "" { // when the volume is empty there is no restic snapshot, so best to exclude it
					break
				}
				podVolumeBackups = append(podVolumeBackups, res)
>>>>>>> b56f32c9
			case velerov1api.PodVolumeBackupPhaseFailed:
				errs = append(errs, errors.Errorf("pod volume backup failed: %s", res.Status.Message))
				podVolumeBackups = append(podVolumeBackups, res)
			}
		}
	}

	b.resultsLock.Lock()
	delete(b.results, resultsKey(pod.Namespace, pod.Name))
	b.resultsLock.Unlock()

	return podVolumeBackups, errs
}

type pvcGetter interface {
	Get(name string, opts metav1.GetOptions) (*corev1api.PersistentVolumeClaim, error)
}

type pvGetter interface {
	Get(name string, opts metav1.GetOptions) (*corev1api.PersistentVolume, error)
}

// isHostPathVolume returns true if the volume is either a hostPath pod volume or a persistent
// volume claim on a hostPath persistent volume, or false otherwise.
func isHostPathVolume(volume *corev1api.Volume, pvc *corev1api.PersistentVolumeClaim, pvGetter pvGetter) (bool, error) {
	if volume.HostPath != nil {
		return true, nil
	}

	if pvc == nil || pvc.Spec.VolumeName == "" {
		return false, nil
	}

	pv, err := pvGetter.Get(pvc.Spec.VolumeName, metav1.GetOptions{})
	if err != nil {
		return false, errors.WithStack(err)
	}

	return pv.Spec.HostPath != nil, nil
}

<<<<<<< HEAD
func newPodVolumeBackup(backup *velerov1api.Backup, pod *corev1api.Pod, volumeName, repoIdentifier string) *velerov1api.PodVolumeBackup {
	return &velerov1api.PodVolumeBackup{
=======
func newPodVolumeBackup(backup *velerov1api.Backup, pod *corev1api.Pod, volume corev1api.Volume, repoIdentifier string, pvc *corev1api.PersistentVolumeClaim) *velerov1api.PodVolumeBackup {
	pvb := &velerov1api.PodVolumeBackup{
>>>>>>> b56f32c9
		ObjectMeta: metav1.ObjectMeta{
			Namespace:    backup.Namespace,
			GenerateName: backup.Name + "-",
			OwnerReferences: []metav1.OwnerReference{
				{
					APIVersion: velerov1api.SchemeGroupVersion.String(),
					Kind:       "Backup",
					Name:       backup.Name,
					UID:        backup.UID,
					Controller: boolptr.True(),
				},
			},
			Labels: map[string]string{
<<<<<<< HEAD
				velerov1api.BackupNameLabel: backup.Name,
=======
				velerov1api.BackupNameLabel: label.GetValidName(backup.Name),
>>>>>>> b56f32c9
				velerov1api.BackupUIDLabel:  string(backup.UID),
			},
		},
		Spec: velerov1api.PodVolumeBackupSpec{
			Node: pod.Spec.NodeName,
			Pod: corev1api.ObjectReference{
				Kind:      "Pod",
				Namespace: pod.Namespace,
				Name:      pod.Name,
				UID:       pod.UID,
			},
			Volume: volume.Name,
			Tags: map[string]string{
				"backup":     backup.Name,
				"backup-uid": string(backup.UID),
				"pod":        pod.Name,
				"pod-uid":    string(pod.UID),
				"ns":         pod.Namespace,
				"volume":     volume.Name,
			},
			BackupStorageLocation: backup.Spec.StorageLocation,
			RepoIdentifier:        repoIdentifier,
		},
	}

	if pvc != nil {
		// this annotation is used in pkg/restore to identify if a PVC
		// has a restic backup.
		pvb.Annotations = map[string]string{
			PVCNameAnnotation: pvc.Name,
		}

		// this label is used by the pod volume backup controller to tell
		// if a pod volume backup is for a PVC.
		pvb.Labels[velerov1api.PVCUIDLabel] = string(pvc.UID)

		// this tag is not used by velero, but useful for debugging.
		pvb.Spec.Tags["pvc-uid"] = string(pvc.UID)
	}

	return pvb
}

func errorOnly(_ interface{}, err error) error {
	return err
}<|MERGE_RESOLUTION|>--- conflicted
+++ resolved
@@ -29,21 +29,14 @@
 	"k8s.io/client-go/tools/cache"
 
 	velerov1api "github.com/heptio/velero/pkg/apis/velero/v1"
-<<<<<<< HEAD
-=======
 	"github.com/heptio/velero/pkg/label"
->>>>>>> b56f32c9
 	"github.com/heptio/velero/pkg/util/boolptr"
 )
 
 // Backupper can execute restic backups of volumes in a pod.
 type Backupper interface {
 	// BackupPodVolumes backs up all annotated volumes in a pod.
-<<<<<<< HEAD
-	BackupPodVolumes(backup *velerov1api.Backup, pod *corev1api.Pod, log logrus.FieldLogger) (map[string]string, []error)
-=======
 	BackupPodVolumes(backup *velerov1api.Backup, pod *corev1api.Pod, log logrus.FieldLogger) ([]*velerov1api.PodVolumeBackup, []error)
->>>>>>> b56f32c9
 }
 
 type backupper struct {
@@ -103,11 +96,7 @@
 	return fmt.Sprintf("%s/%s", ns, name)
 }
 
-<<<<<<< HEAD
-func (b *backupper) BackupPodVolumes(backup *velerov1api.Backup, pod *corev1api.Pod, log logrus.FieldLogger) (map[string]string, []error) {
-=======
 func (b *backupper) BackupPodVolumes(backup *velerov1api.Backup, pod *corev1api.Pod, log logrus.FieldLogger) ([]*velerov1api.PodVolumeBackup, []error) {
->>>>>>> b56f32c9
 	// get volumes to backup from pod's annotations
 	volumesToBackup := GetVolumesToBackup(pod)
 	if len(volumesToBackup) == 0 {
@@ -170,15 +159,9 @@
 			continue
 		}
 
-<<<<<<< HEAD
-		volumeBackup := newPodVolumeBackup(backup, pod, volumeName, repo.Spec.ResticIdentifier)
-
-		if err := errorOnly(b.repoManager.veleroClient.VeleroV1().PodVolumeBackups(volumeBackup.Namespace).Create(volumeBackup)); err != nil {
-=======
 		volumeBackup := newPodVolumeBackup(backup, pod, volume, repo.Spec.ResticIdentifier, pvc)
 		numVolumeSnapshots++
 		if volumeBackup, err = b.repoManager.veleroClient.VeleroV1().PodVolumeBackups(volumeBackup.Namespace).Create(volumeBackup); err != nil {
->>>>>>> b56f32c9
 			errs = append(errs, err)
 			continue
 		}
@@ -193,14 +176,10 @@
 		case res := <-resultsChan:
 			switch res.Status.Phase {
 			case velerov1api.PodVolumeBackupPhaseCompleted:
-<<<<<<< HEAD
-				volumeSnapshots[res.Spec.Volume] = res.Status.SnapshotID
-=======
 				if res.Status.SnapshotID == "" { // when the volume is empty there is no restic snapshot, so best to exclude it
 					break
 				}
 				podVolumeBackups = append(podVolumeBackups, res)
->>>>>>> b56f32c9
 			case velerov1api.PodVolumeBackupPhaseFailed:
 				errs = append(errs, errors.Errorf("pod volume backup failed: %s", res.Status.Message))
 				podVolumeBackups = append(podVolumeBackups, res)
@@ -242,13 +221,8 @@
 	return pv.Spec.HostPath != nil, nil
 }
 
-<<<<<<< HEAD
-func newPodVolumeBackup(backup *velerov1api.Backup, pod *corev1api.Pod, volumeName, repoIdentifier string) *velerov1api.PodVolumeBackup {
-	return &velerov1api.PodVolumeBackup{
-=======
 func newPodVolumeBackup(backup *velerov1api.Backup, pod *corev1api.Pod, volume corev1api.Volume, repoIdentifier string, pvc *corev1api.PersistentVolumeClaim) *velerov1api.PodVolumeBackup {
 	pvb := &velerov1api.PodVolumeBackup{
->>>>>>> b56f32c9
 		ObjectMeta: metav1.ObjectMeta{
 			Namespace:    backup.Namespace,
 			GenerateName: backup.Name + "-",
@@ -262,11 +236,7 @@
 				},
 			},
 			Labels: map[string]string{
-<<<<<<< HEAD
-				velerov1api.BackupNameLabel: backup.Name,
-=======
 				velerov1api.BackupNameLabel: label.GetValidName(backup.Name),
->>>>>>> b56f32c9
 				velerov1api.BackupUIDLabel:  string(backup.UID),
 			},
 		},
