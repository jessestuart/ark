/*
Copyright 2018 the Velero contributors.

Licensed under the Apache License, Version 2.0 (the "License");
you may not use this file except in compliance with the License.
You may obtain a copy of the License at

    http://www.apache.org/licenses/LICENSE-2.0

Unless required by applicable law or agreed to in writing, software
distributed under the License is distributed on an "AS IS" BASIS,
WITHOUT WARRANTIES OR CONDITIONS OF ANY KIND, either express or implied.
See the License for the specific language governing permissions and
limitations under the License.
*/

package serverstatusrequest

import (
	"sort"
	"testing"
	"time"

	"github.com/sirupsen/logrus"
	"github.com/stretchr/testify/assert"
	"github.com/stretchr/testify/require"
	apierrors "k8s.io/apimachinery/pkg/api/errors"
	metav1 "k8s.io/apimachinery/pkg/apis/meta/v1"
	"k8s.io/apimachinery/pkg/util/clock"

	velerov1api "github.com/heptio/velero/pkg/apis/velero/v1"
<<<<<<< HEAD
	"github.com/heptio/velero/pkg/buildinfo"
	"github.com/heptio/velero/pkg/generated/clientset/versioned/fake"
)

func statusRequestBuilder() *Builder {
	return NewBuilder().Namespace(velerov1api.DefaultNamespace).Name("sr-1")
=======
	"github.com/heptio/velero/pkg/builder"
	"github.com/heptio/velero/pkg/buildinfo"
	"github.com/heptio/velero/pkg/generated/clientset/versioned/fake"
	"github.com/heptio/velero/pkg/plugin/framework"
)

func statusRequestBuilder() *builder.ServerStatusRequestBuilder {
	return builder.ForServerStatusRequest(velerov1api.DefaultNamespace, "sr-1")
>>>>>>> b56f32c9
}

func TestProcess(t *testing.T) {
	// now will be used to set the fake clock's time; capture
	// it here so it can be referenced in the test case defs.
	now, err := time.Parse(time.RFC1123, time.RFC1123)
	require.NoError(t, err)
	now = now.Local()

	buildinfo.Version = "test-version-val"

	tests := []struct {
<<<<<<< HEAD
		name           string
		req            *velerov1api.ServerStatusRequest
		expected       *velerov1api.ServerStatusRequest
		expectedErrMsg string
=======
		name            string
		req             *velerov1api.ServerStatusRequest
		reqPluginLister *fakePluginLister
		expected        *velerov1api.ServerStatusRequest
		expectedErrMsg  string
>>>>>>> b56f32c9
	}{
		{
			name: "server status request with empty phase gets processed",
			req:  statusRequestBuilder().Result(),
			reqPluginLister: &fakePluginLister{
				plugins: []framework.PluginIdentifier{
					{
						Name: "custom.io/myown",
						Kind: "VolumeSnapshotter",
					},
				},
			},
			expected: statusRequestBuilder().
				ServerVersion(buildinfo.Version).
				Phase(velerov1api.ServerStatusRequestPhaseProcessed).
				ProcessedTimestamp(now).
				Plugins([]velerov1api.PluginInfo{
					{
						Name: "custom.io/myown",
						Kind: "VolumeSnapshotter",
					},
				}).
				Result(),
		},
		{
			name: "server status request with phase=New gets processed",
			req: statusRequestBuilder().
				Phase(velerov1api.ServerStatusRequestPhaseNew).
<<<<<<< HEAD
				Build(),
=======
				Result(),
			reqPluginLister: &fakePluginLister{
				plugins: []framework.PluginIdentifier{
					{
						Name: "velero.io/aws",
						Kind: "ObjectStore",
					},
					{
						Name: "custom.io/myown",
						Kind: "VolumeSnapshotter",
					},
				},
			},
>>>>>>> b56f32c9
			expected: statusRequestBuilder().
				ServerVersion(buildinfo.Version).
				Phase(velerov1api.ServerStatusRequestPhaseProcessed).
				ProcessedTimestamp(now).
				Plugins([]velerov1api.PluginInfo{
					{
						Name: "velero.io/aws",
						Kind: "ObjectStore",
					},
					{
						Name: "custom.io/myown",
						Kind: "VolumeSnapshotter",
					},
				}).
				Result(),
		},
		{
			name: "server status request with phase=Processed gets deleted if expired",
			req: statusRequestBuilder().
				Phase(velerov1api.ServerStatusRequestPhaseProcessed).
				ProcessedTimestamp(now.Add(-61 * time.Second)).
				Result(),
			reqPluginLister: &fakePluginLister{
				plugins: []framework.PluginIdentifier{
					{
						Name: "custom.io/myown",
						Kind: "VolumeSnapshotter",
					},
				},
			},
			expected: nil,
		},
		{
			name: "server status request with phase=Processed does not get deleted if not expired",
			req: statusRequestBuilder().
				Phase(velerov1api.ServerStatusRequestPhaseProcessed).
				ProcessedTimestamp(now.Add(-59 * time.Second)).
				Result(),
			expected: statusRequestBuilder().
				Phase(velerov1api.ServerStatusRequestPhaseProcessed).
				ProcessedTimestamp(now.Add(-59 * time.Second)).
				Result(),
		},
		{
			name: "server status request with invalid phase returns an error",
			req: statusRequestBuilder().
				Phase(velerov1api.ServerStatusRequestPhase("an-invalid-phase")).
<<<<<<< HEAD
				Build(),
			expected: statusRequestBuilder().
				Phase(velerov1api.ServerStatusRequestPhase("an-invalid-phase")).
				Build(),
=======
				Result(),
			expected: statusRequestBuilder().
				Phase(velerov1api.ServerStatusRequestPhase("an-invalid-phase")).
				Result(),
>>>>>>> b56f32c9
			expectedErrMsg: "unexpected ServerStatusRequest phase \"an-invalid-phase\"",
		},
	}

	for _, tc := range tests {
		t.Run(tc.name, func(t *testing.T) {
			client := fake.NewSimpleClientset(tc.req)

<<<<<<< HEAD
			err := Process(tc.req, client.VeleroV1(), clock.NewFakeClock(now), logrus.StandardLogger())
=======
			err := Process(tc.req, client.VeleroV1(), tc.reqPluginLister, clock.NewFakeClock(now), logrus.StandardLogger())
>>>>>>> b56f32c9
			if tc.expectedErrMsg == "" {
				assert.Nil(t, err)
			} else {
				assert.EqualError(t, err, tc.expectedErrMsg)
			}

			res, err := client.VeleroV1().ServerStatusRequests(tc.req.Namespace).Get(tc.req.Name, metav1.GetOptions{})
			if tc.expected == nil {
				assert.Nil(t, res)
				assert.True(t, apierrors.IsNotFound(err))
			} else {
				sortPluginsByKindAndName(tc.expected.Status.Plugins)
				sortPluginsByKindAndName(res.Status.Plugins)
				assert.Equal(t, tc.expected.Status.Plugins, res.Status.Plugins)
				assert.Equal(t, tc.expected, res)
				assert.Nil(t, err)
			}
		})
	}
}

func sortPluginsByKindAndName(plugins []velerov1api.PluginInfo) {
	sort.Slice(plugins, func(i, j int) bool {
		if plugins[i].Kind != plugins[j].Kind {
			return plugins[i].Kind < plugins[j].Kind
		}
		return plugins[i].Name < plugins[j].Name
	})
}

type fakePluginLister struct {
	plugins []framework.PluginIdentifier
}

func (l *fakePluginLister) List(kind framework.PluginKind) []framework.PluginIdentifier {
	var plugins []framework.PluginIdentifier
	for _, plugin := range l.plugins {
		if plugin.Kind == kind {
			plugins = append(plugins, plugin)
		}
	}

	return plugins
}<|MERGE_RESOLUTION|>--- conflicted
+++ resolved
@@ -29,14 +29,6 @@
 	"k8s.io/apimachinery/pkg/util/clock"
 
 	velerov1api "github.com/heptio/velero/pkg/apis/velero/v1"
-<<<<<<< HEAD
-	"github.com/heptio/velero/pkg/buildinfo"
-	"github.com/heptio/velero/pkg/generated/clientset/versioned/fake"
-)
-
-func statusRequestBuilder() *Builder {
-	return NewBuilder().Namespace(velerov1api.DefaultNamespace).Name("sr-1")
-=======
 	"github.com/heptio/velero/pkg/builder"
 	"github.com/heptio/velero/pkg/buildinfo"
 	"github.com/heptio/velero/pkg/generated/clientset/versioned/fake"
@@ -45,7 +37,6 @@
 
 func statusRequestBuilder() *builder.ServerStatusRequestBuilder {
 	return builder.ForServerStatusRequest(velerov1api.DefaultNamespace, "sr-1")
->>>>>>> b56f32c9
 }
 
 func TestProcess(t *testing.T) {
@@ -58,18 +49,11 @@
 	buildinfo.Version = "test-version-val"
 
 	tests := []struct {
-<<<<<<< HEAD
-		name           string
-		req            *velerov1api.ServerStatusRequest
-		expected       *velerov1api.ServerStatusRequest
-		expectedErrMsg string
-=======
 		name            string
 		req             *velerov1api.ServerStatusRequest
 		reqPluginLister *fakePluginLister
 		expected        *velerov1api.ServerStatusRequest
 		expectedErrMsg  string
->>>>>>> b56f32c9
 	}{
 		{
 			name: "server status request with empty phase gets processed",
@@ -98,9 +82,6 @@
 			name: "server status request with phase=New gets processed",
 			req: statusRequestBuilder().
 				Phase(velerov1api.ServerStatusRequestPhaseNew).
-<<<<<<< HEAD
-				Build(),
-=======
 				Result(),
 			reqPluginLister: &fakePluginLister{
 				plugins: []framework.PluginIdentifier{
@@ -114,7 +95,6 @@
 					},
 				},
 			},
->>>>>>> b56f32c9
 			expected: statusRequestBuilder().
 				ServerVersion(buildinfo.Version).
 				Phase(velerov1api.ServerStatusRequestPhaseProcessed).
@@ -162,17 +142,10 @@
 			name: "server status request with invalid phase returns an error",
 			req: statusRequestBuilder().
 				Phase(velerov1api.ServerStatusRequestPhase("an-invalid-phase")).
-<<<<<<< HEAD
-				Build(),
+				Result(),
 			expected: statusRequestBuilder().
 				Phase(velerov1api.ServerStatusRequestPhase("an-invalid-phase")).
-				Build(),
-=======
-				Result(),
-			expected: statusRequestBuilder().
-				Phase(velerov1api.ServerStatusRequestPhase("an-invalid-phase")).
-				Result(),
->>>>>>> b56f32c9
+				Result(),
 			expectedErrMsg: "unexpected ServerStatusRequest phase \"an-invalid-phase\"",
 		},
 	}
@@ -181,11 +154,7 @@
 		t.Run(tc.name, func(t *testing.T) {
 			client := fake.NewSimpleClientset(tc.req)
 
-<<<<<<< HEAD
-			err := Process(tc.req, client.VeleroV1(), clock.NewFakeClock(now), logrus.StandardLogger())
-=======
 			err := Process(tc.req, client.VeleroV1(), tc.reqPluginLister, clock.NewFakeClock(now), logrus.StandardLogger())
->>>>>>> b56f32c9
 			if tc.expectedErrMsg == "" {
 				assert.Nil(t, err)
 			} else {
