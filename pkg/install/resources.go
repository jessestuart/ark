--- conflicted
+++ resolved
@@ -91,28 +91,19 @@
 func ServiceAccount(namespace string) *corev1.ServiceAccount {
 	return &corev1.ServiceAccount{
 		ObjectMeta: objectMeta(namespace, "velero"),
-<<<<<<< HEAD
-=======
 		TypeMeta: metav1.TypeMeta{
 			Kind:       "ServiceAccount",
 			APIVersion: corev1.SchemeGroupVersion.String(),
 		},
->>>>>>> b56f32c9
 	}
 }
 
 func ClusterRoleBinding(namespace string) *rbacv1beta1.ClusterRoleBinding {
-<<<<<<< HEAD
-	return &rbacv1beta1.ClusterRoleBinding{
-		ObjectMeta: metav1.ObjectMeta{
-			Name: "velero",
-=======
 	crb := &rbacv1beta1.ClusterRoleBinding{
 		ObjectMeta: objectMeta("", "velero"),
 		TypeMeta: metav1.TypeMeta{
 			Kind:       "ClusterRoleBinding",
 			APIVersion: rbacv1beta1.SchemeGroupVersion.String(),
->>>>>>> b56f32c9
 		},
 		Subjects: []rbacv1beta1.Subject{
 			{
