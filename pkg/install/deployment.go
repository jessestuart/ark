--- conflicted
+++ resolved
@@ -84,11 +84,7 @@
 func Deployment(namespace string, opts ...podTemplateOption) *appsv1.Deployment {
 	// TODO: Add support for server args
 	c := &podTemplateConfig{
-<<<<<<< HEAD
-		image: "gcr.io/heptio-images/velero:latest",
-=======
 		image: DefaultImage,
->>>>>>> b56f32c9
 	}
 
 	for _, opt := range opts {
@@ -102,11 +98,6 @@
 
 	}
 
-<<<<<<< HEAD
-	deployment := &appsv1beta1.Deployment{
-		ObjectMeta: objectMeta(namespace, "velero"),
-		Spec: appsv1beta1.DeploymentSpec{
-=======
 	containerLabels := labels()
 	containerLabels["deploy"] = "velero"
 
@@ -118,7 +109,6 @@
 		},
 		Spec: appsv1.DeploymentSpec{
 			Selector: &metav1.LabelSelector{MatchLabels: map[string]string{"deploy": "velero"}},
->>>>>>> b56f32c9
 			Template: corev1.PodTemplateSpec{
 				ObjectMeta: metav1.ObjectMeta{
 					Labels:      containerLabels,
