# Examples

<<<<<<< HEAD
This directory contains sample YAML config files for running Velero on each core provider. Starting with v0.10, these files are packaged into [the Velero release tarballs][2], and we highly recommend that you use the packaged versions of these files to ensure compatibility with the released code. 

* `common/`: Contains manifests to set up Velero. Can be used across cloud provider platforms. (Note that Azure requires its own deployment file due to its unique way of loading credentials).

* `minio/`: Used in the [Quickstart][1] to set up [Minio][0], a local S3-compatible object storage service. It provides a convenient way to test Velero without tying you to a specific cloud provider.
=======
This directory contains sample YAML config files that can be used for exploring Velero.

* `minio/`: Used in the [Quickstart][0] to set up [Minio][1], a local S3-compatible object storage service. It provides a convenient way to test Velero without tying you to a specific cloud provider.

* `nginx-app/`: A sample nginx app that can be used to test backups and restores.
>>>>>>> b56f32c9


<<<<<<< HEAD
[0]: https://github.com/minio/minio
[1]: /README.md#quickstart
[2]: https://github.com/heptio/velero/releases
=======
[0]: /docs/get-started.md
[1]: https://github.com/minio/minio
>>>>>>> b56f32c9
<|MERGE_RESOLUTION|>--- conflicted
+++ resolved
@@ -1,25 +1,11 @@
 # Examples
 
-<<<<<<< HEAD
-This directory contains sample YAML config files for running Velero on each core provider. Starting with v0.10, these files are packaged into [the Velero release tarballs][2], and we highly recommend that you use the packaged versions of these files to ensure compatibility with the released code. 
-
-* `common/`: Contains manifests to set up Velero. Can be used across cloud provider platforms. (Note that Azure requires its own deployment file due to its unique way of loading credentials).
-
-* `minio/`: Used in the [Quickstart][1] to set up [Minio][0], a local S3-compatible object storage service. It provides a convenient way to test Velero without tying you to a specific cloud provider.
-=======
 This directory contains sample YAML config files that can be used for exploring Velero.
 
 * `minio/`: Used in the [Quickstart][0] to set up [Minio][1], a local S3-compatible object storage service. It provides a convenient way to test Velero without tying you to a specific cloud provider.
 
 * `nginx-app/`: A sample nginx app that can be used to test backups and restores.
->>>>>>> b56f32c9
 
 
-<<<<<<< HEAD
-[0]: https://github.com/minio/minio
-[1]: /README.md#quickstart
-[2]: https://github.com/heptio/velero/releases
-=======
 [0]: /docs/get-started.md
-[1]: https://github.com/minio/minio
->>>>>>> b56f32c9
+[1]: https://github.com/minio/minio