# Copyright 2017 the Velero contributors.
#
# Licensed under the Apache License, Version 2.0 (the "License");
# you may not use this file except in compliance with the License.
# You may obtain a copy of the License at
#
#     http://www.apache.org/licenses/LICENSE-2.0
#
# Unless required by applicable law or agreed to in writing, software
# distributed under the License is distributed on an "AS IS" BASIS,
# WITHOUT WARRANTIES OR CONDITIONS OF ANY KIND, either express or implied.
# See the License for the specific language governing permissions and
# limitations under the License.

---
apiVersion: v1
kind: Namespace
metadata:
  name: velero

---
apiVersion: apps/v1
kind: Deployment
metadata:
  namespace: velero
  name: minio
  labels:
    component: minio
spec:
  strategy:
    type: Recreate
  selector:
    matchLabels:
      component: minio
  template:
    metadata:
      labels:
        component: minio
    spec:
      volumes:
      - name: storage
        emptyDir: {}
      - name: config
        emptyDir: {}
      containers:
      - name: minio
        image: minio/minio:latest
        imagePullPolicy: IfNotPresent
        args:
        - server
        - /storage
        - --config-dir=/config
        env:
        - name: MINIO_ACCESS_KEY
          value: "minio"
        - name: MINIO_SECRET_KEY
          value: "minio123"
        ports:
        - containerPort: 9000
        volumeMounts:
        - name: storage
          mountPath: "/storage"
        - name: config
          mountPath: "/config"

---
apiVersion: v1
kind: Service
metadata:
  namespace: velero
  name: minio
  labels:
    component: minio
spec:
  # ClusterIP is recommended for production environments.
  # Change to NodePort if needed per documentation,
  # but only if you run Minio in a test/trial environment, for example with Minikube.
  type: ClusterIP
  ports:
    - port: 9000
      targetPort: 9000
      protocol: TCP
  selector:
    component: minio

---
<<<<<<< HEAD
apiVersion: v1
kind: Secret
metadata:
  namespace: velero
  name: cloud-credentials
  labels:
    component: minio
stringData:
  cloud: |
    [default]
    aws_access_key_id = minio
    aws_secret_access_key = minio123

---
=======
>>>>>>> b56f32c9
apiVersion: batch/v1
kind: Job
metadata:
  namespace: velero
  name: minio-setup
  labels:
    component: minio
spec:
  template:
    metadata:
      name: minio-setup
    spec:
      restartPolicy: OnFailure
      volumes:
      - name: config
        emptyDir: {}
      containers:
      - name: mc
        image: minio/mc:latest
        imagePullPolicy: IfNotPresent
        command:
        - /bin/sh
        - -c
        - "mc --config-dir=/config config host add velero http://minio:9000 minio minio123 && mc --config-dir=/config mb -p velero/velero"
        volumeMounts:
        - name: config
          mountPath: "/config"<|MERGE_RESOLUTION|>--- conflicted
+++ resolved
@@ -84,23 +84,6 @@
     component: minio
 
 ---
-<<<<<<< HEAD
-apiVersion: v1
-kind: Secret
-metadata:
-  namespace: velero
-  name: cloud-credentials
-  labels:
-    component: minio
-stringData:
-  cloud: |
-    [default]
-    aws_access_key_id = minio
-    aws_secret_access_key = minio123
-
----
-=======
->>>>>>> b56f32c9
 apiVersion: batch/v1
 kind: Job
 metadata:
