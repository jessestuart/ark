--- conflicted
+++ resolved
@@ -34,10 +34,6 @@
   all \
   github.com/heptio/velero/pkg/generated \
   github.com/heptio/velero/pkg/apis \
-<<<<<<< HEAD
-  "ark:v1 velero:v1" \
-=======
   "velero:v1" \
->>>>>>> b56f32c9
   --go-header-file ${GOPATH}/src/github.com/heptio/velero/hack/boilerplate.go.txt \
   $@