# Copyright 2018, 2019 the Velero contributors.
#
# Licensed under the Apache License, Version 2.0 (the "License");
# you may not use this file except in compliance with the License.
# You may obtain a copy of the License at
#
#     http://www.apache.org/licenses/LICENSE-2.0
#
# Unless required by applicable law or agreed to in writing, software
# distributed under the License is distributed on an "AS IS" BASIS,
# WITHOUT WARRANTIES OR CONDITIONS OF ANY KIND, either express or implied.
# See the License for the specific language governing permissions and
# limitations under the License.

ARG target
FROM golang:1.12 as builder

ARG goarch
ENV GOOS linux
ENV GOARCH $goarch
ENV CGO_ENABLED 0

ENV IMAGE heptio/velero
WORKDIR /go/src/github.com/${IMAGE}

<<<<<<< HEAD
RUN \
  git clone --depth=1 https://github.com/${IMAGE} . && \
  go build -o /velero-restic-restore-helper cmd/velero-restic-restore-helper/main.go

# ==================
# Final stage.
# ==================
FROM $target/ubuntu:disco

COPY qemu-* /usr/bin/

RUN mkdir /restores && chmod 0755 /restores

LABEL maintainer="Jesse Stuart <hi@jessestuart.com>"

COPY --from=builder /velero-restic-restore-helper /velero-restic-restore-helper

USER nobody
=======
USER nobody:nogroup
>>>>>>> 677f767b

ENTRYPOINT [ "/velero-restic-restore-helper" ]<|MERGE_RESOLUTION|>--- conflicted
+++ resolved
@@ -13,7 +13,7 @@
 # limitations under the License.
 
 ARG target
-FROM golang:1.12 as builder
+FROM golang:1.13 as builder
 
 ARG goarch
 ENV GOOS linux
@@ -23,7 +23,6 @@
 ENV IMAGE heptio/velero
 WORKDIR /go/src/github.com/${IMAGE}
 
-<<<<<<< HEAD
 RUN \
   git clone --depth=1 https://github.com/${IMAGE} . && \
   go build -o /velero-restic-restore-helper cmd/velero-restic-restore-helper/main.go
@@ -41,9 +40,6 @@
 
 COPY --from=builder /velero-restic-restore-helper /velero-restic-restore-helper
 
-USER nobody
-=======
 USER nobody:nogroup
->>>>>>> 677f767b
 
 ENTRYPOINT [ "/velero-restic-restore-helper" ]